# -*- coding: utf-8 -*-
try:
    from setuptools import setup, find_packages
except ImportError:
    from ez_setup import use_setuptools
    use_setuptools()
    from setuptools import setup, find_packages

setup(
    name='ocs-ci',
    version='0.1',
    description='OCS CI tests that run in jenkins and standalone mode using aws provider',
    author='OCS QE',
    author_email='ocs-ci@redhat.com',
    license='MIT',
    install_requires=[
        'apache-libcloud',
        'docopt==0.6.2',
        'gevent==1.4.0',
        'reportportal-client @ git+https://github.com/reportportal/client-Python.git@master',
        'requests==2.21.0',
        'paramiko==2.4.2',
        'pyyaml>=4.2b1',
        'jinja2==2.10.1',
        'kubernetes==9.0.0',
        'openshift',
        'boto3',
        'munch',
        'pytest',
        'pytest-reportportal==1.0.5',
        'pytest-logger',
        'dataclasses',  # For compatibility with python 3.6
        'pytest-html',
        'bs4',
        'gspread',
        'oauth2client',
        # issue opened for pytest_marker_bugzilla here:
        # https://github.com/eanxgeek/pytest_marker_bugzilla/issues/43
<<<<<<< HEAD
        'pytest_marker_bugzilla>=0.9.1.dev6'
=======
        'pytest_marker_bugzilla>=0.9.1.dev6',
        'pyvmomi',
>>>>>>> 31483eab
    ],
    entry_points={
        'console_scripts': [
            'run-ci=ocs_ci.run_ocsci:main',
        ],
    },
    zip_safe=True,
    include_package_data=True,
    packages=find_packages(exclude=['ez_setup']),
)<|MERGE_RESOLUTION|>--- conflicted
+++ resolved
@@ -36,12 +36,8 @@
         'oauth2client',
         # issue opened for pytest_marker_bugzilla here:
         # https://github.com/eanxgeek/pytest_marker_bugzilla/issues/43
-<<<<<<< HEAD
-        'pytest_marker_bugzilla>=0.9.1.dev6'
-=======
         'pytest_marker_bugzilla>=0.9.1.dev6',
         'pyvmomi',
->>>>>>> 31483eab
     ],
     entry_points={
         'console_scripts': [
