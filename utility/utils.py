import getpass
import json
import logging
import os
import platform
import random
import shlex
import smtplib
import subprocess
import time
import traceback
from email.mime.multipart import MIMEMultipart
from email.mime.text import MIMEText

import requests
import yaml
from jinja2 import Environment, FileSystemLoader, select_autoescape
from reportportal_client import ReportPortalServiceAsync

from ocs import defaults
from ocs.exceptions import (
    CommandFailed, UnsupportedOSType, TimeoutExpiredError,
)
from ocsci.enums import TestStatus
from .aws import AWS

log = logging.getLogger(__name__)

# variables
mounting_dir = '/mnt/cephfs/'
clients = []
md5sum_list1 = []
md5sum_list2 = []
fuse_clients = []
kernel_clients = []
mon_node = ''
mon_node_ip = ''
mds_nodes = []
md5sum_file_lock = []
active_mdss = []
RC = []
failure = {}
output = []
unique_test_names = []


# function for getting the clients
def get_client_info(ceph_nodes, clients):
    log.info("Getting Clients")
    for node in ceph_nodes:
        if node.role == 'client':
            clients.append(node)
    # Identifying MON node
    for node in ceph_nodes:
        if node.role == 'mon':
            mon_node = node
            out, err = mon_node.exec_command(cmd='sudo hostname -I')
            mon_node_ip = out.read().decode().rstrip('\n')
            break
    for node in ceph_nodes:
        if node.role == 'mds':
            mds_nodes.append(node)
    for node in clients:
        node.exec_command(cmd='sudo yum install -y attr')

    fuse_clients = clients[0:2]  # seperating clients for fuse and kernel
    kernel_clients = clients[2:4]
    return fuse_clients, kernel_clients, mon_node, mounting_dir, mds_nodes, md5sum_file_lock, mon_node_ip


# function for providing authorization to the clients from MON ndoe
def auth_list(clients, mon_node):
    for node in clients:
        log.info("Giving required permissions for clients from MON node:")
        mon_node.exec_command(
            cmd="sudo ceph auth get-or-create client.%s mon 'allow *' mds 'allow *, allow rw path=/' "
                "osd 'allow rw pool=cephfs_data' -o /etc/ceph/ceph.client.%s.keyring" % (node.hostname, node.hostname))
        out, err = mon_node.exec_command(
            sudo=True, cmd='cat /etc/ceph/ceph.client.%s.keyring' % (node.hostname))
        keyring = out.read().decode()
        key_file = node.write_file(
            sudo=True,
            file_name='/etc/ceph/ceph.client.%s.keyring' % (node.hostname),
            file_mode='w')
        key_file.write(keyring)

        key_file.flush()

        node.exec_command(cmd="sudo chmod 644 /etc/ceph/ceph.client.%s.keyring" % (node.hostname))
        # creating mounting directory
        node.exec_command(cmd='sudo mkdir %s' % (mounting_dir))


# MOunting single FS with ceph-fuse
def fuse_mount(fuse_clients, mounting_dir):
    try:
        for client in fuse_clients:
            log.info("Creating mounting dir:")
            log.info("Mounting fs with ceph-fuse on client %s:" % (client.hostname))
            client.exec_command(cmd="sudo ceph-fuse -n client.%s %s" % (client.hostname, mounting_dir))
            out, err = client.exec_command(cmd='mount')
            mount_output = out.read().decode()
            mount_output.split()
            log.info("Checking if fuse mount is is passed of failed:")
            if 'fuse' in mount_output:
                log.info("ceph-fuse mounting passed")
            else:
                log.error("ceph-fuse mounting failed")
        return md5sum_list1
    except Exception as e:
        log.error(e)


def kernel_mount(mounting_dir, mon_node_ip, kernel_clients):
    try:
        for client in kernel_clients:
            out, err = client.exec_command(cmd='sudo ceph auth get-key client.%s' % (client.hostname))
            secret_key = out.read().decode().rstrip('\n')
            mon_node_ip = mon_node_ip.replace(" ", "")
            client.exec_command(
                cmd='sudo mount -t ceph %s:6789:/ %s -o name=%s,secret=%s' % (
                    mon_node_ip, mounting_dir, client.hostname, secret_key))
            out, err = client.exec_command(cmd='mount')
            mount_output = out.read().decode()
            mount_output.split()
            log.info("Checking if kernel mount is is passed of failed:")
            if '%s:6789:/' % (mon_node_ip) in mount_output:
                log.info("kernel mount passed")
            else:
                log.error("kernel mount failed")
        return md5sum_list2
    except Exception as e:
        log.error(e)


def fuse_client_io(client, mounting_dir):
    try:
        rand_count = random.randint(1, 5)
        rand_bs = random.randint(100, 300)
        log.info("Performing IOs on fuse-clients")
        client.exec_command(
            cmd="sudo dd if=/dev/zero of=%snewfile_%s bs=%dM count=%d" %
                (mounting_dir, client.hostname, rand_bs, rand_count),
            long_running=True)
    except Exception as e:
        log.error(e)


def kernel_client_io(client, mounting_dir):
    try:
        rand_count = random.randint(1, 6)
        rand_bs = random.randint(100, 500)
        log.info("Performing IOs on kernel-clients")
        client.exec_command(
            cmd="sudo dd if=/dev/zero of=%snewfile_%s bs=%dM count=%d" %
                (mounting_dir, client.hostname, rand_bs, rand_count),
            long_running=True)
    except Exception as e:
        log.error(e)


def fuse_client_md5(fuse_clients, md5sum_list1):
    try:
        log.info("Calculating MD5 sums of files in fuse-clients:")
        for client in fuse_clients:
            md5sum_list1.append(
                client.exec_command(cmd="sudo md5sum %s* | awk '{print $1}' " % (mounting_dir), long_running=True))

    except Exception as e:
        log.error(e)


def kernel_client_md5(kernel_clients, md5sum_list2):
    try:
        log.info("Calculating MD5 sums of files in kernel-clients:")
        for client in kernel_clients:
            md5sum_list2.append(
                client.exec_command(cmd="sudo md5sum %s* | awk '{print $1}' " % (mounting_dir), long_running=True))
    except Exception as e:
        log.error(e)


# checking file locking mechanism
def file_locking(client):
    try:
        to_lock_file = """
import fcntl
import subprocess
import time
try:
    f = open('/mnt/cephfs/to_test_file_lock', 'w+')
    fcntl.lockf(f, fcntl.LOCK_EX | fcntl.LOCK_NB)
    print "locking file:--------------------------------"
    subprocess.check_output(["sudo","dd","if=/dev/zero","of=/mnt/cephfs/to_test_file_lock","bs=1M","count=2"])
except IOError as e:
    print e
finally:
    print "Unlocking file:------------------------------"
    fcntl.lockf(f,fcntl.LOCK_UN)
            """
        to_lock_code = client.write_file(
            sudo=True,
            file_name='/home/cephuser/file_lock.py',
            file_mode='w')
        to_lock_code.write(to_lock_file)
        to_lock_code.flush()
        out, err = client.exec_command(cmd="sudo python /home/cephuser/file_lock.py")
        output = out.read().decode()
        output.split()
        if 'Errno 11' in output:
            log.info("File locking achieved, data is not corrupted")
        elif 'locking' in output:
            log.info("File locking achieved, data is not corrupted")
        else:
            log.error("Data is corrupted")

        out, err = client.exec_command(cmd="sudo md5sum %sto_test_file_lock | awk '{print $1}'" % (mounting_dir))

        md5sum_file_lock.append(out.read().decode())

    except Exception as e:
        log.error(e)


def activate_multiple_mdss(mds_nodes):
    try:
        log.info("Activating Multiple MDSs")
        for node in mds_nodes:
            out1, err = node.exec_command(cmd="sudo ceph fs set cephfs allow_multimds true --yes-i-really-mean-it")
            out2, err = node.exec_command(cmd="sudo ceph fs set cephfs max_mds 2")
            break

    except Exception as e:
        log.error(e)


def mkdir_pinning(clients, range1, range2, dir_name, pin_val):
    try:
        log.info("Creating Directories and Pinning to MDS %s" % (pin_val))
        for client in clients:
            for num in range(range1, range2):
                out, err = client.exec_command(cmd='sudo mkdir %s%s_%d' % (mounting_dir, dir_name, num))
                if pin_val != '':
                    client.exec_command(
                        cmd='sudo setfattr -n ceph.dir.pin -v %s %s%s_%d' % (pin_val, mounting_dir, dir_name, num))
                else:
                    print("Pin val not given")
                print(out.read().decode())
                print(time.time())
            break
    except Exception as e:
        log.error(e)


def allow_dir_fragmentation(mds_nodes):
    try:
        log.info("Allowing directorty fragmenation for splitting")
        for node in mds_nodes:
            node.exec_command(cmd='sudo ceph fs set cephfs allow_dirfrags 1')
            break
    except Exception as e:
        log.error(e)


def mds_fail_over(mds_nodes):
    try:
        rand = random.randint(0, 1)
        for node in mds_nodes:
            log.info("Failing MDS %d" % (rand))
            node.exec_command(cmd='sudo ceph mds fail %d' % (rand))
            break

    except Exception as e:
        log.error(e)


def pinned_dir_io(clients, mds_fail_over, num_of_files, range1, range2):
    try:
        log.info("Performing IOs and MDSfailovers on clients")
        for client in clients:
            client.exec_command(cmd='sudo pip install crefi')
            for num in range(range1, range2):
                if mds_fail_over != '':
                    mds_fail_over(mds_nodes)
                out, err = client.exec_command(cmd='sudo crefi -n %d %sdir_%d' % (num_of_files, mounting_dir, num))
                rc = out.channel.recv_exit_status()
                print(out.read().decode())
                RC.append(rc)
                print(time.time())
                if rc == 0:
                    log.info("Client IO is going on,success")
                else:
                    log.error("Client IO got interrupted")
                    failure.update({client: out})
                    break
            break

    except Exception as e:
        log.error(e)


def rc_verify(tc, RC):
    return_codes_set = set(RC)

    if len(return_codes_set) == 1:

        out = "Test case %s Passed" % (tc)

        return out
    else:
        out = "Test case %s Failed" % (tc)

        return out


# colors for pass and fail status
# class Bcolors:
#     HEADER = '\033[95m'
#     OKGREEN = '\033[92m'
#     FAIL = '\033[91m'
#     ENDC = '\033[0m'
#     BOLD = '\033[1m'


def configure_logger(test_name, run_dir, level=logging.DEBUG):
    """
    Configures a new FileHandler for the root logger.

    Args:
        test_name: name of the test being executed. used for naming the logfile
        run_dir: directory where logs are being placed
        level: logging level

    Returns:
        URL where the log file can be viewed or None if the run_dir does not exist
    """
    if not os.path.isdir(run_dir):
        log.error("Run directory '{run_dir}' does not exist, logs will not output to file.".format(run_dir=run_dir))
        return None
    _root = logging.getLogger()

    full_log_name = "{test_name}.log".format(test_name=test_name)
    test_logfile = os.path.join(run_dir, full_log_name)
    log.info("Test logfile: {}".format(test_logfile))
    close_and_remove_filehandlers()
    _handler = logging.FileHandler(test_logfile)
    _handler.setLevel(level)
    formatter = logging.Formatter('%(asctime)s - %(name)s - %(levelname)s - %(message)s')
    _handler.setFormatter(formatter)
    _root.addHandler(_handler)

    url_base = "http://magna002.ceph.redhat.com/cephci-jenkins"
    run_dir_name = run_dir.split('/')[-1]
    log_url = "{url_base}/{run_dir}/{log_name}".format(url_base=url_base, run_dir=run_dir_name, log_name=full_log_name)

    log.info("Completed log configuration")
    return log_url


def create_run_dir(run_id):
    """
    Create the directory where test logs will be placed.

    Args:
        run_id: id of the test run. used to name the directory

    Returns:
        Full path of the created directory
    """
    dir_name = "cephci-run-{run_id}".format(run_id=run_id)
    base_dir = "/ceph/cephci-jenkins"
    if not os.path.isdir(base_dir):
        base_dir = "/tmp"
    run_dir = os.path.join(base_dir, dir_name)
    try:
        os.makedirs(run_dir)
    except OSError:
        if "jenkins" in getpass.getuser():
            raise

    return run_dir


def close_and_remove_filehandlers(logger=logging.getLogger()):
    """
    Close FileHandlers and then remove them from the loggers handlers list.

    Args:
        logger: the logger in which to remove the handlers from, defaults to root logger

    Returns:
        None
    """
    handlers = logger.handlers[:]
    for h in handlers:
        if isinstance(h, logging.FileHandler):
            h.close()
            logger.removeHandler(h)


def create_report_portal_session():
    """
    Configures and creates a session to the Report Portal instance.

    Returns:
        The session object
    """
    cfg = get_ocsci_config()['report-portal']

    return ReportPortalServiceAsync(
        endpoint=cfg['endpoint'], project=cfg['project'], token=cfg['token'], error_handler=error_handler)


def timestamp():
    """
    The current epoch timestamp in milliseconds as a string.

    Returns:
        The timestamp
    """
    return str(int(time.time() * 1000))


def error_handler(exc_info):
    """
    Error handler for the Report Portal session.

    Returns:
        None
    """
    print("Error occurred: {}".format(exc_info[1]))
    traceback.print_exception(*exc_info)


def create_unique_test_name(test_name):
    """
    Creates a unique test name using the actual test name and an increasing integer for each duplicate test name.

    Args:
        test_name: name of the test

    Returns:
        unique name for the test case
    """
    global unique_test_names
    base = "_".join(test_name.split())
    num = 0
    while "{base}_{num}".format(base=base, num=num) in unique_test_names:
        num += 1
    name = "{base}_{num}".format(base=base, num=num)
    unique_test_names.append(name)
    return name


def get_latest_container_image_tag(version):
    """
    Retrieves the container image tag of the latest compose for the given version

    Args:
        version: version to get the latest image tag for (2.x, 3.0, or 3.x)

    Returns:
        str: Image tag of the latest compose for the given version

    """
    image_tag = get_latest_container(version).get('docker_tag')
    log.info("Found image tag: {image_tag}".format(image_tag=image_tag))
    return str(image_tag)


def get_latest_container(version):
    """
    Retrieves latest nightly-build container details from magna002.ceph.redhat.com

    Args:
        version: version to get the latest image tag, should match ceph-container-latest-{version} filename at magna002
                 storage

    Returns:
        Container details dictionary with given format:
        {'docker_registry': docker_registry, 'docker_image': docker_image, 'docker_tag': docker_tag}
    """
    url = 'http://magna002.ceph.redhat.com/latest-ceph-container-builds/latest-RHCEPH-{version}.json'.format(
        version=version)
    data = requests.get(url)
    docker_registry, docker_image_tag = data.json()['repository'].split('/')
    docker_image, docker_tag = docker_image_tag.split(':')
    return {'docker_registry': docker_registry, 'docker_image': docker_image, 'docker_tag': docker_tag}


def custom_ceph_config(suite_config, custom_config, custom_config_file):
    """
    Combines and returns custom configuration overrides for ceph.
    Hierarchy is as follows:
        custom_config > custom_config_file > suite_config

    Args:
        suite_config: ceph_conf_overrides that currently exist in the test suite
        custom_config: custom config args provided by the cli (these all go to the global scope)
        custom_config_file: path to custom config yaml file provided by the cli

    Returns
        New value to be used for ceph_conf_overrides in test config
    """
    log.debug("Suite config: {}".format(suite_config))
    log.debug("Custom config: {}".format(custom_config))
    log.debug("Custom config file: {}".format(custom_config_file))

    full_custom_config = suite_config or {}
    cli_config_dict = {}
    custom_config_dict = {}

    # retrieve custom config from file
    if custom_config_file:
        with open(custom_config_file) as f:
            custom_config_dict = yaml.load(f)
            log.info("File contents: {}".format(custom_config_dict))

    # format cli configs into dict
    if custom_config:
        cli_config_dict = dict(item.split('=') for item in custom_config)

    # combine file and cli configs
    if cli_config_dict:
        if not custom_config_dict.get('global'):
            custom_config_dict['global'] = {}
        for key, value in cli_config_dict.items():
            custom_config_dict['global'][key] = value

    # combine file and suite configs
    for key, value in custom_config_dict.items():
        subsection = {}
        if full_custom_config.get(key):
            subsection.update(full_custom_config[key])
        subsection.update(value)
        full_custom_config[key] = subsection

    log.info("Full custom config: {}".format(full_custom_config))
    return full_custom_config


def email_results(results_list, run_id, send_to_cephci=False):
    """
    Email results of test run to QE

    Args:
        results_list (list): test case results info
        run_id (str): id of the test run
        send_to_cephci (bool): send to cephci@redhat.com as well as user email

    Returns: None

    """
    cfg = get_ocsci_config().get('email')
    sender = "ocs-ci@redhat.com"
    recipients = []
    if cfg and cfg.get('address'):
        recipients = [cfg['address']]
    else:
        log.warning("No email address configured in ~/.ocs-ci.yaml. "
                    "Please configure if you would like to receive run result emails.")

    if send_to_cephci:
        pass  # TODO: determine email address to use for ocs-ci results and append to recipients
        # recipients.append(sender)

    if recipients:
        run_name = "cephci-run-{id}".format(id=run_id)
        log_link = "http://magna002.ceph.redhat.com/cephci-jenkins/{run}/".format(run=run_name)

        msg = MIMEMultipart('alternative')
        msg['Subject'] = "cephci results for {run}".format(run=run_name)
        msg['From'] = sender
        msg['To'] = ", ".join(recipients)

        project_dir = os.path.dirname(os.path.dirname(os.path.abspath(__file__)))
        template_dir = os.path.join(project_dir, 'templates')

        env = Environment(
            loader=FileSystemLoader(template_dir),
            autoescape=select_autoescape(['html', 'xml'])
        )
        template = env.get_template('result-email-template.html')

        html = template.render(run_name=run_name,
                               log_link=log_link,
                               test_results=results_list)

        part1 = MIMEText(html, 'html')
        msg.attach(part1)

        try:
            s = smtplib.SMTP('localhost')
            s.sendmail(sender, recipients, msg.as_string())
            s.quit()
            log.info("Results have been emailed to {recipients}".format(recipients=recipients))

        except Exception as e:
            print("\n")
            log.exception(e)


def get_ocsci_config():
    """
    Receives the data from ~/.ocs-ci.yaml.

    Returns:
        (dict) configuration from ~/.ocs-ci.yaml

    """
    home_dir = os.path.expanduser("~")
    cfg_file = os.path.join(home_dir, ".ocs-ci.yaml")
    try:
        with open(cfg_file, "r") as yml:
            cfg = yaml.safe_load(yml)
    except IOError:
        log.error(
            "Please create ~/.ocs-ci.yaml from the ocs-ci.yaml.template. "
            "See README for more information."
        )
        raise
    return cfg


def run_cmd(cmd, **kwargs):
    """
    Run an arbitrary command locally

    Args:
        cmd (str): command to run

    Raises:
        CommandFailed: In case the command execution fails

    Returns:
        (str) Decoded stdout of command

    """
    log.info(f"Executing command: {cmd}")
    if isinstance(cmd, str):
        cmd = shlex.split(cmd)
    r = subprocess.run(
        cmd,
        stdout=subprocess.PIPE,
        stderr=subprocess.PIPE,
        stdin=subprocess.PIPE,
        **kwargs
    )
    log.debug(f"CMD output: {r.stdout.decode()}")
    if r.stderr:
        log.error(f"CMD error:: {r.stderr.decode()}")
    if r.returncode:
        raise CommandFailed(
            f"Error during execution of command: {cmd}"
        )
    return r.stdout.decode()


def download_file(url, filename):
    """
    Download a file from a specified url

    Args:
        url (str): URL of the file to download
        filename (str): Name of the file to write the download to

    """
    with open(filename, "wb") as f:
        r = requests.get(url)
        f.write(r.content)
    assert r.ok


def destroy_cluster(cluster_path):
    """
    Destroy existing cluster resources in AWS.

    Args:
        cluster_path (str): filepath to cluster directory to be destroyed

    Returns:
        TestStatus: enum for status of cluster deletion

    """
    # Download installer
    installer = get_openshift_installer()

    destroy_cmd = (
        f"{installer} destroy cluster "
        f"--dir {cluster_path} "
        f"--log-level debug"
    )

    try:
        cluster_path = os.path.normpath(cluster_path)

        # Retrieve cluster name and aws region from metadata
        metadata_file = os.path.join(cluster_path, "metadata.json")
        with open(metadata_file) as f:
            metadata = json.loads(f.read())
        cluster_name = metadata.get("clusterName")
        region_name = metadata.get("aws").get("region")

        # Execute destroy cluster using OpenShift installer
        log.info(f"Destroying cluster defined in {cluster_path}")
        run_cmd(destroy_cmd)

        # Find and delete volumes
        aws = AWS(region_name)
        volume_pattern = f"{cluster_name}*"
        log.debug(f"Finding volumes with pattern: {volume_pattern}")
        volumes = aws.get_volumes_by_name_pattern(volume_pattern)
        log.debug(f"Found volumes: \n {volumes}")
        for volume in volumes:
            aws.detach_and_delete_volume(volume)

        # Remove installer
        os.remove(installer)
        return TestStatus.PASSED

    except Exception:
        log.error(traceback.format_exc())
        return TestStatus.FAILED


def get_openshift_installer(version=defaults.INSTALLER_VERSION):
    """
    Download the OpenShift installer binary, if not already present.
    Update env. PATH and get path of the openshift installer binary.

    Args:
        version (str): version of the installer to download

    Returns:
        str: path of the installer binary

    """
    installer_filename = "openshift-install"
    installer_binary_path = os.path.join(defaults.BIN_DIR, installer_filename)
    if os.path.isfile(installer_binary_path):
        log.debug("Installer exists ({installer_binary_path}), skipping download.")
        # TODO: check installer version
    else:
        log.info("Downloading openshift installer")
        prepare_bin_dir()
        # record current working directory and switch to BIN_DIR
        previous_dir = os.getcwd()
        os.chdir(defaults.BIN_DIR)
        tarball = f"{installer_filename}.tar.gz"
        url = get_openshift_mirror_url(installer_filename, version)
        download_file(url, tarball)
        run_cmd(f"tar xzvf {tarball}")
        os.remove(tarball)
        # return to the previous working directory
        os.chdir(previous_dir)

    add_path_to_env_path(defaults.BIN_DIR)

    return installer_binary_path


def get_openshift_client(version=defaults.CLIENT_VERSION):
    """
    Download the OpenShift client binary, if not already present.
    Update env. PATH and get path of the oc binary.

    Args:
        version (str): version of the client to download

    Returns:
        str: path of the client binary

    """
    client_binary_path = os.path.join(defaults.BIN_DIR, 'oc')
    if os.path.isfile(client_binary_path):
        log.debug("Client exists ({client_binary_path}), skipping download.")
        # TODO: check client version
    else:
        log.info("Downloading openshift client")
        prepare_bin_dir()
        # record current working directory and switch to BIN_DIR
        previous_dir = os.getcwd()
        os.chdir(defaults.BIN_DIR)
        url = get_openshift_mirror_url('openshift-client', version)
        tarball = "openshift-client.tar.gz"
        download_file(url, tarball)
        run_cmd(f"tar xzvf {tarball}")
        os.remove(tarball)
        # return to the previous working directory
        os.chdir(previous_dir)

    add_path_to_env_path(defaults.BIN_DIR)

    return client_binary_path

<<<<<<< HEAD

def get_openshift_mirror_url(file_name, version):
    """
    Format url to OpenShift mirror (for client and installer download).

    Args:
        file_name (str): name of file
        version (str): version of the installer or client to download

    Returns:
        str: url of the desired file (installer or client)

    """
    if platform.system() == "Darwin":
        os_type = "mac"
    elif platform.system() == "Linux":
        os_type = "linux"
    else:
        raise UnsupportedOSType
    url = (
        f"https://mirror.openshift.com/pub/openshift-v4/clients/ocp/"
        f"{version}/{file_name}-{os_type}-{version}.tar.gz"
    )
    return url


def prepare_bin_dir():
    """
    Prepare bin directory for OpenShift client and installer
    """
    try:
        os.mkdir(defaults.BIN_DIR)
        log.info(f"Directory '{defaults.BIN_DIR}' successfully created.")
    except FileExistsError:
        log.debug(f"Directory '{defaults.BIN_DIR}' already exists.")


def add_path_to_env_path(path):
    """
    Add path to the PATH environment variable (if not already there).

    Args:
        path (str): path which should be added to the PATH env. variable

    """
    path = os.path.abspath('./bin')
    env_path = os.environ['PATH'].split(os.pathsep)
    if path not in env_path:
        os.environ['PATH'] = os.pathsep.join([path] + env_path)
        log.info(f"Path '{path}' added to the PATH environment variable.")
    log.debug(f"PATH: {os.environ['PATH']}")
=======
    return installer_filename


def delete_file(file_name):
    """
    Delete file_name

    Args:
        file_name (str): Path to the file you want to delete
    """
    os.remove(file_name)


class TimeoutSampler(object):
    """
    Samples the function output.

    This is a generator object that at first yields the output of function
    `func`. After the yield, it either raises instance of `timeout_exc_cls` or
    sleeps `sleep` seconds.

    Yielding the output allows you to handle every value as you wish.

    Feel free to set the instance variables.
    """

    def __init__(self, timeout, sleep, func, *func_args, **func_kwargs):
        self.timeout = timeout
        ''' Timeout in seconds. '''
        self.sleep = sleep
        ''' Sleep interval seconds. '''

        self.func = func
        ''' A function to sample. '''
        self.func_args = func_args
        ''' Args for func. '''
        self.func_kwargs = func_kwargs
        ''' Kwargs for func. '''

        self.start_time = None
        ''' Time of starting the sampling. '''
        self.last_sample_time = None
        ''' Time of last sample. '''

        self.timeout_exc_cls = TimeoutExpiredError
        ''' Class of exception to be raised.  '''
        self.timeout_exc_args = (self.timeout,)
        ''' An args for __init__ of the timeout exception. '''

    def __iter__(self):
        if self.start_time is None:
            self.start_time = time.time()
        while True:
            self.last_sample_time = time.time()
            try:
                yield self.func(*self.func_args, **self.func_kwargs)
            except Exception:
                pass

            if self.timeout < (time.time() - self.start_time):
                raise self.timeout_exc_cls(*self.timeout_exc_args)
            time.sleep(self.sleep)

    def wait_for_func_status(self, result):
        """
        Get function and run it for given time until success or timeout.
        (using __iter__ function)

        Args:
            result (bool): Expected result from func.

        Examples:
            sample = TimeoutSampler(
                timeout=60, sleep=1, func=some_func, func_arg1="1",
                func_arg2="2"
            )
            if not sample.waitForFuncStatus(result=True):
                raise Exception
        """
        try:
            for res in self:
                if result == res:
                    return True

        except self.timeout_exc_cls:
            log.error(
                f"({self.func.__name__}) return incorrect status after timeout"
            )
            return False
>>>>>>> b0933ff1
<|MERGE_RESOLUTION|>--- conflicted
+++ resolved
@@ -793,7 +793,6 @@
 
     return client_binary_path
 
-<<<<<<< HEAD
 
 def get_openshift_mirror_url(file_name, version):
     """
@@ -845,8 +844,6 @@
         os.environ['PATH'] = os.pathsep.join([path] + env_path)
         log.info(f"Path '{path}' added to the PATH environment variable.")
     log.debug(f"PATH: {os.environ['PATH']}")
-=======
-    return installer_filename
 
 
 def delete_file(file_name):
@@ -934,5 +931,4 @@
             log.error(
                 f"({self.func.__name__}) return incorrect status after timeout"
             )
-            return False
->>>>>>> b0933ff1
+            return False