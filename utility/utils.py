--- conflicted
+++ resolved
@@ -767,14 +767,9 @@
         # return to the previous working directory
         os.chdir(previous_dir)
 
-<<<<<<< HEAD
     installer_version = run_cmd(f"{installer_binary_path} version")
     log.info(f"OpenShift Installer version: {installer_version}")
 
-    add_path_to_env_path(bin_dir)
-
-=======
->>>>>>> 63ee6c7e
     return installer_binary_path
 
 
@@ -819,14 +814,9 @@
         # return to the previous working directory
         os.chdir(previous_dir)
 
-<<<<<<< HEAD
     client_version = run_cmd(f"{client_binary_path} version")
     log.info(f"OpenShift Client version: {client_version}")
 
-    add_path_to_env_path(bin_dir)
-
-=======
->>>>>>> 63ee6c7e
     return client_binary_path
 
 
