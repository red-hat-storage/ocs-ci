--- conflicted
+++ resolved
@@ -9,12 +9,9 @@
     tier3,
     post_upgrade,
     polarion_id,
-<<<<<<< HEAD
     red_squad,
     mcg,
-=======
     ui,
->>>>>>> 2d3e28a7
 )
 from ocs_ci.ocs.ui.page_objects.buckets_tab import BucketsTab
 from ocs_ci.ocs.ui.page_objects.bucket_tab_permissions import (
