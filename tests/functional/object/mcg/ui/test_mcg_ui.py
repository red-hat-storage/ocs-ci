import logging

from ocs_ci.framework.logger_helper import log_step
from ocs_ci.framework.pytest_customization.marks import (
    bugzilla,
    on_prem_platform_required,
    black_squad,
    runs_on_provider,
    mcg,
<<<<<<< HEAD
    skipif_ibm_cloud_managed,
=======
    provider_mode,
>>>>>>> 79adc3bb
)
from ocs_ci.ocs import constants
from ocs_ci.helpers.helpers import create_unique_resource_name

import pytest

from ocs_ci.framework import config
from ocs_ci.framework.testlib import (
    skipif_ocs_version,
    skipif_disconnected_cluster,
    tier1,
    skipif_ui_not_support,
    ui,
)
from ocs_ci.ocs.exceptions import IncorrectUiOptionRequested
from ocs_ci.ocs.ocp import OCP, get_all_resource_names_of_a_kind
from ocs_ci.ocs.ui.mcg_ui import BucketClassUI
from ocs_ci.ocs.ui.page_objects.object_bucket_claims_tab import (
    ObjectBucketClaimsTab,
)
from ocs_ci.ocs.ui.page_objects.object_buckets_tab import ObjectBucketsTab
from ocs_ci.ocs.ui.page_objects.page_navigator import PageNavigator

logger = logging.getLogger(__name__)


@mcg
@black_squad
@runs_on_provider
class TestStoreUserInterface(object):
    """
    Test the MCG store UI

    """

    def teardown(self):
        for store_kind in ["namespacestore", "backingstore"]:
            test_stores = [
                store_name
                for store_name in get_all_resource_names_of_a_kind(store_kind)
                if f"{store_kind}-ui" in store_name
            ]
            for store_name in test_stores:
                OCP(
                    kind=store_kind, namespace=config.ENV_DATA["cluster_namespace"]
                ).delete(resource_name=store_name)

    @ui
    @tier1
    @runs_on_provider
    @skipif_disconnected_cluster
    @skipif_ibm_cloud_managed
    @pytest.mark.parametrize(
        argnames=["kind", "provider", "region"],
        argvalues=[
            pytest.param(
                *["BackingStore", "aws", "us-east-2"],
                marks=pytest.mark.polarion_id("OCS-2549"),
            ),
            pytest.param(
                *["NamespaceStore", "aws", "us-east-2"],
                marks=pytest.mark.polarion_id("OCS-2547"),
            ),
        ],
    )
    def test_store_creation_and_deletion(
        self,
        setup_ui_class_factory,
        cld_mgr,
        cloud_uls_factory,
        kind,
        provider,
        region,
    ):
        """
        Test creation and deletion of MCG stores via the UI

        Steps:
        1. Navigate to Data Foundation / Object Storage / (Backing Store | Namespace Store)
        2. Create store with given parameters
        3. Verify via UI that status of the store is ready
        4. Delete resource via UI
        5. Verify store has been deleted via 'oc' cmd

        """
        setup_ui_class_factory()

        log_step(
            "Navigate to Data Foundation / Object Storage / (Backing Store | Namespace Store)"
        )
        object_storage = PageNavigator().nav_object_storage()

        if kind == "BackingStore":
            store_tab = object_storage.nav_backing_store_tab()
        elif kind == "NamespaceStore":
            store_tab = object_storage.nav_namespace_store_tab()
        else:
            raise IncorrectUiOptionRequested(f"Unknown store kind {kind}")

        log_step("Create store with given parameters")
        uls_name = list(cloud_uls_factory({provider: [(1, region)]})[provider])[0]
        store_name = create_unique_resource_name(
            resource_description="ui", resource_type=kind.lower()
        )

        resource_page, store_ready = store_tab.create_store_verify_state(
            kind=kind,
            store_name=store_name,
            provider=provider,
            region=region,
            secret=cld_mgr.aws_client.secret.name,
            uls_name=uls_name,
        )
        assert (
            store_ready
        ), f"Created kind='{kind}' name='{store_name}' was not ready in time"

        log_step("Delete resource via UI")
        store_tab = resource_page.nav_resource_list_via_breadcrumbs()
        store_tab.delete_resource(delete_via="three_dots", resource=store_name)

        log_step("Verify store has been deleted via 'oc' cmd")
        test_store = OCP(
            namespace=config.ENV_DATA["cluster_namespace"],
            kind=kind,
            resource_name=store_name,
        )
        assert test_store.check_resource_existence(
            should_exist=False
        ), f"resource kind='{kind}' name='{store_name}' preserved on cluster after deletion"


@mcg
@black_squad
@ui
@runs_on_provider
@skipif_ui_not_support("bucketclass")
@tier1
@skipif_ocs_version("!=4.8")
@skipif_disconnected_cluster
class TestBucketclassUserInterface(object):
    """
    Test the bucketclass UI

    """

    def teardown(self):
        bc_lst = get_all_resource_names_of_a_kind("bucketclass")
        test_bucketclasses = [
            bc_name for bc_name in bc_lst if "bucketclass-ui" in bc_name
        ]
        for bc_name in test_bucketclasses:
            OCP(
                kind="bucketclass", namespace=config.ENV_DATA["cluster_namespace"]
            ).delete(resource_name=bc_name)

    @pytest.mark.parametrize(
        argnames=["policy", "bs_amount"],
        argvalues=[
            pytest.param(
                *["spread", 2],
                marks=pytest.mark.polarion_id("OCS-2548"),
            ),
            pytest.param(
                *["mirror", 2],
                marks=pytest.mark.polarion_id("OCS-2543"),
            ),
        ],
    )
    def test_standard_bc_creation_and_deletion(
        self,
        setup_ui_class,
        backingstore_factory,
        policy,
        bs_amount,
    ):
        """
        Test creation and deletion of a BS via the UI

        """
        test_stores = backingstore_factory("oc", {"aws": [(bs_amount, "us-east-2")]})

        bc_name = create_unique_resource_name(
            resource_description="ui", resource_type="bucketclass"
        )

        bc_ui_obj = BucketClassUI()
        bc_ui_obj.create_standard_bucketclass_ui(
            bc_name, policy, [bs.name for bs in test_stores]
        )

        # TODO: replace with ResourcePage().verify_current_page_resource_status(...)
        assert bc_ui_obj.verify_current_page_resource_status(
            constants.STATUS_READY
        ), "Created bucketclass was not ready in time"

        logger.info(f"Delete {bc_name}")
        bc_ui_obj.delete_bucketclass_ui(bc_name)

        test_bc = OCP(
            namespace=config.ENV_DATA["cluster_namespace"],
            kind="bucketclass",
            resource_name=bc_name,
        )

        assert test_bc.check_resource_existence(should_exist=False)

    @pytest.mark.parametrize(
        argnames=["policy", "amount"],
        argvalues=[
            pytest.param(
                *["single", 1],
                marks=pytest.mark.polarion_id("OCS-2544"),
            ),
            pytest.param(
                *["multi", 2],
                marks=pytest.mark.polarion_id("OCS-2545"),
            ),
            pytest.param(
                *["cache", 1],
                marks=pytest.mark.polarion_id("OCS-2546"),
            ),
        ],
    )
    def test_namespace_bc_creation_and_deletion(
        self,
        setup_ui_class,
        backingstore_factory,
        namespace_store_factory,
        policy,
        amount,
    ):
        """
        Test creation and deletion of a bucketclass via the UI

        """
        nss_names = [
            nss.name
            for nss in namespace_store_factory("oc", {"aws": [(amount, "us-east-2")]})
        ]

        bs_names = []
        if policy == "cache":
            bs_names = [
                bs.name
                for bs in backingstore_factory("oc", {"aws": [(amount, "us-east-2")]})
            ]

        bc_name = create_unique_resource_name(
            resource_description="ui", resource_type="bucketclass"
        )

        bc_ui_obj = BucketClassUI()
        bc_ui_obj.create_namespace_bucketclass_ui(bc_name, policy, nss_names, bs_names)

        # TODO: replace with ResourcePage().verify_current_page_resource_status(...)
        assert bc_ui_obj.verify_current_page_resource_status(
            constants.STATUS_READY
        ), "Created bucketclass was not ready in time"

        logger.info(f"Delete {bc_name}")
        bc_ui_obj.delete_bucketclass_ui(bc_name)

        test_bc = OCP(
            namespace=config.ENV_DATA["cluster_namespace"],
            kind="bucketclass",
            resource_name=bc_name,
        )

        assert test_bc.check_resource_existence(should_exist=False)


@skipif_disconnected_cluster
@black_squad
@runs_on_provider
@skipif_ui_not_support("obc")
class TestObcUserInterface(object):
    """
    Test the object bucket claim UI

    """

    def teardown(self):
        obc_lst = get_all_resource_names_of_a_kind("obc")
        test_obcs = [obc_name for obc_name in obc_lst if "obc-testing" in obc_name]
        for obc_name in test_obcs:
            OCP(kind="obc", namespace=config.ENV_DATA["cluster_namespace"]).delete(
                resource_name=obc_name
            )

    @provider_mode
    @ui
    @tier1
    @runs_on_provider
    @bugzilla("2097772")
    @pytest.mark.parametrize(
        argnames=["storageclass", "bucketclass", "delete_via", "verify_ob_removal"],
        argvalues=[
            pytest.param(
                *[
                    "openshift-storage.noobaa.io",
                    "noobaa-default-bucket-class",
                    "three_dots",
                    True,
                ],
                marks=[pytest.mark.polarion_id("OCS-4698"), mcg],
            ),
            pytest.param(
                *[
                    "openshift-storage.noobaa.io",
                    "noobaa-default-bucket-class",
                    "Actions",
                    True,
                ],
                marks=[pytest.mark.polarion_id("OCS-2542"), mcg],
            ),
            pytest.param(
                *[
                    "ocs-storagecluster-ceph-rgw",
                    None,
                    "three_dots",
                    True,
                ],
                marks=[pytest.mark.polarion_id("OCS-4845"), on_prem_platform_required],
            ),
        ],
    )
    def test_obc_creation_and_deletion(
        self,
        setup_ui_class_factory,
        storageclass,
        bucketclass,
        delete_via,
        verify_ob_removal,
    ):
        """
        Test creation and deletion of an OBC via the UI

        The test covers BZ #2097772 Introduce tooltips for contextual information
        The test covers BZ #2175685 RGW OBC creation via the UI is blocked by "Address form errors to proceed"
        """
        setup_ui_class_factory()

        obc_name = create_unique_resource_name(
            resource_description="ui", resource_type="obc"
        )

        obc_ui_obj = ObjectBucketClaimsTab()

        if (
            config.DEPLOYMENT["external_mode"]
            and storageclass == "ocs-storagecluster-ceph-rgw"
        ):
            storageclass = "ocs-external-storagecluster-ceph-rgw"
        obc_page = obc_ui_obj.create_obc_ui(obc_name, storageclass, bucketclass)

        assert obc_page.verify_current_page_resource_status(
            constants.STATUS_BOUND
        ), "Created OBC was not ready in time"

        test_obc = OCP(
            namespace=config.ENV_DATA["cluster_namespace"],
            kind="obc",
            resource_name=obc_name,
        )

        test_obc_obj = test_obc.get()

        obc_storageclass = test_obc_obj.get("spec").get("storageClassName")
        assert (
            obc_storageclass == storageclass
        ), f"StorageClass mismatch. Expected: {storageclass}, found: {obc_storageclass}"

        # no Bucket Classes available for ocs-storagecluster-ceph-rgw Storage Class
        if bucketclass:
            obc_bucketclass = (
                test_obc_obj.get("spec").get("additionalConfig").get("bucketclass")
            )
            assert (
                obc_bucketclass == bucketclass
            ), f"BucketClass mismatch. Expected: {bucketclass}, found: {obc_bucketclass}"

        # covers BZ 2097772
        if verify_ob_removal:
            ObjectBucketsTab().delete_object_bucket_ui(
                delete_via="three_dots", expect_fail=True, resource_name=obc_name
            )

        logger.info(f"Delete {obc_name}")
        obc_ui_obj.delete_obc_ui(obc_name, delete_via)

        assert test_obc.check_resource_existence(should_exist=False)<|MERGE_RESOLUTION|>--- conflicted
+++ resolved
@@ -7,11 +7,8 @@
     black_squad,
     runs_on_provider,
     mcg,
-<<<<<<< HEAD
     skipif_ibm_cloud_managed,
-=======
     provider_mode,
->>>>>>> 79adc3bb
 )
 from ocs_ci.ocs import constants
 from ocs_ci.helpers.helpers import create_unique_resource_name
