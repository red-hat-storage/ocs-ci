--- conflicted
+++ resolved
@@ -9,11 +9,6 @@
     tier1,
     skipif_ocs_version,
     green_squad,
-<<<<<<< HEAD
-    skipif_hci_provider_and_client,
-=======
-    cloud_platform_required,
->>>>>>> 4a98c81d
 )
 from ocs_ci.framework import config
 from ocs_ci.ocs import constants
@@ -24,12 +19,7 @@
 
 
 @green_squad
-<<<<<<< HEAD
-@skipif_hci_provider_and_client
 @skipif_ocs_version("<4.18")
-=======
-@cloud_platform_required
->>>>>>> 4a98c81d
 class TestInTransitEncryptionSanity:
     @pytest.fixture(autouse=True)
     def set_encryption_at_teardown(self, request):
