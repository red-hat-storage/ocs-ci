--- conflicted
+++ resolved
@@ -135,119 +135,6 @@
         """
         proj_obj = project_factory()
         file_paths = ["/file.txt", "/new_file.txt"]
-<<<<<<< HEAD
-        # TODO: Add multi_cnv fixture to configure VMs based on specifications
-        vm_obj = cnv_workload(
-            volume_interface=constants.VM_VOLUME_PVC,
-            source_url=constants.CNV_FEDORA_SOURCE,
-        )
-        # Writing IO on source VM
-        source_csum = run_dd_io(vm_obj=vm_obj, file_path=file_paths[0], verify=True)
-        # Stopping VM before taking snapshot of the VM PVC
-        vm_obj.stop()
-        # Taking Snapshot of PVC
-        pvc_obj = vm_obj.get_vm_pvc_obj()
-        snap_obj = snapshot_factory(pvc_obj)
-        # Restore the snapshot
-        res_snap_obj = snapshot_restore_factory(
-            snapshot_obj=snap_obj,
-            storageclass=vm_obj.sc_name,
-            size=vm_obj.pvc_size,
-            volume_mode=snap_obj.parent_volume_mode,
-            access_mode=vm_obj.pvc_access_mode,
-            status=constants.STATUS_BOUND,
-            timeout=300,
-        )
-        # Create new VM using the restored PVC
-        res_vm_obj = cnv_workload(
-            volume_interface=constants.VM_VOLUME_PVC,
-            source_url=constants.CNV_FEDORA_SOURCE,
-            existing_pvc_obj=res_snap_obj,
-            namespace=vm_obj.namespace,
-        )
-        # Write new file to VM
-        run_dd_io(vm_obj=res_vm_obj, file_path=file_paths[1], verify=True)
-        # Validate data integrity of file written before taking snapshot
-        res_csum = cal_md5sum_vm(vm_obj=res_vm_obj, file_path=file_paths[0])
-        assert (
-            source_csum == res_csum
-        ), f"Failed: MD5 comparison between source {vm_obj.name} and cloned {res_vm_obj.name} VMs"
-        res_vm_obj.stop()
-
-    @workloads
-    @pytest.mark.polarion_id("OCS-6321")
-    def test_vm_snapshot_pvc_clone(
-        self,
-        setup_cnv,
-        project_factory,
-        multi_cnv_workload,
-        snapshot_factory,
-        snapshot_restore_factory,
-        cnv_workload,
-        clone_vm_workload,
-    ):
-        """
-        This test checks the clone of restored snapshot PVC created successfully
-        without data loss or corruption.
-
-        Test steps:
-        1. Create a VM with PVC/DVT
-        2. Add data to the VM and shut it down
-        3. Take a snapshot of the VM’s PVC
-        4. Deploy a new VM using the restored snapshot PVC
-        5. Clone the VM workload to create a new PVC from the restored snapshot PVC
-        6. Check data integrity in the cloned VM
-        7. Verify that the data persisted after cloning
-        8. Adding data on cloned VM
-        """
-        proj_obj = project_factory()
-        file_paths = ["/file.txt", "/new_file.txt"]
-        vm_objs_def, vm_objs_aggr, _, _ = multi_cnv_workload(
-            namespace=proj_obj.namespace
-        )
-        vm_list = vm_objs_def + vm_objs_aggr
-        log.info(f"Total VMs to process: {len(vm_list)}")
-        for index, vm_obj in enumerate(vm_list):
-            source_csum = run_dd_io(vm_obj=vm_obj, file_path=file_paths[0], verify=True)
-            vm_obj.stop()
-
-            # Take snapshot of the VM's PVC
-            pvc_obj = vm_obj.get_vm_pvc_obj()
-            snap_obj = snapshot_factory(pvc_obj)
-
-            # Restore the snapshot to a new PVC
-            res_snap_obj = snapshot_restore_factory(
-                snapshot_obj=snap_obj,
-                storageclass=vm_obj.sc_name,
-                size=vm_obj.pvc_size,
-                volume_mode=snap_obj.parent_volume_mode,
-                access_mode=vm_obj.pvc_access_mode,
-                timeout=300,
-            )
-
-            # Create a new VM from the restored PVC
-            res_vm_obj = cnv_workload(
-                source_url=constants.CNV_FEDORA_SOURCE,
-                existing_pvc_obj=res_snap_obj,
-                namespace=vm_obj.namespace,
-                storageclass=vm_obj.sc_name,
-            )
-
-            res_vm_obj.stop()
-
-            # Clone the restored VM
-            res_vm_obj_clone = clone_vm_workload(res_vm_obj, namespace=vm_obj.namespace)
-
-            # Validate data integrity in the cloned VM
-            res_csum = cal_md5sum_vm(vm_obj=res_vm_obj_clone, file_path=file_paths[0])
-            assert source_csum == res_csum, (
-                f"Failed: MD5 comparison between source {vm_obj.name} and cloned "
-                f"{res_vm_obj.name} VMs"
-            )
-
-            # Writing new data on cloned VM
-            run_dd_io(vm_obj=res_vm_obj_clone, file_path=file_paths[1])
-=======
         vm_objs_def, vm_objs_aggr, _, _ = multi_cnv_workload(
             namespace=proj_obj.namespace
         )
@@ -368,4 +255,115 @@
 
         if failed_vms:
             assert False, f"Test case failed for VMs: {', '.join(failed_vms)}"
->>>>>>> f6b753c4
+
+# TODO: Add multi_cnv fixture to configure VMs based on specifications
+        vm_obj = cnv_workload(
+            volume_interface=constants.VM_VOLUME_PVC,
+            source_url=constants.CNV_FEDORA_SOURCE,
+        )
+        # Writing IO on source VM
+        source_csum = run_dd_io(vm_obj=vm_obj, file_path=file_paths[0], verify=True)
+        # Stopping VM before taking snapshot of the VM PVC
+        vm_obj.stop()
+        # Taking Snapshot of PVC
+        pvc_obj = vm_obj.get_vm_pvc_obj()
+        snap_obj = snapshot_factory(pvc_obj)
+        # Restore the snapshot
+        res_snap_obj = snapshot_restore_factory(
+            snapshot_obj=snap_obj,
+            storageclass=vm_obj.sc_name,
+            size=vm_obj.pvc_size,
+            volume_mode=snap_obj.parent_volume_mode,
+            access_mode=vm_obj.pvc_access_mode,
+            status=constants.STATUS_BOUND,
+            timeout=300,
+        )
+        # Create new VM using the restored PVC
+        res_vm_obj = cnv_workload(
+            volume_interface=constants.VM_VOLUME_PVC,
+            source_url=constants.CNV_FEDORA_SOURCE,
+            existing_pvc_obj=res_snap_obj,
+            namespace=vm_obj.namespace,
+        )
+        # Write new file to VM
+        run_dd_io(vm_obj=res_vm_obj, file_path=file_paths[1], verify=True)
+        # Validate data integrity of file written before taking snapshot
+        res_csum = cal_md5sum_vm(vm_obj=res_vm_obj, file_path=file_paths[0])
+        assert (
+            source_csum == res_csum
+        ), f"Failed: MD5 comparison between source {vm_obj.name} and cloned {res_vm_obj.name} VMs"
+        res_vm_obj.stop()
+
+    @workloads
+    @pytest.mark.polarion_id("OCS-6321")
+    def test_vm_snapshot_pvc_clone(
+        self,
+        setup_cnv,
+        project_factory,
+        multi_cnv_workload,
+        snapshot_factory,
+        snapshot_restore_factory,
+        cnv_workload,
+        clone_vm_workload,
+    ):
+        """
+        This test checks the clone of restored snapshot PVC created successfully
+        without data loss or corruption.
+
+        Test steps:
+        1. Create a VM with PVC/DVT
+        2. Add data to the VM and shut it down
+        3. Take a snapshot of the VM’s PVC
+        4. Deploy a new VM using the restored snapshot PVC
+        5. Clone the VM workload to create a new PVC from the restored snapshot PVC
+        6. Check data integrity in the cloned VM
+        7. Verify that the data persisted after cloning
+        8. Adding data on cloned VM
+        """
+        proj_obj = project_factory()
+        file_paths = ["/file.txt", "/new_file.txt"]
+        vm_objs_def, vm_objs_aggr, _, _ = multi_cnv_workload(
+            namespace=proj_obj.namespace
+        )
+        vm_list = vm_objs_def + vm_objs_aggr
+        log.info(f"Total VMs to process: {len(vm_list)}")
+        for index, vm_obj in enumerate(vm_list):
+            source_csum = run_dd_io(vm_obj=vm_obj, file_path=file_paths[0], verify=True)
+            vm_obj.stop()
+
+            # Take snapshot of the VM's PVC
+            pvc_obj = vm_obj.get_vm_pvc_obj()
+            snap_obj = snapshot_factory(pvc_obj)
+
+            # Restore the snapshot to a new PVC
+            res_snap_obj = snapshot_restore_factory(
+                snapshot_obj=snap_obj,
+                storageclass=vm_obj.sc_name,
+                size=vm_obj.pvc_size,
+                volume_mode=snap_obj.parent_volume_mode,
+                access_mode=vm_obj.pvc_access_mode,
+                timeout=300,
+            )
+
+            # Create a new VM from the restored PVC
+            res_vm_obj = cnv_workload(
+                source_url=constants.CNV_FEDORA_SOURCE,
+                existing_pvc_obj=res_snap_obj,
+                namespace=vm_obj.namespace,
+                storageclass=vm_obj.sc_name,
+            )
+
+            res_vm_obj.stop()
+
+            # Clone the restored VM
+            res_vm_obj_clone = clone_vm_workload(res_vm_obj, namespace=vm_obj.namespace)
+
+            # Validate data integrity in the cloned VM
+            res_csum = cal_md5sum_vm(vm_obj=res_vm_obj_clone, file_path=file_paths[0])
+            assert source_csum == res_csum, (
+                f"Failed: MD5 comparison between source {vm_obj.name} and cloned "
+                f"{res_vm_obj.name} VMs"
+            )
+
+            # Writing new data on cloned VM
+            run_dd_io(vm_obj=res_vm_obj_clone, file_path=file_paths[1])