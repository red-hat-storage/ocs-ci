import logging
import pytest
from concurrent.futures import ThreadPoolExecutor

from ocs_ci.ocs import constants
from ocs_ci.utility.utils import TimeoutSampler
from ocs_ci.framework.pytest_customization.marks import (
    green_squad,
    provider_mode,
    run_on_all_clients,
)
from ocs_ci.framework.testlib import (
    skipif_ocs_version,
    ManageTest,
    tier1,
    tier2,
    acceptance,
    skipif_upgraded_from,
)
from ocs_ci.helpers import helpers
from ocs_ci.framework import config

log = logging.getLogger(__name__)


@green_squad
@skipif_ocs_version("<4.5")
@skipif_upgraded_from(["4.4"])
class TestPvcExpand(ManageTest):
    """
    Tests to verify PVC expansion

    """

    @pytest.fixture(autouse=True)
    def setup(self, multi_pvc_factory, pod_factory):
        """
        Create resources for the test

        """
        access_modes_cephfs = [constants.ACCESS_MODE_RWO, constants.ACCESS_MODE_RWX]
        access_modes_rbd = [
            constants.ACCESS_MODE_RWO,
            f"{constants.ACCESS_MODE_RWO}-Block",
            f"{constants.ACCESS_MODE_RWX}-Block",
        ]

        self.pvcs_cephfs = multi_pvc_factory(
            interface=constants.CEPHFILESYSTEM,
            size=10,
            access_modes=access_modes_cephfs,
            status=constants.STATUS_BOUND,
            num_of_pvc=2,
            timeout=90,
        )

        self.pvcs_rbd = multi_pvc_factory(
            interface=constants.CEPHBLOCKPOOL,
            project=self.pvcs_cephfs[0].project,
            size=10,
            access_modes=access_modes_rbd,
            status=constants.STATUS_BOUND,
            num_of_pvc=3,
            timeout=90,
        )

        pods_cephfs = helpers.create_pods(
            self.pvcs_cephfs,
            pod_factory,
            constants.CEPHFILESYSTEM,
            2,
            constants.STATUS_RUNNING,
        )
        pods_rbd = helpers.create_pods(
            self.pvcs_rbd,
            pod_factory,
            constants.CEPHBLOCKPOOL,
            2,
            constants.STATUS_RUNNING,
        )

        self.pods = pods_cephfs + pods_rbd

        # Set volume mode on PVC objects
        for pvc_obj in self.pvcs_cephfs + self.pvcs_rbd:
            pvc_info = pvc_obj.get()
            setattr(pvc_obj, "volume_mode", pvc_info["spec"]["volumeMode"])

    def expand_and_verify(self, pvc_size_new):
        """
        Modify size of PVC and verify the change

        Args:
            pvc_size_new (int): Size of PVC(in Gb) to expand

        """
        for pvc_obj in self.pvcs_cephfs + self.pvcs_rbd:
            log.info(f"Expanding size of PVC {pvc_obj.name} to {pvc_size_new}G")
            pvc_obj.resize_pvc(pvc_size_new, True)

        log.info(f"Verified: Size of all PVCs are expanded to {pvc_size_new}G")

        log.info("Verifying new size on pods.")
        for pod_obj in self.pods:
            if pod_obj.pvc.volume_mode == "Block":
                log.info(
                    f"Skipping check on pod {pod_obj.name} as volume " f"mode is Block."
                )
                continue

            # Wait for 240 seconds to reflect the change on pod
            log.info(f"Checking pod {pod_obj.name} to verify the change.")
            for df_out in TimeoutSampler(
                240, 3, pod_obj.exec_cmd_on_pod, command="df -kh"
            ):
                if not df_out:
                    continue
                df_out = df_out.split()
                new_size_mount = df_out[df_out.index(pod_obj.get_storage_path()) - 4]
                if (
                    pvc_size_new - 0.5 <= float(new_size_mount[:-1]) <= pvc_size_new
                    and new_size_mount[-1] == "G"
                ):
                    log.info(
                        f"Verified: Expanded size of PVC {pod_obj.pvc.name} "
                        f"is reflected on pod {pod_obj.name}"
                    )
                    break
                log.info(
                    f"Expanded size of PVC {pod_obj.pvc.name} is not reflected"
                    f" on pod {pod_obj.name}. New size on mount is not "
                    f"{pvc_size_new}G as expected, but {new_size_mount}. "
                    f"Checking again."
                )
        log.info(
            f"Verified: Modified size {pvc_size_new}G is reflected " f"on all pods."
        )

    def run_io_and_verify(self, file_size, io_phase, verify=True):
        """
        Run fio on all pods and verify results

        Args:
            file_size (int): Size of fio file
            io_phase (str): pre_expand or post_expand
            verify (bool): True to verify fio, False otherwise

        """
        for pod_obj in self.pods:
            storage_type = "block" if pod_obj.pvc.volume_mode == "Block" else "fs"

            # Split file size and write from two pods if access mode is RWX
            size = (
                f"{int(file_size/2)}G"
                if (pod_obj.pvc.access_mode == constants.ACCESS_MODE_RWX)
                else f"{file_size}G"
            )
            log.info(f"Starting {io_phase} IO on pod {pod_obj.name}.")
            pod_obj.run_io(
                storage_type=storage_type,
                size=size,
                io_direction="write",
                runtime=60,
                fio_filename=f"{pod_obj.name}_{io_phase}",
            )
            log.info(f"{io_phase} IO started on pod {pod_obj.name}.")
        log.info(f"{io_phase} IO started on pods.")

        if not verify:
            return

        log.info(f"Verifying {io_phase} IO on pods.")
        for pod_obj in self.pods:
            fio_result = pod_obj.get_fio_results()
            err_count = fio_result.get("jobs")[0].get("error")
            assert err_count == 0, (
                f"{io_phase} IO error on pod {pod_obj.name}. "
                f"FIO result: {fio_result}"
            )
            log.info(f"Verified {io_phase} IO on pod {pod_obj.name}.")

    @provider_mode
    @acceptance
<<<<<<< HEAD
    @run_on_all_clients
=======
    @tier1
>>>>>>> 73d54457
    @pytest.mark.polarion_id("OCS-2219")
    def test_pvc_expansion(self, cluster_index):
        """
        Verify PVC expand feature

        """
        # Expand PVC with a small amount to fall behind default quota (100 Gi) for
        # openshift dedicated
        if config.ENV_DATA["platform"].lower() in constants.MANAGED_SERVICE_PLATFORMS:
            pvc_size_new = 15
        else:
            pvc_size_new = 25

        # Modify size of PVCs and verify the change
        log.info(f"Expanding PVCs to {pvc_size_new}G")
        self.expand_and_verify(pvc_size_new)

    @tier2
    @pytest.mark.polarion_id("OCS-302")
    def test_pvc_expand_expanded_pvc(self):
        """
        Verify PVC expand of already expanded PVC

        """
        if config.ENV_DATA["platform"].lower() in constants.MANAGED_SERVICE_PLATFORMS:
            pvc_size_expanded_1 = 19
            pvc_size_expanded_2 = 20
        else:
            pvc_size_expanded_1 = 20
            pvc_size_expanded_2 = 25
        executor = ThreadPoolExecutor(max_workers=len(self.pods))

        # Do setup on pods for running IO
        log.info("Setting up pods for running IO.")
        for pod_obj in self.pods:
            log.info(f"Setting up pod {pod_obj.name} for running IO")
            if pod_obj.pvc.volume_mode == "Block":
                storage_type = "block"
            else:
                storage_type = "fs"
            executor.submit(pod_obj.workload_setup, storage_type=storage_type)

        # Wait for setup on pods to complete
        for pod_obj in self.pods:
            log.info(f"Waiting for IO setup to complete on pod {pod_obj.name}")
            for sample in TimeoutSampler(360, 2, getattr, pod_obj, "wl_setup_done"):
                if sample:
                    log.info(
                        f"Setup for running IO is completed on pod " f"{pod_obj.name}."
                    )
                    break
        log.info("Setup for running IO is completed on all pods.")

        # Run IO and verify
        log.info("Starting pre-expand IO on all pods.")
        self.run_io_and_verify(9, "pre_expand")
        log.info("Verified pre-expand IO result on pods.")

        log.info("Expanding all PVCs.")
        self.expand_and_verify(pvc_size_expanded_1)

        # Run IO and verify
        log.info("Starting post-expand IO on all pods.")
        self.run_io_and_verify(8, "post_expand")
        log.info("Verified post-expand IO result on pods.")

        log.info("Expanding all PVCs for the second time.")
        self.expand_and_verify(pvc_size_expanded_2)

        # Run IO and verify
        log.info("Starting post-second-expand IO on all pods.")
        self.run_io_and_verify(6, "post_expand")
        log.info("Verified post-second-expand IO result on pods.")<|MERGE_RESOLUTION|>--- conflicted
+++ resolved
@@ -181,11 +181,8 @@
 
     @provider_mode
     @acceptance
-<<<<<<< HEAD
     @run_on_all_clients
-=======
     @tier1
->>>>>>> 73d54457
     @pytest.mark.polarion_id("OCS-2219")
     def test_pvc_expansion(self, cluster_index):
         """
