--- conflicted
+++ resolved
@@ -77,14 +77,12 @@
             ),
         ],
     )
-<<<<<<< HEAD
+    @tier1
     def test_pvc_to_pvc_clone(
         self, interface_type, setup, teardown_factory, cluster_index
     ):
-=======
     @tier1
     def test_pvc_to_pvc_clone(self, interface_type, setup, teardown_factory):
->>>>>>> 73d54457
         """
         Create a clone from an existing pvc,
         verify data is preserved in the cloning.
