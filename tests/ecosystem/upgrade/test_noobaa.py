--- conflicted
+++ resolved
@@ -78,25 +78,16 @@
 
     # Checksum is compared between original and result object
     for obj in DOWNLOADED_OBJS:
-<<<<<<< HEAD
-        assert mcg_obj_session.verify_s3_object_integrity(
-            original_object_path=f'{LOCAL_TESTOBJS_DIR_PATH}/{obj}',
-            result_object_path=f'{LOCAL_TEMP_PATH}/{obj}',
-            awscli_pod=awscli_pod_session
-        ), 'Checksum comparision between original and result object failed'
-    assert bucket.status == constants.STATUS_BOUND, (
-        f"bucket {bucket.name} doesn't have {constants.STATUS_BOUND} "
-        f"status, it has {bucket.status} status"
-    )
-=======
         for i in range(3):
             assert mcg_obj_session.verify_s3_object_integrity(
                 original_object_path=f'{LOCAL_TESTOBJS_DIR_PATH}/{obj}',
                 result_object_path=f'{LOCAL_TEMP_PATH}/{i}/{obj}',
                 awscli_pod=awscli_pod_session
             ), 'Checksum comparison between original and result object failed'
-    assert bucket.status == constants.STATUS_BOUND
->>>>>>> 0c98cbee
+    assert bucket.status == constants.STATUS_BOUND, (
+        f"bucket {bucket.name} doesn't have {constants.STATUS_BOUND} "
+        f"status, it has {bucket.status} status"
+    )
 
 
 @aws_platform_required
