import logging

import boto3
import pytest

from ocs_ci.framework.pytest_customization.marks import (
    pre_upgrade, post_upgrade,
    aws_platform_required, filter_insecure_request_warning,
    bugzilla
)
from ocs_ci.ocs import constants
from ocs_ci.ocs.constants import BS_OPTIMAL
from tests.manage.mcg.helpers import (
    sync_object_directory
)

logger = logging.getLogger(__name__)

LOCAL_TESTOBJS_DIR_PATH = '/aws/original'
LOCAL_TEMP_PATH = '/aws/temp'
DOWNLOADED_OBJS = []


@aws_platform_required
@filter_insecure_request_warning
@pre_upgrade
def test_fill_bucket(
    mcg_obj_session,
    awscli_pod_session,
    multiregion_mirror_setup_session
):
    """
    Test multi-region bucket creation using the S3 SDK. Fill the bucket for
    upgrade testing.
    """

    (
        bucket,
        backingstore1,
        backingstore2
    ) = multiregion_mirror_setup_session
    mcg_bucket_path = f's3://{bucket.name}'

    # Download test objects from the public bucket
    awscli_pod_session.exec_cmd_on_pod(
        command=f'mkdir {LOCAL_TESTOBJS_DIR_PATH}'
    )
    test_objects = boto3.resource('s3').Bucket(
        constants.TEST_FILES_BUCKET
    ).objects.all()

    for obj in test_objects:
        logger.info(f'Downloading {obj.key} from AWS test bucket')
        awscli_pod_session.exec_cmd_on_pod(
            command=(
                f'sh -c "wget -P {LOCAL_TESTOBJS_DIR_PATH} '
                f'https://{constants.TEST_FILES_BUCKET}.s3.amazonaws.com/{obj.key}"'
            )
        )
        DOWNLOADED_OBJS.append(f'{obj.key}')
        # Use 3x time more objects than there is in test objects pod
        for i in range(2):
            awscli_pod_session.exec_cmd_on_pod(
                command=f'sh -c "'
                        f'cp {LOCAL_TESTOBJS_DIR_PATH}/{obj.key} '
                        f'{LOCAL_TESTOBJS_DIR_PATH}/{obj.key}.{i}"'
            )
            DOWNLOADED_OBJS.append(f'{obj.key}.{i}')

    logger.info(f'Uploading all pod objects to MCG bucket')

    sync_object_directory(
        awscli_pod_session,
        's3://' + constants.TEST_FILES_BUCKET,
        LOCAL_TESTOBJS_DIR_PATH
    )

    # Upload test objects to the NooBucket
    sync_object_directory(
        awscli_pod_session,
        LOCAL_TESTOBJS_DIR_PATH,
        mcg_bucket_path,
        mcg_obj_session
    )

    mcg_obj_session.check_if_mirroring_is_done(bucket.name)
    assert bucket.status == constants.STATUS_BOUND

    # Retrieve all objects from MCG bucket to result dir in Pod
    sync_object_directory(
        awscli_pod_session,
        mcg_bucket_path,
        LOCAL_TEMP_PATH,
        mcg_obj_session
    )

    assert bucket.status == constants.STATUS_BOUND

    # Checksum is compared between original and result object
    for obj in DOWNLOADED_OBJS:
        assert mcg_obj_session.verify_s3_object_integrity(
            original_object_path=f'{LOCAL_TESTOBJS_DIR_PATH}/{obj}',
            result_object_path=f'{LOCAL_TEMP_PATH}/{obj}',
            awscli_pod=awscli_pod_session
        ), 'Checksum comparision between original and result object failed'
    assert bucket.status == constants.STATUS_BOUND


@aws_platform_required
@filter_insecure_request_warning
@post_upgrade
@pytest.mark.polarion_id("OCS-2038")
def test_noobaa_postupgrade(
    mcg_obj_session,
    awscli_pod_session,
    multiregion_mirror_setup_session
):
    """
    Check bucket data and remove resources created in 'test_fill_bucket'.
    """

    (
        bucket,
        backingstore1,
        backingstore2
    ) = multiregion_mirror_setup_session
    mcg_bucket_path = f's3://{bucket.name}'

    # Checksum is compared between original and result object
    for obj in DOWNLOADED_OBJS:
        assert mcg_obj_session.verify_s3_object_integrity(
            original_object_path=f'{LOCAL_TESTOBJS_DIR_PATH}/{obj}',
            result_object_path=f'{LOCAL_TEMP_PATH}/{obj}',
            awscli_pod=awscli_pod_session
        ), 'Checksum comparision between original and result object failed'

    assert bucket.status == constants.STATUS_BOUND

    # Clean up the temp dir
    awscli_pod_session.exec_cmd_on_pod(
        command=f'sh -c \"rm -rf {LOCAL_TEMP_PATH}/*\"'
    )

    mcg_obj_session.check_backingstore_state(
        'backing-store-' + backingstore1['name'],
        BS_OPTIMAL,
        timeout=360
    )
    mcg_obj_session.check_backingstore_state(
        'backing-store-' + backingstore2['name'],
        BS_OPTIMAL,
        timeout=360
    )

    assert bucket.status == constants.STATUS_BOUND

    # Verify integrity of A
    # Retrieve all objects from MCG bucket to result dir in Pod
    sync_object_directory(
        awscli_pod_session,
        mcg_bucket_path,
        LOCAL_TEMP_PATH,
        mcg_obj_session
    )
<<<<<<< HEAD
    assert bucket.phase == constants.STATUS_BOUND


@aws_platform_required
@bugzilla('1820974')
@pre_upgrade
def test_buckets_before_upgrade(upgrade_buckets, mcg_obj_session):
    """
    Test that all buckets in cluster are in OPTIMAL state before upgrade.
    """
    for bucket in mcg_obj_session.read_system().get('buckets'):
        assert bucket.get('mode') == BS_OPTIMAL


@aws_platform_required
@bugzilla('1820974')
@post_upgrade
@pytest.mark.polarion_id("OCS-2181")
def test_buckets_after_upgrade(upgrade_buckets, mcg_obj_session):
    """
    Test that all buckets in cluster are in OPTIMAL state after upgrade.
    """
    for bucket in mcg_obj_session.read_system().get('buckets'):
        assert bucket.get('mode') == BS_OPTIMAL
=======
    assert bucket.status == constants.STATUS_BOUND
>>>>>>> 4f5fea4f
<|MERGE_RESOLUTION|>--- conflicted
+++ resolved
@@ -162,7 +162,6 @@
         LOCAL_TEMP_PATH,
         mcg_obj_session
     )
-<<<<<<< HEAD
     assert bucket.phase == constants.STATUS_BOUND
 
 
@@ -186,7 +185,4 @@
     Test that all buckets in cluster are in OPTIMAL state after upgrade.
     """
     for bucket in mcg_obj_session.read_system().get('buckets'):
-        assert bucket.get('mode') == BS_OPTIMAL
-=======
-    assert bucket.status == constants.STATUS_BOUND
->>>>>>> 4f5fea4f
+        assert bucket.get('mode') == BS_OPTIMAL