"""
Test to verify PVC deletion performance
"""
import logging
import pytest
import ocs_ci.ocs.exceptions as ex
import ocs_ci.ocs.resources.pvc as pvc
from ocs_ci.framework.testlib import (
    performance, E2ETest
)

from concurrent.futures import ThreadPoolExecutor
from tests import helpers
from ocs_ci.ocs import defaults, constants
from ocs_ci.utility.performance_dashboard import push_to_pvc_time_dashboard

log = logging.getLogger(__name__)


@performance
class TestPVCDeletionPerformance(E2ETest):
    """
    Test to verify PVC deletion performance
    """

    @pytest.fixture()
    def base_setup(
        self, request, interface_iterate, storageclass_factory
    ):
        """
        A setup phase for the test

        Args:
            interface_iterate: A fixture to iterate over ceph interfaces
            storageclass_factory: A fixture to create everything needed for a
                storageclass
        """
        self.interface = interface_iterate
        self.sc_obj = storageclass_factory(self.interface)

    @pytest.mark.parametrize(
        argnames=["pvc_size"],
        argvalues=[
            pytest.param(
                *['1Gi'], marks=pytest.mark.polarion_id("OCS-2005")
            ),
            pytest.param(
                *['10Gi'], marks=pytest.mark.polarion_id("OCS-2006")
            ),
            pytest.param(
                *['100Gi'], marks=pytest.mark.polarion_id("OCS-2007")
            ),
            pytest.param(
                *['1Ti'], marks=pytest.mark.polarion_id("OCS-2003")
            ),
            pytest.param(
                *['2Ti'], marks=pytest.mark.polarion_id("OCS-2004")
            ),
        ]
    )
    @pytest.mark.usefixtures(base_setup.__name__)
    def test_pvc_deletion_measurement_performance(self, teardown_factory, pvc_size):
        """
        Measuring PVC deletion time is within supported limits
        """
        logging.info('Start creating new PVC')

        pvc_obj = helpers.create_pvc(
            sc_name=self.sc_obj.name, size=pvc_size
        )
        helpers.wait_for_resource_state(pvc_obj, constants.STATUS_BOUND)
        pvc_obj.reload()
        pv_name = pvc_obj.backed_pv
        pvc_reclaim_policy = pvc_obj.reclaim_policy
        teardown_factory(pvc_obj)
        pvc_obj.delete()
        logging.info('Start deletion of PVC')
        pvc_obj.ocp.wait_for_delete(pvc_obj.name)
        if pvc_reclaim_policy == constants.RECLAIM_POLICY_DELETE:
            helpers.validate_pv_delete(pvc_obj.backed_pv)
        delete_time = helpers.measure_pvc_deletion_time(
            self.interface, pv_name
        )
        # Deletion time for CephFS PVC is a little over 3 seconds
        deletion_time = 4 if self.interface == constants.CEPHFILESYSTEM else 3
        logging.info(f"PVC deleted in {delete_time} seconds")
        if delete_time > deletion_time:
            raise ex.PerformanceException(
                f"PVC deletion time is {delete_time} and greater than {deletion_time} second"
            )
        push_to_pvc_time_dashboard(self.interface, "deletion", delete_time)

    @pytest.mark.usefixtures(base_setup.__name__)
    def test_multiple_pvc_deletion_measurement_performance(self, teardown_factory):
        """
        Measuring PVC deletion time of 120 PVCs in 180 seconds

        Args:
            teardown_factory: A fixture used when we want a new resource that was created during the tests
                               to be removed in the teardown phase.
        Returns:

        """
        number_of_pvcs = 120
        log.info('Start creating new 120 PVCs')

        pvc_objs = helpers.create_multiple_pvcs(
            sc_name=self.sc_obj.name,
            namespace=defaults.ROOK_CLUSTER_NAMESPACE,
            number_of_pvc=number_of_pvcs,
            size=self.pvc_size,
        )
        for pvc_obj in pvc_objs:
            pvc_obj.reload()
            teardown_factory(pvc_obj)
        with ThreadPoolExecutor(max_workers=5) as executor:
            for pvc_obj in pvc_objs:
                executor.submit(
                    helpers.wait_for_resource_state, pvc_obj,
                    constants.STATUS_BOUND
                )

                executor.submit(pvc_obj.reload)
<<<<<<< HEAD
        assert pvc.delete_pvcs(pvc_objs[:number_of_pvcs], True), (
            "Deletion of PVCs failed"
        )
=======

>>>>>>> 889493a3
        start_time = helpers.get_start_deletion_time(
            self.interface, pvc_objs[0].name
        )
        end_time = helpers.get_end_deletion_time(
            self.interface, pvc_objs[number_of_pvcs - 1].name,
        )
        total = end_time - start_time
        total_time = total.total_seconds()
        if total_time > 180:
            raise ex.PerformanceException(
                f"{number_of_pvcs} PVCs deletion time is {total_time} and "
                f"greater than 180 seconds"
            )
        logging.info(
            f"{number_of_pvcs} PVCs deletion time took {total_time} seconds"
        )<|MERGE_RESOLUTION|>--- conflicted
+++ resolved
@@ -121,13 +121,10 @@
                 )
 
                 executor.submit(pvc_obj.reload)
-<<<<<<< HEAD
+
         assert pvc.delete_pvcs(pvc_objs[:number_of_pvcs], True), (
             "Deletion of PVCs failed"
         )
-=======
-
->>>>>>> 889493a3
         start_time = helpers.get_start_deletion_time(
             self.interface, pvc_objs[0].name
         )
