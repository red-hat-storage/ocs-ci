--- conflicted
+++ resolved
@@ -1607,8 +1607,6 @@
     logger.info(out)
 
 
-<<<<<<< HEAD
-=======
 def craft_s3_command(cmd, mcg_obj=None, api=False):
     """
     Crafts the AWS CLI S3 command including the
@@ -1639,11 +1637,9 @@
             f"aws s3{api} --no-sign-request "
         )
         string_wrapper = ''
-
     return f"{base_command}{cmd}{string_wrapper}"
 
 
->>>>>>> 03699218
 def wait_for_resource_count_change(
     func_to_use, previous_num, namespace, change_type='increase',
     min_difference=1, timeout=20, interval=2, **func_kwargs
@@ -2354,7 +2350,6 @@
         crtfile.write(decoded_crt)
 
 
-<<<<<<< HEAD
 def storagecluster_independent_check():
     """
     Check whether the storagecluster is running in independent mode
@@ -2366,7 +2361,8 @@
     ).get().get('items')[0].get('spec').get(
         'externalStorage'
     ).get('enable')
-=======
+
+
 def get_pv_size(storageclass=None):
     """
     Get Pv size from requested storageclass
@@ -2385,5 +2381,4 @@
     for pv_obj in pv_objs:
         if pv_obj['spec']['storageClassName'] == storageclass:
             return_list.append(pv_obj['spec']['capacity']['storage'])
-    return return_list
->>>>>>> 03699218
+    return return_list