--- conflicted
+++ resolved
@@ -30,7 +30,6 @@
 from ocs_ci.ocs.resources.ocs import OCS
 from ocs_ci.utility import templating
 from ocs_ci.utility.retry import retry
-<<<<<<< HEAD
 from ocs_ci.utility.utils import (
     TimeoutSampler,
     ocsci_log_path,
@@ -38,9 +37,6 @@
     update_container_with_mirrored_image,
 )
 from ocs_ci.framework import config
-=======
-from ocs_ci.utility.utils import TimeoutSampler, ocsci_log_path, run_cmd
->>>>>>> 5e859a25
 
 logger = logging.getLogger(__name__)
 
