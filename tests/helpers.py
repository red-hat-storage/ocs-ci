--- conflicted
+++ resolved
@@ -2351,21 +2351,12 @@
     Check whether the storagecluster is running in independent mode
     by checking the value of spec.externalStorage.enable
     """
-<<<<<<< HEAD
-    return OCP(
-        kind='StorageCluster',
-        namespace=config.ENV_DATA['cluster_namespace']
-    ).get().get('items')[0].get('spec').get(
-        'externalStorage'
-    ).get('enable')
-=======
     storage_cluster = OCP(
         kind='StorageCluster',
         namespace=config.ENV_DATA['cluster_namespace']
     ).get().get('items')[0]
 
     return storage_cluster.get('spec').get('externalStorage').get('enable')
->>>>>>> 6f50659b
 
 
 def get_pv_size(storageclass=None):
