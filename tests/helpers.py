--- conflicted
+++ resolved
@@ -6,16 +6,14 @@
 import hashlib
 import json
 import logging
-<<<<<<< HEAD
-import csv
-=======
 import os
->>>>>>> 23356ea1
+import os
 import re
 import statistics
 import tempfile
 import threading
 import time
+import csv
 from concurrent.futures import ThreadPoolExecutor
 from subprocess import PIPE, TimeoutExpired, run
 from uuid import uuid4
@@ -2310,7 +2308,6 @@
     return False
 
 
-<<<<<<< HEAD
 def delete_objs(obj_list):
     """
     Delete elements in a list of objects
@@ -2363,7 +2360,7 @@
     logger.info(
         f"{adjective} data present in {csv_file}"
     )
-=======
+
 def calc_local_file_md5_sum(path):
     """
     Calculate and return the MD5 checksum of a local file
@@ -2416,5 +2413,4 @@
     for pv_obj in pv_objs:
         if pv_obj['spec']['storageClassName'] == storageclass:
             return_list.append(pv_obj['spec']['capacity']['storage'])
-    return return_list
->>>>>>> 23356ea1
+    return return_list