"""
Helper functions file for OCS QE
"""
import base64
import datetime
import hashlib
import json
import logging
import os
import re
import statistics
import tempfile
import threading
import time
from concurrent.futures import ThreadPoolExecutor
from subprocess import PIPE, TimeoutExpired, run
from uuid import uuid4

import yaml

from ocs_ci.framework import config
from ocs_ci.ocs import constants, defaults, node, ocp
from ocs_ci.ocs.exceptions import (
    CommandFailed, ResourceWrongStatusException,
    TimeoutExpiredError, UnavailableBuildException,
    UnexpectedBehaviour
)
from ocs_ci.ocs.ocp import OCP
from ocs_ci.ocs.resources import pod, pvc
from ocs_ci.ocs.resources.ocs import OCS
from ocs_ci.utility import templating
from ocs_ci.utility.retry import retry
from ocs_ci.utility.utils import (
    TimeoutSampler,
    ocsci_log_path,
    run_cmd,
    update_container_with_mirrored_image,
)

logger = logging.getLogger(__name__)


def create_unique_resource_name(resource_description, resource_type):
    """
    Creates a unique object name by using the object_description,
    object_type and a random uuid(in hex) as suffix

    Args:
        resource_description (str): The user provided object description
        resource_type (str): The type of object for which the unique name
            will be created. For example: project, pvc, etc

    Returns:
        str: A unique name
    """
    return f"{resource_type}-{resource_description[:23]}-{uuid4().hex}"


def create_resource(do_reload=True, **kwargs):
    """
    Create a resource

    Args:
        do_reload (bool): True for reloading the resource following its creation,
            False otherwise
        kwargs (dict): Dictionary of the OCS resource

    Returns:
        OCS: An OCS instance

    Raises:
        AssertionError: In case of any failure
    """
    ocs_obj = OCS(**kwargs)
    resource_name = kwargs.get('metadata').get('name')
    created_resource = ocs_obj.create(do_reload=do_reload)
    assert created_resource, (
        f"Failed to create resource {resource_name}"
    )
    return ocs_obj


def wait_for_resource_state(resource, state, timeout=60):
    """
    Wait for a resource to get to a given status

    Args:
        resource (OCS obj): The resource object
        state (str): The status to wait for
        timeout (int): Time in seconds to wait

    Raises:
        ResourceWrongStatusException: In case the resource hasn't
            reached the desired state

    """
    if (
        resource.name == constants.DEFAULT_STORAGECLASS_CEPHFS
        or resource.name == constants.DEFAULT_STORAGECLASS_RBD
    ):
        logger.info("Attempt to default default Secret or StorageClass")
        return
    try:
        resource.ocp.wait_for_resource(
            condition=state, resource_name=resource.name, timeout=timeout
        )
    except TimeoutExpiredError:
        logger.error(f"{resource.kind} {resource.name} failed to reach {state}")
        resource.reload()
        raise ResourceWrongStatusException(resource.name, resource.describe())
    logger.info(f"{resource.kind} {resource.name} reached state {state}")


def create_pod(
    interface_type=None, pvc_name=None,
    do_reload=True, namespace=defaults.ROOK_CLUSTER_NAMESPACE,
    node_name=None, pod_dict_path=None, sa_name=None, dc_deployment=False,
    raw_block_pv=False, raw_block_device=constants.RAW_BLOCK_DEVICE, replica_count=1,
    pod_name=None, node_selector=None, command=None, command_args=None,
    deploy_pod_status=constants.STATUS_COMPLETED
):
    """
    Create a pod

    Args:
        interface_type (str): The interface type (CephFS, RBD, etc.)
        pvc_name (str): The PVC that should be attached to the newly created pod
        do_reload (bool): True for reloading the object after creation, False otherwise
        namespace (str): The namespace for the new resource creation
        node_name (str): The name of specific node to schedule the pod
        pod_dict_path (str): YAML path for the pod
        sa_name (str): Serviceaccount name
        dc_deployment (bool): True if creating pod as deploymentconfig
        raw_block_pv (bool): True for creating raw block pv based pod, False otherwise
        raw_block_device (str): raw block device for the pod
        replica_count (int): Replica count for deployment config
        pod_name (str): Name of the pod to create
        node_selector (dict): dict of key-value pair to be used for nodeSelector field
            eg: {'nodetype': 'app-pod'}
        command (list): The command to be executed on the pod
        command_args (list): The arguments to be sent to the command running
            on the pod
        deploy_pod_status (str): Expected status of deploy pod. Applicable
            only if dc_deployment is True

    Returns:
        Pod: A Pod instance

    Raises:
        AssertionError: In case of any failure

    """
    if interface_type == constants.CEPHBLOCKPOOL:
        pod_dict = pod_dict_path if pod_dict_path else constants.CSI_RBD_POD_YAML
        interface = constants.RBD_INTERFACE
    else:
        pod_dict = pod_dict_path if pod_dict_path else constants.CSI_CEPHFS_POD_YAML
        interface = constants.CEPHFS_INTERFACE
    if dc_deployment:
        pod_dict = pod_dict_path if pod_dict_path else constants.FEDORA_DC_YAML
    pod_data = templating.load_yaml(pod_dict)
    if not pod_name:
        pod_name = create_unique_resource_name(
            f'test-{interface}', 'pod'
        )
    pod_data['metadata']['name'] = pod_name
    pod_data['metadata']['namespace'] = namespace
    if dc_deployment:
        pod_data['metadata']['labels']['app'] = pod_name
        pod_data['spec']['template']['metadata']['labels']['name'] = pod_name
        pod_data['spec']['replicas'] = replica_count

    if pvc_name:
        if dc_deployment:
            pod_data['spec']['template']['spec']['volumes'][0][
                'persistentVolumeClaim'
            ]['claimName'] = pvc_name
        else:
            pod_data['spec']['volumes'][0]['persistentVolumeClaim']['claimName'] = pvc_name

    if interface_type == constants.CEPHBLOCKPOOL and raw_block_pv:
        if pod_dict_path in [constants.FEDORA_DC_YAML, constants.FIO_DC_YAML]:
            temp_dict = [
                {'devicePath': raw_block_device, 'name': pod_data.get('spec').get(
                    'template').get('spec').get('volumes')[0].get('name')}
            ]
            if pod_dict_path == constants.FEDORA_DC_YAML:
                del pod_data['spec']['template']['spec']['containers'][0]['volumeMounts']
                security_context = {'capabilities': {'add': ["SYS_ADMIN"]}}
                pod_data['spec']['template']['spec']['containers'][0]['securityContext'] = security_context

            pod_data['spec']['template']['spec']['containers'][0]['volumeDevices'] = temp_dict

        elif pod_dict_path == constants.NGINX_POD_YAML:
            temp_dict = [
                {'devicePath': raw_block_device, 'name': pod_data.get('spec').get(
                    'containers')[0].get('volumeMounts')[0].get('name')}
            ]
            del pod_data['spec']['containers'][0]['volumeMounts']
            pod_data['spec']['containers'][0]['volumeDevices'] = temp_dict
        else:
            pod_data['spec']['containers'][0]['volumeDevices'][0]['devicePath'] = raw_block_device
            pod_data['spec']['containers'][0]['volumeDevices'][0]['name'] = pod_data.get('spec').get('volumes')[
                0].get('name')

    if command:
        if dc_deployment:
            pod_data['spec']['template']['spec']['containers'][0]['command'] = command
        else:
            pod_data['spec']['containers'][0]['command'] = command
    if command_args:
        if dc_deployment:
            pod_data['spec']['template']['spec']['containers'][0]['args'] = command_args
        else:
            pod_data['spec']['containers'][0]['args'] = command_args

    if node_name:
        if dc_deployment:
            pod_data['spec']['template']['spec']['nodeName'] = node_name
        else:
            pod_data['spec']['nodeName'] = node_name

    if node_selector:
        if dc_deployment:
            pod_data['spec']['template']['spec']['nodeSelector'] = node_selector
        else:
            pod_data['spec']['nodeSelector'] = node_selector

    if sa_name and dc_deployment:
        pod_data['spec']['template']['spec']['serviceAccountName'] = sa_name

    # overwrite used image (required for disconnected installation)
    update_container_with_mirrored_image(pod_data)

    # configure http[s]_proxy env variable, if required
    try:
        http_proxy, https_proxy, no_proxy = get_cluster_proxies()
        if http_proxy:
            if 'containers' in pod_data['spec']:
                container = pod_data['spec']['containers'][0]
            else:
                container = pod_data['spec']['template']['spec']['containers'][0]
            if 'env' not in container:
                container['env'] = []
            container['env'].append({
                'name': 'http_proxy',
                'value': http_proxy,
            })
            container['env'].append({
                'name': 'https_proxy',
                'value': https_proxy,
            })
            container['env'].append({
                'name': 'no_proxy',
                'value': no_proxy,
            })
    except KeyError as err:
        logging.warning(
            "Http(s)_proxy variable wasn't configured, "
            "'%s' key not found.", err
        )

    if dc_deployment:
        ocs_obj = create_resource(**pod_data)
        logger.info(ocs_obj.name)
        assert (ocp.OCP(kind='pod', namespace=namespace)).wait_for_resource(
            condition=deploy_pod_status,
            resource_name=pod_name + '-1-deploy',
            resource_count=0, timeout=360, sleep=3
        )
        dpod_list = pod.get_all_pods(namespace=namespace)
        for dpod in dpod_list:
            if '-1-deploy' not in dpod.name:
                if pod_name in dpod.name:
                    return dpod
    else:
        pod_obj = pod.Pod(**pod_data)
        pod_name = pod_data.get('metadata').get('name')
        logger.info(f'Creating new Pod {pod_name} for test')
        created_resource = pod_obj.create(do_reload=do_reload)
        assert created_resource, (
            f"Failed to create Pod {pod_name}"
        )

        return pod_obj


def create_project(project_name=None):
    """
    Create a project

    Args:
        project_name (str): The name for the new project

    Returns:
        OCP: Project object

    """
    namespace = project_name or create_unique_resource_name('test', 'namespace')
    project_obj = ocp.OCP(kind='Project', namespace=namespace)
    assert project_obj.new_project(namespace), f"Failed to create namespace {namespace}"
    return project_obj


def create_multilpe_projects(number_of_project):
    """
    Create one or more projects

    Args:
        number_of_project (int): Number of projects to be created

    Returns:
         list: List of project objects

    """
    project_objs = [create_project() for _ in range(number_of_project)]
    return project_objs


def create_secret(interface_type):
    """
    Create a secret
    ** This method should not be used anymore **
    ** This method is for internal testing only **

    Args:
        interface_type (str): The type of the interface
            (e.g. CephBlockPool, CephFileSystem)

    Returns:
        OCS: An OCS instance for the secret
    """
    secret_data = dict()
    if interface_type == constants.CEPHBLOCKPOOL:
        secret_data = templating.load_yaml(
            constants.CSI_RBD_SECRET_YAML
        )
        secret_data['stringData']['userID'] = constants.ADMIN_USER
        secret_data['stringData']['userKey'] = get_admin_key()
        interface = constants.RBD_INTERFACE
    elif interface_type == constants.CEPHFILESYSTEM:
        secret_data = templating.load_yaml(
            constants.CSI_CEPHFS_SECRET_YAML
        )
        del secret_data['stringData']['userID']
        del secret_data['stringData']['userKey']
        secret_data['stringData']['adminID'] = constants.ADMIN_USER
        secret_data['stringData']['adminKey'] = get_admin_key()
        interface = constants.CEPHFS_INTERFACE
    secret_data['metadata']['name'] = create_unique_resource_name(
        f'test-{interface}', 'secret'
    )
    secret_data['metadata']['namespace'] = defaults.ROOK_CLUSTER_NAMESPACE

    return create_resource(**secret_data)


def default_ceph_block_pool():
    """
    Returns default CephBlockPool

    Returns:
        default CephBlockPool
    """
    return constants.DEFAULT_BLOCKPOOL


def create_ceph_block_pool(pool_name=None, failure_domain=None, verify=True):
    """
    Create a Ceph block pool
    ** This method should not be used anymore **
    ** This method is for internal testing only **

    Args:
        pool_name (str): The pool name to create
        failure_domain (str): Failure domain name
        verify (bool): True to verify the pool exists after creation,
                       False otherwise

    Returns:
        OCS: An OCS instance for the Ceph block pool
    """
    cbp_data = templating.load_yaml(constants.CEPHBLOCKPOOL_YAML)
    cbp_data['metadata']['name'] = (
        pool_name if pool_name else create_unique_resource_name(
            'test', 'cbp'
        )
    )
    cbp_data['metadata']['namespace'] = defaults.ROOK_CLUSTER_NAMESPACE
    cbp_data['spec']['failureDomain'] = failure_domain or get_failure_domin()
    cbp_obj = create_resource(**cbp_data)
    cbp_obj.reload()

    if verify:
        assert verify_block_pool_exists(cbp_obj.name), (
            f"Block pool {cbp_obj.name} does not exist"
        )
    return cbp_obj


def create_ceph_file_system(pool_name=None):
    """
    Create a Ceph file system
    ** This method should not be used anymore **
    ** This method is for internal testing only **

    Args:
        pool_name (str): The pool name to create

    Returns:
        OCS: An OCS instance for the Ceph file system
    """
    cfs_data = templating.load_yaml(constants.CEPHFILESYSTEM_YAML)
    cfs_data['metadata']['name'] = (
        pool_name if pool_name else create_unique_resource_name(
            'test', 'cfs'
        )
    )
    cfs_data['metadata']['namespace'] = defaults.ROOK_CLUSTER_NAMESPACE
    cfs_data = create_resource(**cfs_data)
    cfs_data.reload()

    assert validate_cephfilesystem(cfs_data.name), (
        f"File system {cfs_data.name} does not exist"
    )
    return cfs_data


def default_storage_class(
    interface_type,
):
    """
    Return default storage class based on interface_type

    Args:
        interface_type (str): The type of the interface
            (e.g. CephBlockPool, CephFileSystem)

    Returns:
        OCS: Existing StorageClass Instance
    """

    if interface_type == constants.CEPHBLOCKPOOL:
        base_sc = OCP(
            kind='storageclass',
            resource_name=constants.DEFAULT_STORAGECLASS_RBD
        )
    elif interface_type == constants.CEPHFILESYSTEM:
        base_sc = OCP(
            kind='storageclass',
            resource_name=constants.DEFAULT_STORAGECLASS_CEPHFS
        )
    sc = OCS(**base_sc.data)
    return sc


def create_storage_class(
    interface_type, interface_name, secret_name,
    reclaim_policy=constants.RECLAIM_POLICY_DELETE, sc_name=None,
    provisioner=None
):
    """
    Create a storage class
    ** This method should not be used anymore **
    ** This method is for internal testing only **

    Args:
        interface_type (str): The type of the interface
            (e.g. CephBlockPool, CephFileSystem)
        interface_name (str): The name of the interface
        secret_name (str): The name of the secret
        sc_name (str): The name of storage class to create
        reclaim_policy (str): Type of reclaim policy. Defaults to 'Delete'
            (eg., 'Delete', 'Retain')

    Returns:
        OCS: An OCS instance for the storage class
    """

    sc_data = dict()
    if interface_type == constants.CEPHBLOCKPOOL:
        sc_data = templating.load_yaml(
            constants.CSI_RBD_STORAGECLASS_YAML
        )
        sc_data['parameters'][
            'csi.storage.k8s.io/node-stage-secret-name'
        ] = secret_name
        sc_data['parameters'][
            'csi.storage.k8s.io/node-stage-secret-namespace'
        ] = defaults.ROOK_CLUSTER_NAMESPACE
        interface = constants.RBD_INTERFACE
        sc_data['provisioner'] = (
            provisioner if provisioner else defaults.RBD_PROVISIONER
        )
    elif interface_type == constants.CEPHFILESYSTEM:
        sc_data = templating.load_yaml(
            constants.CSI_CEPHFS_STORAGECLASS_YAML
        )
        sc_data['parameters'][
            'csi.storage.k8s.io/node-stage-secret-name'
        ] = secret_name
        sc_data['parameters'][
            'csi.storage.k8s.io/node-stage-secret-namespace'
        ] = defaults.ROOK_CLUSTER_NAMESPACE
        interface = constants.CEPHFS_INTERFACE
        sc_data['parameters']['fsName'] = get_cephfs_name()
        sc_data['provisioner'] = (
            provisioner if provisioner else defaults.CEPHFS_PROVISIONER
        )
    sc_data['parameters']['pool'] = interface_name

    sc_data['metadata']['name'] = (
        sc_name if sc_name else create_unique_resource_name(
            f'test-{interface}', 'storageclass'
        )
    )
    sc_data['metadata']['namespace'] = defaults.ROOK_CLUSTER_NAMESPACE
    sc_data['parameters'][
        'csi.storage.k8s.io/provisioner-secret-name'
    ] = secret_name
    sc_data['parameters'][
        'csi.storage.k8s.io/provisioner-secret-namespace'
    ] = defaults.ROOK_CLUSTER_NAMESPACE
    sc_data['parameters'][
        'csi.storage.k8s.io/controller-expand-secret-name'
    ] = secret_name
    sc_data['parameters'][
        'csi.storage.k8s.io/controller-expand-secret-namespace'
    ] = defaults.ROOK_CLUSTER_NAMESPACE

    sc_data['parameters']['clusterID'] = defaults.ROOK_CLUSTER_NAMESPACE
    sc_data['reclaimPolicy'] = reclaim_policy

    try:
        del sc_data['parameters']['userid']
    except KeyError:
        pass
    return create_resource(**sc_data)


def create_pvc(
    sc_name, pvc_name=None, namespace=defaults.ROOK_CLUSTER_NAMESPACE,
    size=None, do_reload=True, access_mode=constants.ACCESS_MODE_RWO,
    volume_mode=None
):
    """
    Create a PVC

    Args:
        sc_name (str): The name of the storage class for the PVC to be
            associated with
        pvc_name (str): The name of the PVC to create
        namespace (str): The namespace for the PVC creation
        size (str): Size of pvc to create
        do_reload (bool): True for wait for reloading PVC after its creation, False otherwise
        access_mode (str): The access mode to be used for the PVC
        volume_mode (str): Volume mode for rbd RWX pvc i.e. 'Block'

    Returns:
        PVC: PVC instance
    """
    pvc_data = templating.load_yaml(constants.CSI_PVC_YAML)
    pvc_data['metadata']['name'] = (
        pvc_name if pvc_name else create_unique_resource_name(
            'test', 'pvc'
        )
    )
    pvc_data['metadata']['namespace'] = namespace
    pvc_data['spec']['accessModes'] = [access_mode]
    pvc_data['spec']['storageClassName'] = sc_name
    if size:
        pvc_data['spec']['resources']['requests']['storage'] = size
    if volume_mode:
        pvc_data['spec']['volumeMode'] = volume_mode
    ocs_obj = pvc.PVC(**pvc_data)
    created_pvc = ocs_obj.create(do_reload=do_reload)
    assert created_pvc, f"Failed to create resource {pvc_name}"
    return ocs_obj


def create_multiple_pvcs(
    sc_name, namespace, number_of_pvc=1, size=None, do_reload=False,
    access_mode=constants.ACCESS_MODE_RWO
):
    """
    Create one or more PVC

    Args:
        sc_name (str): The name of the storage class to provision the PVCs from
        namespace (str): The namespace for the PVCs creation
        number_of_pvc (int): Number of PVCs to be created
        size (str): The size of the PVCs to create
        do_reload (bool): True for wait for reloading PVC after its creation,
            False otherwise
        access_mode (str): The kind of access mode for PVC

    Returns:
         list: List of PVC objects
    """
    if access_mode == 'ReadWriteMany' and 'rbd' in sc_name:
        volume_mode = 'Block'
    else:
        volume_mode = None
    return [
        create_pvc(
            sc_name=sc_name, size=size, namespace=namespace,
            do_reload=do_reload, access_mode=access_mode, volume_mode=volume_mode
        ) for _ in range(number_of_pvc)
    ]


def verify_block_pool_exists(pool_name):
    """
    Verify if a Ceph block pool exist

    Args:
        pool_name (str): The name of the Ceph block pool

    Returns:
        bool: True if the Ceph block pool exists, False otherwise
    """
    logger.info(f"Verifying that block pool {pool_name} exists")
    ct_pod = pod.get_ceph_tools_pod()
    try:
        for pools in TimeoutSampler(
            60, 3, ct_pod.exec_ceph_cmd, 'ceph osd lspools'
        ):
            logger.info(f'POOLS are {pools}')
            for pool in pools:
                if pool_name in pool.get('poolname'):
                    return True
    except TimeoutExpiredError:
        return False


def get_admin_key():
    """
    Fetches admin key secret from Ceph

    Returns:
        str: The admin key
    """
    ct_pod = pod.get_ceph_tools_pod()
    out = ct_pod.exec_ceph_cmd('ceph auth get-key client.admin')
    return out['key']


def get_cephfs_data_pool_name():
    """
    Fetches ceph fs datapool name from Ceph

    Returns:
        str: fs datapool name
    """
    ct_pod = pod.get_ceph_tools_pod()
    out = ct_pod.exec_ceph_cmd('ceph fs ls')
    return out[0]['data_pools'][0]


def validate_cephfilesystem(fs_name):
    """
     Verify CephFileSystem exists at Ceph and OCP

     Args:
        fs_name (str): The name of the Ceph FileSystem

     Returns:
         bool: True if CephFileSystem is created at Ceph and OCP side else
            will return False with valid msg i.e Failure cause
    """
    cfs = ocp.OCP(
        kind=constants.CEPHFILESYSTEM,
        namespace=defaults.ROOK_CLUSTER_NAMESPACE
    )
    ct_pod = pod.get_ceph_tools_pod()
    ceph_validate = False
    ocp_validate = False

    result = cfs.get(resource_name=fs_name)
    if result.get('metadata').get('name'):
        logger.info("Filesystem %s got created from Openshift Side", fs_name)
        ocp_validate = True
    else:
        logger.info(
            "Filesystem %s was not create at Openshift Side", fs_name
        )
        return False

    try:
        for pools in TimeoutSampler(
            60, 3, ct_pod.exec_ceph_cmd, 'ceph fs ls'
        ):
            for out in pools:
                result = out.get('name')
                if result == fs_name:
                    logger.info("FileSystem %s got created from Ceph Side", fs_name)
                    ceph_validate = True
                    break
                else:
                    logger.error("FileSystem %s was not present at Ceph Side", fs_name)
                    ceph_validate = False
            if ceph_validate:
                break
    except TimeoutExpiredError:
        pass

    return True if (ceph_validate and ocp_validate) else False


def get_all_storageclass_names():
    """
    Function for getting all storageclass

    Returns:
         list: list of storageclass name
    """
    sc_obj = ocp.OCP(
        kind=constants.STORAGECLASS,
        namespace=defaults.ROOK_CLUSTER_NAMESPACE
    )
    result = sc_obj.get()
    sample = result['items']

    storageclass = [
        item.get('metadata').get('name') for item in sample if (
            (item.get('metadata').get('name') not in constants.IGNORE_SC_GP2)
            and (item.get('metadata').get('name') not in constants.IGNORE_SC_FLEX)
        )
    ]
    return storageclass


def delete_storageclasses(sc_objs):
    """"
    Function for Deleting storageclasses

    Args:
        sc_objs (list): List of SC objects for deletion

    Returns:
        bool: True if deletion is successful
    """

    for sc in sc_objs:
        logger.info("Deleting StorageClass with name %s", sc.name)
        sc.delete()
    return True


def get_cephblockpool_names():
    """
    Function for getting all CephBlockPool

    Returns:
         list: list of cephblockpool name
    """
    pool_obj = ocp.OCP(
        kind=constants.CEPHBLOCKPOOL,
        namespace=defaults.ROOK_CLUSTER_NAMESPACE
    )
    result = pool_obj.get()
    sample = result['items']
    pool_list = [
        item.get('metadata').get('name') for item in sample
    ]
    return pool_list


def delete_cephblockpools(cbp_objs):
    """
    Function for deleting CephBlockPool

    Args:
        cbp_objs (list): List of CBP objects for deletion

    Returns:
        bool: True if deletion of CephBlockPool is successful
    """
    for cbp in cbp_objs:
        logger.info("Deleting CephBlockPool with name %s", cbp.name)
        cbp.delete()
    return True


def get_cephfs_name():
    """
    Function to retrive CephFS name
    Returns:
        str: Name of CFS
    """
    cfs_obj = ocp.OCP(
        kind=constants.CEPHFILESYSTEM,
        namespace=defaults.ROOK_CLUSTER_NAMESPACE
    )
    result = cfs_obj.get()
    return result['items'][0].get('metadata').get('name')


def pull_images(image_name):
    """
    Function to pull images on all nodes

    Args:
        image_name (str): Name of the container image to be pulled

    Returns: None

    """

    node_objs = node.get_node_objs(get_worker_nodes())
    for node_obj in node_objs:
        logging.info(f'pulling image "{image_name}  " on node {node_obj.name}')
        assert node_obj.ocp.exec_oc_debug_cmd(
            node_obj.name, cmd_list=[f'podman pull {image_name}']
        )


def run_io_with_rados_bench(**kw):
    """ A task for radosbench

        Runs radosbench command on specified pod . If parameters are
        not provided task assumes few default parameters.This task
        runs command in synchronous fashion.


        Args:
            **kw: Needs a dictionary of various radosbench parameters.
                ex: pool_name:pool
                    pg_num:number of pgs for pool
                    op: type of operation {read, write}
                    cleanup: True OR False


        Returns:
            ret: return value of radosbench command
    """

    logger.info("Running radosbench task")
    ceph_pods = kw.get('ceph_pods')  # list of pod objects of ceph cluster
    config = kw.get('config')

    role = config.get('role', 'client')
    clients = [cpod for cpod in ceph_pods if role in cpod.roles]

    idx = config.get('idx', 0)
    client = clients[idx]
    op = config.get('op', 'write')
    cleanup = ['--no-cleanup', '--cleanup'][config.get('cleanup', True)]
    pool = config.get('pool')

    block = str(config.get('size', 4 << 20))
    time = config.get('time', 120)
    time = str(time)

    rados_bench = (
        f"rados --no-log-to-stderr "
        f"-b {block} "
        f"-p {pool} "
        f"bench "
        f"{time} "
        f"{op} "
        f"{cleanup} "
    )
    try:
        ret = client.exec_ceph_cmd(ceph_cmd=rados_bench)
    except CommandFailed as ex:
        logger.error(f"Rados bench failed\n Error is: {ex}")
        return False

    logger.info(ret)
    logger.info("Finished radosbench")
    return ret


def get_all_pvs():
    """
    Gets all pv in openshift-storage namespace

    Returns:
         dict: Dict of all pv in openshift-storage namespace
    """
    ocp_pv_obj = ocp.OCP(
        kind=constants.PV, namespace=defaults.ROOK_CLUSTER_NAMESPACE
    )
    return ocp_pv_obj.get()


# TODO: revert counts of tries and delay,BZ 1726266

@retry(AssertionError, tries=20, delay=10, backoff=1)
def validate_pv_delete(pv_name):
    """
    validates if pv is deleted after pvc deletion

    Args:
        pv_name (str): pv from pvc to validates
    Returns:
        bool: True if deletion is successful

    Raises:
        AssertionError: If pv is not deleted
    """
    ocp_pv_obj = ocp.OCP(
        kind=constants.PV, namespace=defaults.ROOK_CLUSTER_NAMESPACE
    )

    try:
        if ocp_pv_obj.get(resource_name=pv_name):
            msg = f"{constants.PV} {pv_name} is not deleted after PVC deletion"
            raise AssertionError(msg)

    except CommandFailed:
        return True


def create_pods(pvc_objs, pod_factory, interface, pods_for_rwx=1, status=""):
    """
    Create pods

    Args:
        pvc_objs (list): List of ocs_ci.ocs.resources.pvc.PVC instances
        pod_factory (function): pod_factory function
        interface (int): Interface type
        pods_for_rwx (int): Number of pods to be created if access mode of
            PVC is RWX
        status (str): If provided, wait for desired state of each pod before
            creating next one

    Returns:
        list: list of Pod objects
    """
    pod_objs = []

    for pvc_obj in pvc_objs:
        volume_mode = getattr(
            pvc_obj, 'volume_mode', pvc_obj.get()['spec']['volumeMode']
        )
        access_mode = getattr(
            pvc_obj, 'access_mode', pvc_obj.get_pvc_access_mode
        )
        if volume_mode == 'Block':
            pod_dict = constants.CSI_RBD_RAW_BLOCK_POD_YAML
            raw_block_pv = True
        else:
            raw_block_pv = False
            pod_dict = ''
        if access_mode == constants.ACCESS_MODE_RWX:
            pod_obj_rwx = [pod_factory(
                interface=interface, pvc=pvc_obj, status=status,
                pod_dict_path=pod_dict, raw_block_pv=raw_block_pv
            ) for _ in range(1, pods_for_rwx)]
            pod_objs.extend(pod_obj_rwx)
        pod_obj = pod_factory(
            interface=interface, pvc=pvc_obj, status=status,
            pod_dict_path=pod_dict, raw_block_pv=raw_block_pv
        )
        pod_objs.append(pod_obj)

    return pod_objs


def create_build_from_docker_image(
    image_name,
    install_package,
    namespace,
    source_image='centos',
    source_image_label='latest'
):
    """
    Allows to create a build config using a Dockerfile specified as an argument
    For eg., oc new-build -D $'FROM centos:7\nRUN yum install -y httpd',
    creates a build with 'httpd' installed

    Args:
        image_name (str): Name of the image to be created
        source_image (str): Source image to build docker image from,
        Defaults to Centos as base image
        namespace (str): project where build config should be created
        source_image_label (str): Tag to use along with the image name,
        Defaults to 'latest'
        install_package (str): package to install over the base image

    Returns:
        OCP (obj): Returns the OCP object for the image
        Fails on UnavailableBuildException exception if build creation
        fails

    """
    base_image = source_image + ':' + source_image_label
    cmd = f'yum install -y {install_package}'
    http_proxy, https_proxy, no_proxy = get_cluster_proxies()
    if http_proxy:
        cmd = (
            f"http_proxy={http_proxy} https_proxy={https_proxy} "
            f"no_proxy='{no_proxy}' {cmd}"
        )
    docker_file = (
        f"FROM {base_image}\n "
        f" RUN {cmd}\n"
        f"CMD tail -f /dev/null"
    )

    command = f"new-build -D $\'{docker_file}\' --name={image_name}"
    kubeconfig = os.getenv('KUBECONFIG')

    oc_cmd = f"oc -n {namespace} "

    if kubeconfig:
        oc_cmd += f"--kubeconfig {kubeconfig} "
    oc_cmd += command
    logger.info(f'Running command {oc_cmd}')
    result = run(
        oc_cmd,
        stdout=PIPE,
        stderr=PIPE,
        timeout=15,
        shell=True
    )
    if result.stderr.decode():
        raise UnavailableBuildException(
            f'Build creation failed with error: {result.stderr.decode()}'
        )
    out = result.stdout.decode()
    logger.info(out)
    if 'Success' in out:
        # Build becomes ready once build pod goes into Completed state
        pod_obj = OCP(kind='Pod', resource_name=image_name)
        if pod_obj.wait_for_resource(
            condition='Completed',
            resource_name=f'{image_name}' + '-1-build',
            timeout=300,
            sleep=30
        ):
            logger.info(f'build {image_name} ready')
            set_image_lookup(image_name)
            logger.info(f'image {image_name} can now be consumed')
            image_stream_obj = OCP(
                kind='ImageStream', resource_name=image_name
            )
            return image_stream_obj
    else:
        raise UnavailableBuildException('Build creation failed')


def set_image_lookup(image_name):
    """
    Function to enable lookup, which allows reference to the image stream tag
    in the image field of the object. Example,
      $ oc set image-lookup mysql
      $ oc run mysql --image=mysql

    Args:
        image_name (str): Name of the image stream to pull
        the image locally

    Returns:
        str: output of set image-lookup command

    """
    ocp_obj = ocp.OCP(kind='ImageStream')
    command = f'set image-lookup {image_name}'
    logger.info(f'image lookup for image"{image_name}" is set')
    status = ocp_obj.exec_oc_cmd(command)
    return status


def get_worker_nodes():
    """
    Fetches all worker nodes.

    Returns:
        list: List of names of worker nodes
    """
    label = 'node-role.kubernetes.io/worker'
    ocp_node_obj = ocp.OCP(kind=constants.NODE)
    nodes = ocp_node_obj.get(selector=label).get('items')
    worker_nodes_list = [node.get('metadata').get('name') for node in nodes]
    return worker_nodes_list


def get_master_nodes():
    """
    Fetches all master nodes.

    Returns:
        list: List of names of master nodes

    """
    label = 'node-role.kubernetes.io/master'
    ocp_node_obj = ocp.OCP(kind=constants.NODE)
    nodes = ocp_node_obj.get(selector=label).get('items')
    master_nodes_list = [node.get('metadata').get('name') for node in nodes]
    return master_nodes_list


def get_start_creation_time(interface, pvc_name):
    """
    Get the starting creation time of a PVC based on provisioner logs

    Args:
        interface (str): The interface backed the PVC
        pvc_name (str): Name of the PVC for creation time measurement

    Returns:
        datetime object: Start time of PVC creation

    """
    format = '%H:%M:%S.%f'
    # Get the correct provisioner pod based on the interface
    pod_name = pod.get_csi_provisioner_pod(interface)
    # get the logs from the csi-provisioner containers
    logs = pod.get_pod_logs(pod_name[0], 'csi-provisioner')
    logs += pod.get_pod_logs(pod_name[1], 'csi-provisioner')

    logs = logs.split("\n")
    # Extract the starting time for the PVC provisioning
    start = [
        i for i in logs if re.search(f"provision.*{pvc_name}.*started", i)
    ]
    start = start[0].split(' ')[1]
    return datetime.datetime.strptime(start, format)


def get_end_creation_time(interface, pvc_name):
    """
    Get the ending creation time of a PVC based on provisioner logs

    Args:
        interface (str): The interface backed the PVC
        pvc_name (str): Name of the PVC for creation time measurement

    Returns:
        datetime object: End time of PVC creation

    """
    format = '%H:%M:%S.%f'
    # Get the correct provisioner pod based on the interface
    pod_name = pod.get_csi_provisioner_pod(interface)
    # get the logs from the csi-provisioner containers
    logs = pod.get_pod_logs(pod_name[0], 'csi-provisioner')
    logs += pod.get_pod_logs(pod_name[1], 'csi-provisioner')

    logs = logs.split("\n")
    # Extract the starting time for the PVC provisioning
    end = [
        i for i in logs if re.search(f"provision.*{pvc_name}.*succeeded", i)
    ]
    end = end[0].split(' ')[1]
    return datetime.datetime.strptime(end, format)


def measure_pvc_creation_time(interface, pvc_name):
    """
    Measure PVC creation time based on logs

    Args:
        interface (str): The interface backed the PVC
        pvc_name (str): Name of the PVC for creation time measurement

    Returns:
        float: Creation time for the PVC

    """
    start = get_start_creation_time(interface=interface, pvc_name=pvc_name)
    end = get_end_creation_time(interface=interface, pvc_name=pvc_name)
    total = end - start
    return total.total_seconds()


def measure_pvc_creation_time_bulk(interface, pvc_name_list, wait_time=60):
    """
    Measure PVC creation time of bulk PVC based on logs.

    Args:
        interface (str): The interface backed the PVC
        pvc_name_list (list): List of PVC Names for measuring creation time
        wait_time (int): Seconds to wait before collecting CSI log

    Returns:
        pvc_dict (dict): Dictionary of pvc_name with creation time.

    """
    # Get the correct provisioner pod based on the interface
    pod_name = pod.get_csi_provisioner_pod(interface)
    # due to some delay in CSI log generation added wait
    time.sleep(wait_time)
    # get the logs from the csi-provisioner containers
    logs = pod.get_pod_logs(pod_name[0], 'csi-provisioner')
    logs += pod.get_pod_logs(pod_name[1], 'csi-provisioner')
    logs = logs.split("\n")

    pvc_dict = dict()
    format = '%H:%M:%S.%f'
    for pvc_name in pvc_name_list:
        # Extract the starting time for the PVC provisioning
        start = [
            i for i in logs if re.search(f"provision.*{pvc_name}.*started", i)
        ]
        start = start[0].split(' ')[1]
        start_time = datetime.datetime.strptime(start, format)
        # Extract the end time for the PVC provisioning
        end = [
            i for i in logs if re.search(f"provision.*{pvc_name}.*succeeded", i)
        ]
        end = end[0].split(' ')[1]
        end_time = datetime.datetime.strptime(end, format)
        total = end_time - start_time
        pvc_dict[pvc_name] = total.total_seconds()

    return pvc_dict


def measure_pv_deletion_time_bulk(interface, pv_name_list, wait_time=60):
    """
    Measure PV deletion time of bulk PV, based on logs.

    Args:
        interface (str): The interface backed the PV
        pv_name_list (list): List of PV Names for measuring deletion time
        wait_time (int): Seconds to wait before collecting CSI log

    Returns:
        pv_dict (dict): Dictionary of pv_name with deletion time.

    """
    # Get the correct provisioner pod based on the interface
    pod_name = pod.get_csi_provisioner_pod(interface)
    # due to some delay in CSI log generation added wait
    time.sleep(wait_time)
    # get the logs from the csi-provisioner containers
    logs = pod.get_pod_logs(pod_name[0], 'csi-provisioner')
    logs += pod.get_pod_logs(pod_name[1], 'csi-provisioner')
    logs = logs.split("\n")

    pv_dict = dict()
    format = '%H:%M:%S.%f'
    for pv_name in pv_name_list:
        # Extract the deletion start time for the PV
        start = [
            i for i in logs if re.search(f"delete \"{pv_name}\": started", i)
        ]
        start = start[0].split(' ')[1]
        start_time = datetime.datetime.strptime(start, format)
        # Extract the deletion end time for the PV
        end = [
            i for i in logs if re.search(f"delete \"{pv_name}\": succeeded", i)
        ]
        end = end[0].split(' ')[1]
        end_time = datetime.datetime.strptime(end, format)
        total = end_time - start_time
        pv_dict[pv_name] = total.total_seconds()

    return pv_dict


def get_start_deletion_time(interface, pv_name):
    """
    Get the starting deletion time of a PVC based on provisioner logs

    Args:
        interface (str): The interface backed the PVC
        pvc_name (str): Name of the PVC for deletion time measurement

    Returns:
        datetime object: Start time of PVC deletion

    """
    format = '%H:%M:%S.%f'
    # Get the correct provisioner pod based on the interface
    pod_name = pod.get_csi_provisioner_pod(interface)
    # get the logs from the csi-provisioner containers
    logs = pod.get_pod_logs(pod_name[0], 'csi-provisioner')
    logs += pod.get_pod_logs(pod_name[1], 'csi-provisioner')

    logs = logs.split("\n")
    # Extract the starting time for the PVC deletion
    start = [
        i for i in logs if re.search(f"delete \"{pv_name}\": started", i)
    ]
    start = start[0].split(' ')[1]
    return datetime.datetime.strptime(start, format)


def get_end_deletion_time(interface, pv_name):
    """
    Get the ending deletion time of a PVC based on provisioner logs

    Args:
        interface (str): The interface backed the PVC
        pv_name (str): Name of the PVC for deletion time measurement

    Returns:
        datetime object: End time of PVC deletion

    """
    format = '%H:%M:%S.%f'
    # Get the correct provisioner pod based on the interface
    pod_name = pod.get_csi_provisioner_pod(interface)
    # get the logs from the csi-provisioner containers
    logs = pod.get_pod_logs(pod_name[0], 'csi-provisioner')
    logs += pod.get_pod_logs(pod_name[1], 'csi-provisioner')

    logs = logs.split("\n")
    # Extract the starting time for the PV deletion
    end = [
        i for i in logs if re.search(f"delete \"{pv_name}\": succeeded", i)
    ]
    end = end[0].split(' ')[1]
    return datetime.datetime.strptime(end, format)


def measure_pvc_deletion_time(interface, pv_name):
    """
    Measure PVC deletion time based on logs

    Args:
        interface (str): The interface backed the PVC
        pv_name (str): Name of the PV for creation time measurement

    Returns:
        float: Deletion time for the PVC

    """
    start = get_start_deletion_time(interface=interface, pv_name=pv_name)
    end = get_end_deletion_time(interface=interface, pv_name=pv_name)
    total = end - start
    return total.total_seconds()


def pod_start_time(pod_obj):
    """
    Function to measure time taken for container(s) to get into running state
    by measuring the difference between container's start time (when container
    went into running state) and started time (when container was actually
    started)

    Args:
        pod_obj(obj): pod object to measure start time

    Returns:
        containers_start_time(dict):
        Returns the name and start time of container(s) in a pod

    """
    time_format = '%Y-%m-%dT%H:%M:%SZ'
    containers_start_time = {}
    start_time = pod_obj.data['status']['startTime']
    start_time = datetime.datetime.strptime(start_time, time_format)
    for container in range(len(pod_obj.data['status']['containerStatuses'])):
        started_time = pod_obj.data[
            'status']['containerStatuses'][container]['state'][
            'running']['startedAt']
        started_time = datetime.datetime.strptime(started_time, time_format)
        container_name = pod_obj.data[
            'status']['containerStatuses'][container]['name']
        container_start_time = (started_time - start_time).seconds
        containers_start_time[container_name] = container_start_time
        return containers_start_time


def get_default_storage_class():
    """
    Get the default StorageClass(es)

    Returns:
        list: default StorageClass(es) list

    """
    default_sc_obj = ocp.OCP(kind='StorageClass')
    storage_classes = default_sc_obj.get().get('items')
    storage_classes = [
        sc for sc in storage_classes if 'annotations' in sc.get('metadata')
    ]
    return [
        sc.get('metadata').get('name') for sc in storage_classes if sc.get(
            'metadata'
        ).get('annotations').get(
            'storageclass.kubernetes.io/is-default-class'
        ) == 'true'
    ]


def change_default_storageclass(scname):
    """
    Change the default StorageClass to the given SC name

    Args:
        scname (str): StorageClass name

    Returns:
        bool: True on success

    """
    default_sc = get_default_storage_class()
    ocp_obj = ocp.OCP(kind='StorageClass')
    if default_sc:
        # Change the existing default Storageclass annotation to false
        patch = " '{\"metadata\": {\"annotations\":" \
                "{\"storageclass.kubernetes.io/is-default-class\"" \
                ":\"false\"}}}' "
        patch_cmd = f"patch storageclass {default_sc} -p" + patch
        ocp_obj.exec_oc_cmd(command=patch_cmd)

    # Change the new storageclass to default
    patch = " '{\"metadata\": {\"annotations\":" \
            "{\"storageclass.kubernetes.io/is-default-class\"" \
            ":\"true\"}}}' "
    patch_cmd = f"patch storageclass {scname} -p" + patch
    ocp_obj.exec_oc_cmd(command=patch_cmd)
    return True


def is_volume_present_in_backend(interface, image_uuid, pool_name=None):
    """
    Check whether Image/Subvolume is present in the backend.

    Args:
        interface (str): The interface backed the PVC
        image_uuid (str): Part of VolID which represents
            corresponding image/subvolume in backend
            eg: oc get pv/<volumeName> -o jsonpath='{.spec.csi.volumeHandle}'
                Output is the CSI generated VolID and looks like:
                '0001-000c-rook-cluster-0000000000000001-
                f301898c-a192-11e9-852a-1eeeb6975c91' where
                image_uuid is 'f301898c-a192-11e9-852a-1eeeb6975c91'
        pool_name (str): Name of the rbd-pool if interface is CephBlockPool

    Returns:
        bool: True if volume is present and False if volume is not present

    """
    ct_pod = pod.get_ceph_tools_pod()
    if interface == constants.CEPHBLOCKPOOL:
        valid_error = [f"error opening image csi-vol-{image_uuid}"]
        cmd = f"rbd info -p {pool_name} csi-vol-{image_uuid}"
    if interface == constants.CEPHFILESYSTEM:
        valid_error = [
            f"Subvolume 'csi-vol-{image_uuid}' not found",
            f"subvolume 'csi-vol-{image_uuid}' does not exist"
        ]
        cmd = (
            f"ceph fs subvolume getpath {defaults.CEPHFILESYSTEM_NAME}"
            f" csi-vol-{image_uuid} csi"
        )

    try:
        ct_pod.exec_ceph_cmd(ceph_cmd=cmd, format='json')
        logger.info(
            f"Verified: Volume corresponding to uuid {image_uuid} exists "
            f"in backend"
        )
        return True
    except CommandFailed as ecf:
        assert any([error in str(ecf) for error in valid_error]), (
            f"Error occurred while verifying volume is present in backend: "
            f"{str(ecf)} ImageUUID: {image_uuid}. Interface type: {interface}"
        )
        logger.info(
            f"Volume corresponding to uuid {image_uuid} does not exist "
            f"in backend"
        )
        return False


def verify_volume_deleted_in_backend(
    interface, image_uuid, pool_name=None, timeout=180
):
    """
    Ensure that Image/Subvolume is deleted in the backend.

    Args:
        interface (str): The interface backed the PVC
        image_uuid (str): Part of VolID which represents
            corresponding image/subvolume in backend
            eg: oc get pv/<volumeName> -o jsonpath='{.spec.csi.volumeHandle}'
                Output is the CSI generated VolID and looks like:
                '0001-000c-rook-cluster-0000000000000001-
                f301898c-a192-11e9-852a-1eeeb6975c91' where
                image_uuid is 'f301898c-a192-11e9-852a-1eeeb6975c91'
        pool_name (str): Name of the rbd-pool if interface is CephBlockPool
        timeout (int): Wait time for the volume to be deleted.

    Returns:
        bool: True if volume is deleted before timeout.
            False if volume is not deleted.
    """
    try:
        for ret in TimeoutSampler(
            timeout, 2, is_volume_present_in_backend, interface=interface,
            image_uuid=image_uuid, pool_name=pool_name
        ):
            if not ret:
                break
        logger.info(
            f"Verified: Volume corresponding to uuid {image_uuid} is deleted "
            f"in backend"
        )
        return True
    except TimeoutExpiredError:
        logger.error(
            f"Volume corresponding to uuid {image_uuid} is not deleted "
            f"in backend"
        )
        # Log 'ceph progress' and 'ceph rbd task list' for debugging purpose
        ct_pod = pod.get_ceph_tools_pod()
        ct_pod.exec_ceph_cmd('ceph progress json', format=None)
        ct_pod.exec_ceph_cmd('ceph rbd task list')
        return False


def create_serviceaccount(namespace):
    """
    Create a Serviceaccount

    Args:
        namespace (str): The namespace for the serviceaccount creation

    Returns:
        OCS: An OCS instance for the service_account
    """

    service_account_data = templating.load_yaml(
        constants.SERVICE_ACCOUNT_YAML
    )
    service_account_data['metadata']['name'] = create_unique_resource_name(
        'sa', 'serviceaccount'
    )
    service_account_data['metadata']['namespace'] = namespace

    return create_resource(**service_account_data)


def get_serviceaccount_obj(sa_name, namespace):
    """
    Get serviceaccount obj

    Args:
        sa_name (str): Service Account name
        namespace (str): The namespace for the serviceaccount creation

    Returns:
        OCS: An OCS instance for the service_account
    """
    ocp_sa_obj = ocp.OCP(kind=constants.SERVICE_ACCOUNT, namespace=namespace)
    try:
        sa_dict = ocp_sa_obj.get(resource_name=sa_name)
        return OCS(**sa_dict)

    except CommandFailed:
        logger.error("ServiceAccount not found in specified namespace")


def validate_scc_policy(sa_name, namespace):
    """
    Validate serviceaccount is added to scc of privileged

    Args:
        sa_name (str): Service Account name
        namespace (str): The namespace for the serviceaccount creation

    Returns:
        bool: True if sc_name is present in scc of privileged else False
    """
    sa_name = f"system:serviceaccount:{namespace}:{sa_name}"
    logger.info(sa_name)
    ocp_scc_obj = ocp.OCP(kind=constants.SCC, namespace=namespace)
    scc_dict = ocp_scc_obj.get(resource_name=constants.PRIVILEGED)
    scc_users_list = scc_dict.get('users')
    for scc_user in scc_users_list:
        if scc_user == sa_name:
            return True
    return False


def add_scc_policy(sa_name, namespace):
    """
    Adding ServiceAccount to scc privileged

    Args:
        sa_name (str): ServiceAccount name
        namespace (str): The namespace for the scc_policy creation

    """
    ocp = OCP()
    out = ocp.exec_oc_cmd(
        command=f"adm policy add-scc-to-user privileged system:serviceaccount:{namespace}:{sa_name}",
        out_yaml_format=False
    )

    logger.info(out)


def remove_scc_policy(sa_name, namespace):
    """
    Removing ServiceAccount from scc privileged

    Args:
        sa_name (str): ServiceAccount name
        namespace (str): The namespace for the scc_policy deletion

    """
    ocp = OCP()
    out = ocp.exec_oc_cmd(
        command=f"adm policy remove-scc-from-user privileged system:serviceaccount:{namespace}:{sa_name}",
        out_yaml_format=False
    )

    logger.info(out)


def craft_s3_command(cmd, mcg_obj=None, api=False):
    """
    Crafts the AWS CLI S3 command including the
    login credentials and command to be ran

    Args:
        mcg_obj: An MCG object containing the MCG S3 connection credentials
        cmd: The AWSCLI command to run
        api: True if the call is for s3api, false if s3

    Returns:
        str: The crafted command, ready to be executed on the pod

    """
    api = 'api' if api else ''
    if mcg_obj:
        base_command = (
            f'sh -c "AWS_CA_BUNDLE={constants.SERVICE_CA_CRT_AWSCLI_PATH} '
            f'AWS_ACCESS_KEY_ID={mcg_obj.access_key_id} '
            f'AWS_SECRET_ACCESS_KEY={mcg_obj.access_key} '
            f'AWS_DEFAULT_REGION={mcg_obj.region} '
            f'aws s3{api} '
            f'--endpoint={mcg_obj.s3_internal_endpoint} '
        )
        string_wrapper = '"'
    else:
        base_command = (
            f"aws s3{api} --no-sign-request "
        )
        string_wrapper = ''
    return f"{base_command}{cmd}{string_wrapper}"


def wait_for_resource_count_change(
    func_to_use, previous_num, namespace, change_type='increase',
    min_difference=1, timeout=20, interval=2, **func_kwargs
):
    """
    Wait for a change in total count of PVC or pod

    Args:
        func_to_use (function): Function to be used to fetch resource info
            Supported functions: pod.get_all_pvcs(), pod.get_all_pods()
        previous_num (int): Previous number of pods/PVCs for comparison
        namespace (str): Name of the namespace
        change_type (str): Type of change to check. Accepted values are
            'increase' and 'decrease'. Default is 'increase'.
        min_difference (int): Minimum required difference in PVC/pod count
        timeout (int): Maximum wait time in seconds
        interval (int): Time in seconds to wait between consecutive checks

    Returns:
        True if difference in count is greater than or equal to
            'min_difference'. False in case of timeout.
    """
    try:
        for sample in TimeoutSampler(
            timeout, interval, func_to_use, namespace, **func_kwargs
        ):
            if func_to_use == pod.get_all_pods:
                current_num = len(sample)
            else:
                current_num = len(sample['items'])

            if change_type == 'increase':
                count_diff = current_num - previous_num
            else:
                count_diff = previous_num - current_num
            if count_diff >= min_difference:
                return True
    except TimeoutExpiredError:
        return False


def verify_pv_mounted_on_node(node_pv_dict):
    """
    Check if mount point of a PV exists on a node

    Args:
        node_pv_dict (dict): Node to PV list mapping
            eg: {'node1': ['pv1', 'pv2', 'pv3'], 'node2': ['pv4', 'pv5']}

    Returns:
        dict: Node to existing PV list mapping
            eg: {'node1': ['pv1', 'pv3'], 'node2': ['pv5']}
    """
    existing_pvs = {}
    for node_name, pvs in node_pv_dict.items():
        cmd = f'oc debug nodes/{node_name} -- df'
        df_on_node = run_cmd(cmd)
        existing_pvs[node_name] = []
        for pv_name in pvs:
            if f"/pv/{pv_name}/" in df_on_node:
                existing_pvs[node_name].append(pv_name)
    return existing_pvs


def converge_lists(list_to_converge):
    """
    Function to flatten and remove the sublist created during future obj

    Args:
       list_to_converge (list): arg list of lists, eg: [[1,2],[3,4]]

    Returns:
        list (list): return converged list eg: [1,2,3,4]
    """
    return [item for sublist in list_to_converge for item in sublist]


def create_multiple_pvc_parallel(
    sc_obj, namespace, number_of_pvc, size, access_modes
):
    """
    Funtion to create multiple PVC in parallel using threads
    Function will create PVCs based on the available access modes

    Args:
        sc_obj (str): Storage Class object
        namespace (str): The namespace for creating pvc
        number_of_pvc (int): NUmber of pvc to be created
        size (str): size of the pvc eg: '10Gi'
        access_modes (list): List of access modes for PVC creation

    Returns:
        pvc_objs_list (list): List of pvc objs created in function
    """
    obj_status_list, result_lists = ([] for i in range(2))
    with ThreadPoolExecutor() as executor:
        for mode in access_modes:
            result_lists.append(
                executor.submit(
                    create_multiple_pvcs, sc_name=sc_obj.name,
                    namespace=namespace, number_of_pvc=number_of_pvc,
                    access_mode=mode, size=size)
            )
    result_list = [result.result() for result in result_lists]
    pvc_objs_list = converge_lists(result_list)
    # Check for all the pvcs in Bound state
    with ThreadPoolExecutor() as executor:
        for objs in pvc_objs_list:
            obj_status_list.append(
                executor.submit(wait_for_resource_state, objs, 'Bound', 90)
            )
    if False in [obj.result() for obj in obj_status_list]:
        raise TimeoutExpiredError
    return pvc_objs_list


def create_pods_parallel(
    pvc_list, namespace, interface, pod_dict_path=None, sa_name=None, raw_block_pv=False,
    dc_deployment=False, node_selector=None
):
    """
    Function to create pods in parallel

    Args:
        pvc_list (list): List of pvcs to be attached in pods
        namespace (str): The namespace for creating pod
        interface (str): The interface backed the PVC
        pod_dict_path (str): pod_dict_path for yaml
        sa_name (str): sa_name for providing permission
        raw_block_pv (bool): Either RAW block or not
        dc_deployment (bool): Either DC deployment or not
        node_selector (dict): dict of key-value pair to be used for nodeSelector field
            eg: {'nodetype': 'app-pod'}

    Returns:
        pod_objs (list): Returns list of pods created
    """
    future_pod_objs = []
    # Added 300 sec wait time since in scale test once the setup has more
    # PODs time taken for the pod to be up will be based on resource available
    wait_time = 300
    if raw_block_pv and not pod_dict_path:
        pod_dict_path = constants.CSI_RBD_RAW_BLOCK_POD_YAML
    with ThreadPoolExecutor() as executor:
        for pvc_obj in pvc_list:
            future_pod_objs.append(executor.submit(
                create_pod, interface_type=interface,
                pvc_name=pvc_obj.name, do_reload=False, namespace=namespace,
                raw_block_pv=raw_block_pv, pod_dict_path=pod_dict_path,
                sa_name=sa_name, dc_deployment=dc_deployment, node_selector=node_selector
            ))
    pod_objs = [pvc_obj.result() for pvc_obj in future_pod_objs]
    # Check for all the pods are in Running state
    # In above pod creation not waiting for the pod to be created because of threads usage
    with ThreadPoolExecutor() as executor:
        for obj in pod_objs:
            future_pod_objs.append(
                executor.submit(wait_for_resource_state, obj, 'Running', timeout=wait_time)
            )
    # If pods not up raise exception/failure
    if False in [obj.result() for obj in future_pod_objs]:
        raise TimeoutExpiredError
    return pod_objs


def delete_objs_parallel(obj_list):
    """
    Function to delete objs specified in list
    Args:
        obj_list(list): List can be obj of pod, pvc, etc

    Returns:
        bool: True if obj deleted else False

    """
    threads = list()
    for obj in obj_list:
        process = threading.Thread(target=obj.delete)
        process.start()
        threads.append(process)
    for process in threads:
        process.join()
    return True


def memory_leak_analysis(median_dict):
    """
    Function to analyse Memory leak after execution of test case
    Memory leak is analyzed based on top output "RES" value of ceph-osd daemon,
    i.e. list[7] in code

    Args:
         median_dict (dict): dict of worker nodes and respective median value
         eg: median_dict = {'worker_node_1':102400, 'worker_node_2':204800, ...}

    More Detail on Median value:
        For calculating memory leak require a constant value, which should not be
        start or end of test, so calculating it by getting memory for 180 sec
        before TC execution and take a median out of it.
        Memory value could be different for each nodes, so identify constant value
        for each node and update in median_dict

    Usage:
        test_case(.., memory_leak_function):
            .....
            median_dict = helpers.get_memory_leak_median_value()
            .....
            TC execution part, memory_leak_fun will capture data
            ....
            helpers.memory_leak_analysis(median_dict)
            ....
    """
    # dict to store memory leak difference for each worker
    diff = {}
    for worker in get_worker_nodes():
        memory_leak_data = []
        if os.path.exists(f"/tmp/{worker}-top-output.txt"):
            with open(f"/tmp/{worker}-top-output.txt", "r") as f:
                data = f.readline()
                list = data.split(" ")
                list = [i for i in list if i]
                memory_leak_data.append(list[7])
        else:
            logging.info(f"worker {worker} memory leak file not found")
            raise UnexpectedBehaviour
        number_of_lines = len(memory_leak_data) - 1
        # Get the start value form median_dict arg for respective worker
        start_value = median_dict[f"{worker}"]
        end_value = memory_leak_data[number_of_lines]
        logging.info(f"Median value {start_value}")
        logging.info(f"End value {end_value}")
        # Convert the values to kb for calculations
        if start_value.__contains__('g'):
            start_value = float(1024 ** 2 * float(start_value[:-1]))
        elif start_value.__contains__('m'):
            start_value = float(1024 * float(start_value[:-1]))
        else:
            start_value = float(start_value)
        if end_value.__contains__('g'):
            end_value = float(1024 ** 2 * float(end_value[:-1]))
        elif end_value.__contains__('m'):
            end_value = float(1024 * float(end_value[:-1]))
        else:
            end_value = float(end_value)
        # Calculate the percentage of diff between start and end value
        # Based on value decide TC pass or fail
        diff[worker] = ((end_value - start_value) / start_value) * 100
        logging.info(f"Percentage diff in start and end value {diff[worker]}")
        if diff[worker] <= 20:
            logging.info(f"No memory leak in worker {worker} passing the test")
        else:
            logging.info(f"There is a memory leak in worker {worker}")
            logging.info(f"Memory median value start of the test {start_value}")
            logging.info(f"Memory value end of the test {end_value}")
            raise UnexpectedBehaviour


def get_memory_leak_median_value():
    """
    Function to calculate memory leak Median value by collecting the data for 180 sec
    and find the median value which will be considered as starting point
    to evaluate memory leak using "RES" value of ceph-osd daemon i.e. list[7] in code

    Returns:
        median_dict (dict): dict of worker nodes and respective median value
    """
    median_dict = {}
    timeout = 180  # wait for 180 sec to evaluate  memory leak median data.
    logger.info(f"waiting for {timeout} sec to evaluate the median value")
    time.sleep(timeout)
    for worker in get_worker_nodes():
        memory_leak_data = []
        if os.path.exists(f"/tmp/{worker}-top-output.txt"):
            with open(f"/tmp/{worker}-top-output.txt", "r") as f:
                data = f.readline()
                list = data.split(" ")
                list = [i for i in list if i]
                memory_leak_data.append(list[7])
        else:
            logging.info(f"worker {worker} memory leak file not found")
            raise UnexpectedBehaviour
        median_dict[f"{worker}"] = statistics.median(memory_leak_data)
    return median_dict


def refresh_oc_login_connection(user=None, password=None):
    """
    Function to refresh oc user login
    Default login using kubeadmin user and password

    Args:
        user (str): Username to login
        password (str): Password to login

    """
    user = user or config.RUN['username']
    if not password:
        filename = os.path.join(
            config.ENV_DATA['cluster_path'],
            config.RUN['password_location']
        )
        with open(filename) as f:
            password = f.read()
    ocs_obj = ocp.OCP()
    ocs_obj.login(user=user, password=password)


def rsync_kubeconf_to_node(node):
    """
    Function to copy kubeconfig to OCP node

    Args:
        node (str): OCP node to copy kubeconfig if not present

    """
    # ocp_obj = ocp.OCP()
    filename = os.path.join(
        config.ENV_DATA['cluster_path'],
        config.RUN['kubeconfig_location']
    )
    file_path = os.path.dirname(filename)
    master_list = get_master_nodes()
    ocp_obj = ocp.OCP()
    check_auth = 'auth'
    check_conf = 'kubeconfig'
    node_path = '/home/core/'
    if check_auth not in ocp_obj.exec_oc_debug_cmd(node=master_list[0], cmd_list=[f"ls {node_path}"]):
        ocp.rsync(
            src=file_path, dst=f"{node_path}", node=node, dst_node=True
        )
    elif check_conf not in ocp_obj.exec_oc_debug_cmd(node=master_list[0], cmd_list=[f"ls {node_path}auth"]):
        ocp.rsync(
            src=file_path, dst=f"{node_path}", node=node, dst_node=True
        )


def create_dummy_osd(deployment):
    """
    Replace one of OSD pods with pod that contains all data from original
    OSD but doesn't run osd daemon. This can be used e.g. for direct acccess
    to Ceph Placement Groups.

    Args:
        deployment (str): Name of deployment to use

    Returns:
        list: first item is dummy deployment object, second item is dummy pod
            object
    """
    oc = OCP(
        kind=constants.DEPLOYMENT,
        namespace=config.ENV_DATA.get('cluster_namespace')
    )
    osd_data = oc.get(deployment)
    dummy_deployment = create_unique_resource_name('dummy', 'osd')
    osd_data['metadata']['name'] = dummy_deployment

    osd_containers = osd_data.get('spec').get('template').get('spec').get(
        'containers'
    )
    # get osd container spec
    original_osd_args = osd_containers[0].get('args')
    osd_data['spec']['template']['spec']['containers'][0]['args'] = []
    osd_data['spec']['template']['spec']['containers'][0]['command'] = [
        '/bin/bash',
        '-c',
        'sleep infinity'
    ]
    osd_file = tempfile.NamedTemporaryFile(
        mode='w+', prefix=dummy_deployment, delete=False
    )
    with open(osd_file.name, "w") as temp:
        yaml.dump(osd_data, temp)
    oc.create(osd_file.name)

    # downscale the original deployment and start dummy deployment instead
    oc.exec_oc_cmd(f"scale --replicas=0 deployment/{deployment}")
    oc.exec_oc_cmd(f"scale --replicas=1 deployment/{dummy_deployment}")

    osd_list = pod.get_osd_pods()
    dummy_pod = [pod for pod in osd_list if dummy_deployment in pod.name][0]
    wait_for_resource_state(
        resource=dummy_pod,
        state=constants.STATUS_RUNNING,
        timeout=60
    )
    ceph_init_cmd = '/rook/tini' + ' ' + ' '.join(original_osd_args)
    try:
        logger.info('Following command should expire after 7 seconds')
        dummy_pod.exec_cmd_on_pod(ceph_init_cmd, timeout=7)
    except TimeoutExpired:
        logger.info('Killing /rook/tini process')
        try:
            dummy_pod.exec_sh_cmd_on_pod(
                "kill $(ps aux | grep '[/]rook/tini' | awk '{print $2}')"
            )
        except CommandFailed:
            pass

    return dummy_deployment, dummy_pod


def get_failure_domin():
    """
    Function is used to getting failure domain of pool

    Returns:
        str: Failure domain from cephblockpool

    """
    ct_pod = pod.get_ceph_tools_pod()
    out = ct_pod.exec_ceph_cmd(ceph_cmd="ceph osd crush rule dump", format='json')
    assert out, "Failed to get cmd output"
    for crush_rule in out:
        if constants.CEPHBLOCKPOOL.lower() in crush_rule.get("rule_name"):
            for steps in crush_rule.get("steps"):
                if "type" in steps:
                    return steps.get("type")


def wait_for_ct_pod_recovery():
    """
    In case the of node failures scenarios, in which the selected node is
    running the ceph tools pod, we'll want to wait for the pod recovery

    Returns:
        bool: True in case the ceph tools pod was recovered, False otherwise

    """
    try:
        _ = get_admin_key()
    except CommandFailed as ex:
        logger.info(str(ex))
        if "connection timed out" in str(ex):
            logger.info(
                "Ceph tools box was running on the node that had a failure. "
                "Hence, waiting for a new Ceph tools box pod to spin up"
            )
            wait_for_resource_count_change(
                func_to_use=pod.get_all_pods, previous_num=1,
                namespace=config.ENV_DATA['cluster_namespace'], timeout=120,
                selector=constants.TOOL_APP_LABEL
            )
            return True
        else:
            return False
    return True


def label_worker_node(node_list, label_key, label_value):
    """
    Function to label worker node for running app pods on specific worker nodes.

    Args:
        node_list (list): List of node name
        label_key (str): Label_key to be added in worker
        label_value (str): Label_value
    """
    ocp_obj = OCP()
    out = ocp_obj.exec_oc_cmd(
        command=f"label node {' '.join(node_list)} {label_key}={label_value}", out_yaml_format=False
    )
    logger.info(out)


def remove_label_from_worker_node(node_list, label_key):
    """
    Function to remove label from worker node.

    Args:
        node_list (list): List of node name
        label_key (str): Label_key to be remove from worker node
    """
    ocp_obj = OCP()
    out = ocp_obj.exec_oc_cmd(
        command=f"label node {' '.join(node_list)} {label_key}-", out_yaml_format=False
    )
    logger.info(out)


def get_pods_nodes_logs():
    """
    Get logs from all pods and nodes

    Returns:
        dict: node/pod name as key, logs content as value (string)
    """
    all_logs = {}
    all_pods = pod.get_all_pods()
    all_nodes = node.get_node_objs()

    for node_obj in all_nodes:
        node_name = node_obj.name
        log_content = node.get_node_logs(node_name)
        all_logs.update({node_name: log_content})

    for pod_obj in all_pods:
        try:
            pod_name = pod_obj.name
            log_content = pod.get_pod_logs(pod_name)
            all_logs.update({pod_name: log_content})
        except CommandFailed:
            pass

    return all_logs


def get_logs_with_errors(errors=None):
    """
    From logs of all pods and nodes, get only logs
    containing any of specified errors

    Args:
        errors (list): List of errors to look for

    Returns:
        dict: node/pod name as key, logs content as value; may be empty
    """
    all_logs = get_pods_nodes_logs()
    output_logs = {}

    errors_list = constants.CRITICAL_ERRORS

    if errors:
        errors_list = errors_list + errors

    for name, log_content in all_logs.items():
        for error_msg in errors_list:
            if error_msg in log_content:
                logger.debug(f"Found '{error_msg}' in log of {name}")
                output_logs.update({name: log_content})

                log_path = f"{ocsci_log_path()}/{name}.log"
                with open(log_path, 'w') as fh:
                    fh.write(log_content)

    return output_logs


def modify_osd_replica_count(resource_name, replica_count):
    """
    Function to modify osd replica count to 0 or 1

    Args:
        resource_name (str): Name of osd i.e, 'rook-ceph-osd-0-c9c4bc7c-bkf4b'
        replica_count (int): osd replica count to be changed to

    Returns:
        bool: True in case if changes are applied. False otherwise

    """
    ocp_obj = ocp.OCP(kind=constants.DEPLOYMENT, namespace=defaults.ROOK_CLUSTER_NAMESPACE)
    params = f'{{"spec": {{"replicas": {replica_count}}}}}'
    resource_name = '-'.join(resource_name.split('-')[0:4])
    return ocp_obj.patch(resource_name=resource_name, params=params)


def collect_performance_stats(dir_name):
    """
    Collect performance stats and saves them in file in json format.

    dir_name (str): directory name to store stats.

    Performance stats include:
        IOPs and throughput percentage of cluster
        CPU, memory consumption of each nodes

    """
    from ocs_ci.ocs.cluster import CephCluster

    log_dir_path = os.path.join(
        os.path.expanduser(config.RUN['log_dir']),
        f"failed_testcase_ocs_logs_{config.RUN['run_id']}",
        f"{dir_name}_performance_stats"
    )
    if not os.path.exists(log_dir_path):
        logger.info(f'Creating directory {log_dir_path}')
        os.makedirs(log_dir_path)

    ceph_obj = CephCluster()
    performance_stats = {}

    # Get iops and throughput percentage of cluster
    iops_percentage = ceph_obj.get_iops_percentage()
    throughput_percentage = ceph_obj.get_throughput_percentage()

    # ToDo: Get iops and throughput percentage of each nodes

    # Get the cpu and memory of each nodes from adm top
    master_node_utilization_from_adm_top = \
        node.get_node_resource_utilization_from_adm_top(node_type='master')
    worker_node_utilization_from_adm_top = \
        node.get_node_resource_utilization_from_adm_top(node_type='worker')

    # Get the cpu and memory from describe of nodes
    master_node_utilization_from_oc_describe = \
        node.get_node_resource_utilization_from_oc_describe(node_type='master')
    worker_node_utilization_from_oc_describe = \
        node.get_node_resource_utilization_from_oc_describe(node_type='worker')

    performance_stats['iops_percentage'] = iops_percentage
    performance_stats['throughput_percentage'] = throughput_percentage
    performance_stats['master_node_utilization'] = master_node_utilization_from_adm_top
    performance_stats['worker_node_utilization'] = worker_node_utilization_from_adm_top
    performance_stats['master_node_utilization_from_oc_describe'] = master_node_utilization_from_oc_describe
    performance_stats['worker_node_utilization_from_oc_describe'] = worker_node_utilization_from_oc_describe

    file_name = os.path.join(log_dir_path, 'performance')
    with open(file_name, 'w') as outfile:
        json.dump(performance_stats, outfile)


def validate_pod_oomkilled(
    pod_name, namespace=defaults.ROOK_CLUSTER_NAMESPACE, container=None
):
    """
    Validate pod oomkilled message are found on log

    Args:
        pod_name (str): Name of the pod
        namespace (str): Namespace of the pod
        container (str): Name of the container

    Returns:
        bool : True if oomkill messages are not found on log.
               False Otherwise.

    Raises:
        Assertion if failed to fetch logs

    """
    rc = True
    try:
        pod_log = pod.get_pod_logs(
            pod_name=pod_name, namespace=namespace,
            container=container, previous=True
        )
        result = pod_log.find("signal: killed")
        if result != -1:
            rc = False
    except CommandFailed as ecf:
        assert f'previous terminated container "{container}" in pod "{pod_name}" not found' in str(ecf), (
            "Failed to fetch logs"
        )

    return rc


def validate_pods_are_running_and_not_restarted(
    pod_name, pod_restart_count, namespace
):
    """
    Validate given pod is in running state and not restarted or re-spinned

    Args:
        pod_name (str): Name of the pod
        pod_restart_count (int): Restart count of pod
        namespace (str): Namespace of the pod

    Returns:
        bool : True if pod is in running state and restart
               count matches the previous one

    """
    ocp_obj = ocp.OCP(kind=constants.POD, namespace=namespace)
    pod_obj = ocp_obj.get(resource_name=pod_name)
    restart_count = pod_obj.get('status').get('containerStatuses')[0].get('restartCount')
    pod_state = pod_obj.get('status').get('phase')
    if pod_state == 'Running' and restart_count == pod_restart_count:
        logger.info("Pod is running state and restart count matches with previous one")
        return True
    logger.error(f"Pod is in {pod_state} state and restart count of pod {restart_count}")
    logger.info(f"{pod_obj}")
    return False


def calc_local_file_md5_sum(path):
    """
    Calculate and return the MD5 checksum of a local file

    Arguments:
        path(str): The path to the file

    Returns:
        str: The MD5 checksum

    """
    with open(path, 'rb') as file_to_hash:
        file_as_bytes = file_to_hash.read()
    return hashlib.md5(file_as_bytes).hexdigest()


def retrieve_default_ingress_crt():
    """
    Copy the default ingress certificate from the router-ca secret
    to the local code runner for usage with boto3.

    """
    default_ingress_crt_b64 = OCP(
        kind='secret',
        namespace='openshift-ingress-operator',
        resource_name='router-ca'
    ).get().get('data').get('tls.crt')

    decoded_crt = base64.b64decode(default_ingress_crt_b64).decode('utf-8')

    with open(constants.DEFAULT_INGRESS_CRT_LOCAL_PATH, 'w') as crtfile:
        crtfile.write(decoded_crt)


def storagecluster_independent_check():
    """
    Check whether the storagecluster is running in independent mode
    by checking the value of spec.externalStorage.enable
    """
    storage_cluster = OCP(
        kind='StorageCluster',
        namespace=config.ENV_DATA['cluster_namespace']
    ).get().get('items')[0]

    return storage_cluster.get('spec').get('externalStorage').get('enable')


def get_pv_size(storageclass=None):
    """
    Get Pv size from requested storageclass

    Args:
        storageclass (str): Name of storageclass

    Returns:
        list: list of pv's size

    """
    return_list = []

    ocp_obj = ocp.OCP(kind=constants.PV)
    pv_objs = ocp_obj.get()['items']
    for pv_obj in pv_objs:
        if pv_obj['spec']['storageClassName'] == storageclass:
            return_list.append(pv_obj['spec']['capacity']['storage'])
    return return_list


<<<<<<< HEAD
def storagecluster_independent_check():
    """
    Check whether the storagecluster is running in independent mode
    by checking the value of spec.externalStorage.enable
    """
    return OCP(
        kind='StorageCluster',
        namespace=config.ENV_DATA['cluster_namespace']
    ).get().get('items')[0].get('spec').get(
        'externalStorage'
    ).get('enable')
=======
def get_cluster_proxies():
    """
    Get http and https proxy configuration.
    * If configuration ENV_DATA['http_proxy'] (and prospectively
        ENV_DATA['https_proxy']) exists, return the respective values.
        (If https_proxy not defined, use value from http_proxy.)
    * If configuration ENV_DATA['http_proxy'] doesn't exist, try to gather
        cluster wide proxy configuration.
    * If no proxy configuration found, return empty string for all http_proxy,
        https_proxy and no_proxy.

    Returns:
        tuple: (http_proxy, https_proxy, no_proxy)

    """
    if 'http_proxy' in config.ENV_DATA:
        http_proxy = config.ENV_DATA['http_proxy']
        https_proxy = config.ENV_DATA.get(
            'https_proxy', config.ENV_DATA['http_proxy']
        )
        no_proxy = config.ENV_DATA.get('no_proxy', '')
    else:
        ocp_obj = ocp.OCP(kind=constants.PROXY, resource_name='cluster')
        proxy_obj = ocp_obj.get()
        http_proxy = proxy_obj.get('spec', {}).get('httpProxy', '')
        https_proxy = proxy_obj.get('spec', {}).get('httpsProxy', '')
        no_proxy = proxy_obj.get('status', {}).get('noProxy', '')
    logger.info("Using http_proxy: '%s'", http_proxy)
    logger.info("Using https_proxy: '%s'", https_proxy)
    logger.info("Using no_proxy: '%s'", no_proxy)
    return http_proxy, https_proxy, no_proxy
>>>>>>> dfd890bc
<|MERGE_RESOLUTION|>--- conflicted
+++ resolved
@@ -2385,19 +2385,6 @@
     return return_list
 
 
-<<<<<<< HEAD
-def storagecluster_independent_check():
-    """
-    Check whether the storagecluster is running in independent mode
-    by checking the value of spec.externalStorage.enable
-    """
-    return OCP(
-        kind='StorageCluster',
-        namespace=config.ENV_DATA['cluster_namespace']
-    ).get().get('items')[0].get('spec').get(
-        'externalStorage'
-    ).get('enable')
-=======
 def get_cluster_proxies():
     """
     Get http and https proxy configuration.
@@ -2429,4 +2416,16 @@
     logger.info("Using https_proxy: '%s'", https_proxy)
     logger.info("Using no_proxy: '%s'", no_proxy)
     return http_proxy, https_proxy, no_proxy
->>>>>>> dfd890bc
+
+
+def storagecluster_independent_check():
+    """
+    Check whether the storagecluster is running in independent mode
+    by checking the value of spec.externalStorage.enable
+    """
+    return OCP(
+        kind='StorageCluster',
+        namespace=config.ENV_DATA['cluster_namespace']
+    ).get().get('items')[0].get('spec').get(
+        'externalStorage'
+    ).get('enable')