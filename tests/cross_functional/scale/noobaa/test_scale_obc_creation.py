import logging
import pytest
import time

from ocs_ci.ocs import constants, scale_noobaa_lib
from ocs_ci.framework import config
from ocs_ci.framework.testlib import scale, E2ETest
from ocs_ci.ocs.resources.objectconfigfile import ObjectConfFile
from ocs_ci.framework.pytest_customization.marks import (
    vsphere_platform_required,
    orange_squad,
    mcg,
)

log = logging.getLogger(__name__)


@pytest.fixture(autouse=True)
def teardown(request):
    def finalizer():
        scale_noobaa_lib.cleanup(config.ENV_DATA["cluster_namespace"])

    request.addfinalizer(finalizer)


@mcg
@orange_squad
@scale
class TestScaleOCBCreation(E2ETest):
    """
    OBC scale creation, creating up to max support number of OBCs.
    OBCs are created in the Multicloud Object Gateway and
    Ceph Object Gateway (RGW)

    """

    namespace = config.ENV_DATA["cluster_namespace"]
    sc_name = constants.NOOBAA_SC
    sc_rgw_name = constants.DEFAULT_STORAGECLASS_RGW
    scale_obc_count = 1000
    num_obc_batch = 50

    @pytest.mark.polarion_id("OCS-2478")
<<<<<<< HEAD
    def deprecated_test_scale_mcg_obc_creation(self, tmp_path, noobaa_storage_class_name, timeout=60):
=======
    def test_scale_mcg_obc_creation(
        self, tmp_path, noobaa_storage_class_name, timeout=60
    ):
>>>>>>> 3014d80e
        """
        MCG OBC creation using Noobaa storage class
        """

        log.info(
            f"Start creating  {self.scale_obc_count} "
            f"OBC in a batch of {self.num_obc_batch}"
        )
        for i in range(int(self.scale_obc_count / self.num_obc_batch)):
            obc_dict_list = (
                scale_noobaa_lib.construct_obc_creation_yaml_bulk_for_kube_job(
                    no_of_obc=self.num_obc_batch,
                    sc_name=self.sc_name,
                    namespace=self.namespace,
                    noobaa_storage_class_name=noobaa_storage_class_name,
                )
            )
            # Create job profile
            job_file = ObjectConfFile(
                name="job_profile",
                obj_dict_list=obc_dict_list,
                project=self.namespace,
                tmp_path=tmp_path,
            )
            # Create kube_job
            job_file.create(namespace=self.namespace)
            time.sleep(timeout * 5)

            # Check all the OBC reached Bound state
            obc_bound_list = (
                scale_noobaa_lib.check_all_obc_reached_bound_state_in_kube_job(
                    kube_job_obj=job_file,
                    namespace=self.namespace,
                    no_of_obc=self.num_obc_batch,
                )
            )
            log.info(f"Number of OBCs in Bound state {len(obc_bound_list)}")

    @vsphere_platform_required
    @pytest.mark.polarion_id("OCS-2479")
<<<<<<< HEAD
    def deprecated_test_scale_rgw_obc_creation(self, tmp_path, noobaa_storage_class_name, timeout=60):
=======
    def test_scale_rgw_obc_creation(
        self, tmp_path, noobaa_storage_class_name, timeout=60
    ):
>>>>>>> 3014d80e
        """
        OBC creation using RGW storage class
        This test case only runs on vSphere cluster deployment
        """

        log.info(
            f"Start creating  {self.scale_obc_count} "
            f"OBC in a batch of {self.num_obc_batch}"
        )
        for i in range(int(self.scale_obc_count / self.num_obc_batch)):
            obc_dict_list = (
                scale_noobaa_lib.construct_obc_creation_yaml_bulk_for_kube_job(
                    no_of_obc=self.num_obc_batch,
                    sc_name=self.sc_rgw_name,
                    namespace=self.namespace,
                    noobaa_storage_class_name=noobaa_storage_class_name,
                )
            )
            # Create job profile
            job_file = ObjectConfFile(
                name="job_profile",
                obj_dict_list=obc_dict_list,
                project=self.namespace,
                tmp_path=tmp_path,
            )
            # Create kube_job
            job_file.create(namespace=self.namespace)
            time.sleep(timeout * 5)

            # Check all the OBC reached Bound state
            obc_bound_list = (
                scale_noobaa_lib.check_all_obc_reached_bound_state_in_kube_job(
                    kube_job_obj=job_file,
                    namespace=self.namespace,
                    no_of_obc=self.num_obc_batch,
                )
            )
            log.info(f"Number of OBCs in Bound state {len(obc_bound_list)}")

    @vsphere_platform_required
    @pytest.mark.polarion_id("OCS-2480")
    def test_scale_mcg_rgw_obc_creation(
        self, tmp_path, noobaa_storage_class_name, timeout=60
    ):
        """
        OBC creation for both MCG and RGW storage class
        This test case only runs on vSphere cluster deployment
        """

        log.info(
            f"Start creating  {self.scale_obc_count} OBC in a batch of {self.num_obc_batch}"
        )
        for i in range(int(self.scale_obc_count / self.num_obc_batch)):
            obc_dict_list1 = (
                scale_noobaa_lib.construct_obc_creation_yaml_bulk_for_kube_job(
                    no_of_obc=int(self.num_obc_batch / 2),
                    sc_name=self.sc_name,
                    namespace=self.namespace,
                    noobaa_storage_class_name=noobaa_storage_class_name,
                )
            )
            obc_dict_list2 = (
                scale_noobaa_lib.construct_obc_creation_yaml_bulk_for_kube_job(
                    no_of_obc=int(self.num_obc_batch / 2),
                    sc_name=self.sc_rgw_name,
                    namespace=self.namespace,
                    noobaa_storage_class_name=noobaa_storage_class_name,
                )
            )
            # Create job profile
            job_file1 = ObjectConfFile(
                name="job_profile1",
                obj_dict_list=obc_dict_list1,
                project=self.namespace,
                tmp_path=tmp_path,
            )
            job_file2 = ObjectConfFile(
                name="job_profile2",
                obj_dict_list=obc_dict_list2,
                project=self.namespace,
                tmp_path=tmp_path,
            )
            # Create kube_job
            job_file1.create(namespace=self.namespace)
            time.sleep(timeout * 3)
            job_file2.create(namespace=self.namespace)
            time.sleep(timeout * 3)

            # Check all the OBC reached Bound state
            obc_mcg_bound_list = (
                scale_noobaa_lib.check_all_obc_reached_bound_state_in_kube_job(
                    kube_job_obj=job_file1,
                    namespace=self.namespace,
                    no_of_obc=int(self.num_obc_batch / 2),
                )
            )
            obc_rgw_bound_list = (
                scale_noobaa_lib.check_all_obc_reached_bound_state_in_kube_job(
                    kube_job_obj=job_file2,
                    namespace=self.namespace,
                    no_of_obc=int(self.num_obc_batch / 2),
                )
            )
            log.info(
                f"Number of OBCs in Bound state MCG: {len(obc_mcg_bound_list)},"
                f" RGW: {len(obc_rgw_bound_list)}"
            )<|MERGE_RESOLUTION|>--- conflicted
+++ resolved
@@ -41,13 +41,9 @@
     num_obc_batch = 50
 
     @pytest.mark.polarion_id("OCS-2478")
-<<<<<<< HEAD
-    def deprecated_test_scale_mcg_obc_creation(self, tmp_path, noobaa_storage_class_name, timeout=60):
-=======
-    def test_scale_mcg_obc_creation(
+    def deprecated_test_scale_mcg_obc_creation(
         self, tmp_path, noobaa_storage_class_name, timeout=60
     ):
->>>>>>> 3014d80e
         """
         MCG OBC creation using Noobaa storage class
         """
@@ -88,13 +84,9 @@
 
     @vsphere_platform_required
     @pytest.mark.polarion_id("OCS-2479")
-<<<<<<< HEAD
-    def deprecated_test_scale_rgw_obc_creation(self, tmp_path, noobaa_storage_class_name, timeout=60):
-=======
-    def test_scale_rgw_obc_creation(
+    def deprecated_test_scale_rgw_obc_creation(
         self, tmp_path, noobaa_storage_class_name, timeout=60
     ):
->>>>>>> 3014d80e
         """
         OBC creation using RGW storage class
         This test case only runs on vSphere cluster deployment
