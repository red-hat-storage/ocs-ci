--- conflicted
+++ resolved
@@ -2560,7 +2560,6 @@
     request.addfinalizer(finalizer)
 
 
-<<<<<<< HEAD
 @pytest.fixture()
 def ns_resource_factory(request, mcg_obj, cld_mgr, cloud_uls_factory):
     """
@@ -2612,8 +2611,4 @@
             collect_ocs_logs('testcases', ocs=False, status_failure=False)
             collect_ocs_logs('testcases', ocp=False, status_failure=False)
 
-<<<<<<< HEAD
     request.addfinalizer(finalizer)
-=======
-    request.addfinalizer(finalizer)
->>>>>>> 3570bbf7
