import logging
import os
import random
import time
import tempfile
import threading
from concurrent.futures.thread import ThreadPoolExecutor
from datetime import datetime
from itertools import chain
from math import floor
from shutil import copyfile
from functools import partial

from botocore.exceptions import ClientError
import pytest

from ocs_ci.deployment import factory as dep_factory
from ocs_ci.framework import config
from ocs_ci.framework.pytest_customization.marks import (
    deployment, ignore_leftovers, tier_marks, ignore_leftover_label
)
from ocs_ci.ocs import (
    constants,
    defaults,
    fio_artefacts,
    node,
    ocp,
    platform_nodes
)
from ocs_ci.ocs.bucket_utils import craft_s3_command
from ocs_ci.ocs.exceptions import (
    CommandFailed, TimeoutExpiredError,
    CephHealthException, ResourceWrongStatusException
)
from ocs_ci.ocs.mcg_workload import (
    mcg_job_factory as mcg_job_factory_implementation
)
from ocs_ci.ocs.node import get_node_objs, schedule_nodes
from ocs_ci.ocs.ocp import OCP
<<<<<<< HEAD
from ocs_ci.ocs.resources.bucketclass import BucketClass
from ocs_ci.ocs.utils import setup_ceph_toolbox
=======
from ocs_ci.ocs.utils import setup_ceph_toolbox, collect_ocs_logs
>>>>>>> 1a7f80f6
from ocs_ci.ocs.resources.backingstore import (
    backingstore_factory as backingstore_factory_implementation
)
from ocs_ci.ocs.resources.cloud_manager import CloudManager
from ocs_ci.ocs.resources.cloud_uls import (
    cloud_uls_factory as cloud_uls_factory_implementation
)
from ocs_ci.ocs.resources.bucketclass import (
    bucket_class_factory as bucket_class_factory_implementation
)
from ocs_ci.ocs.node import check_nodes_specs
from ocs_ci.ocs.resources.mcg import MCG
from ocs_ci.ocs.resources.objectbucket import BUCKET_MAP
from ocs_ci.ocs.resources.ocs import OCS
from ocs_ci.ocs.resources.pod import get_rgw_pods, delete_deploymentconfig_pods
from ocs_ci.ocs.resources.pvc import PVC, create_restore_pvc
from ocs_ci.ocs.version import get_ocs_version, report_ocs_version
from ocs_ci.ocs.cluster_load import ClusterLoad, wrap_msg
from ocs_ci.utility import aws
from ocs_ci.utility import deployment_openshift_logging as ocp_logging_obj
from ocs_ci.utility import templating
from ocs_ci.utility import users
from ocs_ci.utility.environment_check import (
    get_status_before_execution, get_status_after_execution
)
from ocs_ci.utility.uninstall_openshift_logging import uninstall_cluster_logging
from ocs_ci.utility.utils import (
    ceph_health_check,
    ceph_health_check_base,
    get_ocp_version,
    get_openshift_client,
    get_system_architecture,
    get_testrun_name,
    ocsci_log_path,
    skipif_ocs_version,
    TimeoutSampler,
    skipif_upgraded_from
)
from tests import helpers
from tests.helpers import create_unique_resource_name
from ocs_ci.ocs.bucket_utils import get_rgw_restart_counts
from ocs_ci.ocs.pgsql import Postgresql
from ocs_ci.ocs.resources.rgw import RGW
from ocs_ci.ocs.jenkins import Jenkins
from ocs_ci.ocs.couchbase import CouchBase
from ocs_ci.ocs.amq import AMQ

log = logging.getLogger(__name__)


class OCSLogFormatter(logging.Formatter):

    def __init__(self):
        fmt = (
            "%(asctime)s - %(threadName)s - %(levelname)s - %(name)s.%(funcName)s.%(lineno)d "
            "- %(message)s"
        )
        super(OCSLogFormatter, self).__init__(fmt)


def pytest_logger_config(logger_config):
    logger_config.add_loggers([''], stdout_level='info')
    logger_config.set_log_option_default('')
    logger_config.split_by_outcome()
    logger_config.set_formatter_class(OCSLogFormatter)


def pytest_collection_modifyitems(session, items):
    """
    A pytest hook to filter out skipped tests satisfying
    skipif_ocs_version or skipif_upgraded_from

    Args:
        session: pytest session
        config: pytest config object
        items: list of collected tests

    """
    teardown = config.RUN['cli_params'].get('teardown')
    deploy = config.RUN['cli_params'].get('deploy')
    if not (teardown or deploy):
        for item in items[:]:
            skipif_ocs_version_marker = item.get_closest_marker(
                "skipif_ocs_version"
            )
            skipif_upgraded_from_marker = item.get_closest_marker(
                "skipif_upgraded_from"
            )
            if skipif_ocs_version_marker:
                skip_condition = skipif_ocs_version_marker.args
                # skip_condition will be a tuple
                # and condition will be first element in the tuple
                if skipif_ocs_version(skip_condition[0]):
                    log.info(
                        f'Test: {item} will be skipped due to {skip_condition}'
                    )
                    items.remove(item)
                    continue
            if skipif_upgraded_from_marker:
                skip_args = skipif_upgraded_from_marker.args
                if skipif_upgraded_from(skip_args[0]):
                    log.info(
                        f'Test: {item} will be skipped because the OCS cluster is'
                        f' upgraded from one of these versions: {skip_args[0]}'
                    )
                    items.remove(item)


@pytest.fixture()
def supported_configuration():
    """
    Check that cluster nodes have enough CPU and Memory as described in:
    https://access.redhat.com/documentation/en-us/red_hat_openshift_container_storage/4.2/html-single/planning_your_deployment/index#infrastructure-requirements_rhocs
    This fixture is intended as a prerequisite for tests or fixtures that
    run flaky on configurations that don't meet minimal requirements.

    Minimum requirements for each starting node (OSD+MON):
        16 CPUs
        64 GB memory
    Last documentation check: 2020-02-21
    """
    min_cpu = constants.MIN_NODE_CPU
    min_memory = constants.MIN_NODE_MEMORY

    log.info('Checking if system meets minimal requirements')
    if not check_nodes_specs(min_memory=min_memory, min_cpu=min_cpu):
        err_msg = (
            f"At least one of the worker nodes doesn't meet the "
            f"required minimum specs of {min_cpu} vCPUs and {min_memory} RAM"
        )
        pytest.xfail(err_msg)


@pytest.fixture(scope='class')
def secret_factory_class(request):
    return secret_factory_fixture(request)


@pytest.fixture(scope='session')
def secret_factory_session(request):
    return secret_factory_fixture(request)


@pytest.fixture(scope='function')
def secret_factory(request):
    return secret_factory_fixture(request)


def secret_factory_fixture(request):
    """
    Secret factory. Calling this fixture creates a new secret.
    RBD based is default.
    ** This method should not be used anymore **
    ** This method is for internal testing only **
    """
    instances = []

    def factory(interface=constants.CEPHBLOCKPOOL):
        """
        Args:
            interface (str): CephBlockPool or CephFileSystem. This decides
                whether a RBD based or CephFS resource is created.
                RBD is default.
        """
        secret_obj = helpers.create_secret(
            interface_type=interface
        )
        assert secret_obj, "Failed to create a secret"
        instances.append(secret_obj)
        return secret_obj

    def finalizer():
        """
        Delete the RBD secrets
        """
        for instance in instances:
            instance.delete()
            instance.ocp.wait_for_delete(
                instance.name
            )

    request.addfinalizer(finalizer)
    return factory


@pytest.fixture(scope="session", autouse=True)
def log_ocs_version(cluster):
    """
    Fixture handling version reporting for OCS.

    This fixture handles alignment of the version reporting, so that we:

     * report version for each test run (no matter if just deployment, just
       test or both deployment and tests are executed)
     * prevent conflict of version reporting with deployment/teardown (eg. we
       should not run the version logging before actual deployment, or after
       a teardown)

    Version is reported in:

     * log entries of INFO log level during test setup phase
     * ocs_version file in cluster path directory (for copy pasting into bug
       reports)
    """
    teardown = config.RUN['cli_params'].get('teardown')
    deploy = config.RUN['cli_params'].get('deploy')
    if teardown and not deploy:
        log.info("Skipping version reporting for teardown.")
        return
    cluster_version, image_dict = get_ocs_version()
    file_name = os.path.join(
        config.ENV_DATA['cluster_path'],
        "ocs_version." + datetime.now().isoformat())
    with open(file_name, "w") as file_obj:
        report_ocs_version(cluster_version, image_dict, file_obj)
    log.info("human readable ocs version info written into %s", file_name)


@pytest.fixture(scope='class')
def ceph_pool_factory_class(request):
    return ceph_pool_factory_fixture(request)


@pytest.fixture(scope='session')
def ceph_pool_factory_session(request):
    return ceph_pool_factory_fixture(request)


@pytest.fixture(scope='function')
def ceph_pool_factory(request):
    return ceph_pool_factory_fixture(request)


def ceph_pool_factory_fixture(request):
    """
    Create a Ceph pool factory.
    Calling this fixture creates new Ceph pool instance.
    ** This method should not be used anymore **
    ** This method is for internal testing only **
    """
    instances = []

    def factory(interface=constants.CEPHBLOCKPOOL):
        if interface == constants.CEPHBLOCKPOOL:
            ceph_pool_obj = helpers.create_ceph_block_pool()
        elif interface == constants.CEPHFILESYSTEM:
            cfs = ocp.OCP(
                kind=constants.CEPHFILESYSTEM,
                namespace=defaults.ROOK_CLUSTER_NAMESPACE
            ).get(defaults.CEPHFILESYSTEM_NAME)
            ceph_pool_obj = OCS(**cfs)
        assert ceph_pool_obj, f"Failed to create {interface} pool"
        if interface != constants.CEPHFILESYSTEM:
            instances.append(ceph_pool_obj)
        return ceph_pool_obj

    def finalizer():
        """
        Delete the Ceph block pool
        """
        for instance in instances:
            instance.delete()
            instance.ocp.wait_for_delete(
                instance.name
            )

    request.addfinalizer(finalizer)
    return factory


@pytest.fixture(scope='class')
def storageclass_factory_class(
    request,
    ceph_pool_factory_class,
    secret_factory_class
):
    return storageclass_factory_fixture(
        request,
        ceph_pool_factory_class,
        secret_factory_class
    )


@pytest.fixture(scope='session')
def storageclass_factory_session(
    request,
    ceph_pool_factory_session,
    secret_factory_session
):
    return storageclass_factory_fixture(
        request,
        ceph_pool_factory_session,
        secret_factory_session
    )


@pytest.fixture(scope='function')
def storageclass_factory(
    request,
    ceph_pool_factory,
    secret_factory
):
    return storageclass_factory_fixture(
        request,
        ceph_pool_factory,
        secret_factory
    )


def storageclass_factory_fixture(
    request,
    ceph_pool_factory,
    secret_factory,
):
    """
    Create a storage class factory. Default is RBD based.
    Calling this fixture creates new storage class instance.

    ** This method should not be used anymore **
    ** This method is for internal testing only **

    """
    instances = []

    def factory(
        interface=constants.CEPHBLOCKPOOL,
        secret=None,
        custom_data=None,
        sc_name=None,
        reclaim_policy=constants.RECLAIM_POLICY_DELETE
    ):
        """
        Args:
            interface (str): CephBlockPool or CephFileSystem. This decides
                whether a RBD based or CephFS resource is created.
                RBD is default.
            secret (object): An OCS instance for the secret.
            custom_data (dict): If provided then storageclass object is created
                by using these data. Parameters `block_pool` and `secret`
                are not useds but references are set if provided.
            sc_name (str): Name of the storage class

        Returns:
            object: helpers.create_storage_class instance with links to
                block_pool and secret.
        """
        if custom_data:
            sc_obj = helpers.create_resource(**custom_data)
        else:
            secret = secret or secret_factory(interface=interface)
            if interface == constants.CEPHBLOCKPOOL:
                interface_name = helpers.default_ceph_block_pool()
            elif interface == constants.CEPHFILESYSTEM:
                interface_name = helpers.get_cephfs_data_pool_name()

            sc_obj = helpers.create_storage_class(
                interface_type=interface,
                interface_name=interface_name,
                secret_name=secret.name,
                sc_name=sc_name,
                reclaim_policy=reclaim_policy
            )
            assert sc_obj, f"Failed to create {interface} storage class"
            sc_obj.secret = secret

        instances.append(sc_obj)
        return sc_obj

    def finalizer():
        """
        Delete the storageclass
        """
        for instance in instances:
            instance.delete()
            instance.ocp.wait_for_delete(
                instance.name
            )

    request.addfinalizer(finalizer)
    return factory


@pytest.fixture(scope='class')
def project_factory_class(request):
    return project_factory_fixture(request)


@pytest.fixture(scope='session')
def project_factory_session(request):
    return project_factory_fixture(request)


@pytest.fixture()
def project_factory(request):
    return project_factory_fixture(request)


@pytest.fixture()
def project(project_factory):
    """
    This fixture creates a single project instance.
    """
    project_obj = project_factory()
    return project_obj


def project_factory_fixture(request):
    """
    Create a new project factory.
    Calling this fixture creates new project.
    """
    instances = []

    def factory(project_name=None):
        """
        Args:
            project_name (str): The name for the new project

        Returns:
            object: ocs_ci.ocs.resources.ocs instance of 'Project' kind.
        """
        proj_obj = helpers.create_project(project_name=project_name)
        instances.append(proj_obj)
        return proj_obj

    def finalizer():
        """
        Delete the project
        """
        for instance in instances:
            try:
                ocp_event = ocp.OCP(kind="Event", namespace=instance.namespace)
                events = ocp_event.get()
                event_count = len(events['items'])
                warn_event_count = 0
                for event in events['items']:
                    if event['type'] == "Warning":
                        warn_event_count += 1
                log.info(
                    (
                        "There were %d events in %s namespace before it's"
                        " removal (out of which %d were of type Warning)."
                        " For a full dump of this event list, see DEBUG logs."
                    ),
                    event_count,
                    instance.namespace,
                    warn_event_count
                )
            except Exception:
                # we don't want any problem to disrupt the teardown itself
                log.exception(
                    "Failed to get events for project %s",
                    instance.namespace
                )
            ocp.switch_to_default_rook_cluster_project()
            instance.delete(resource_name=instance.namespace)
            instance.wait_for_delete(instance.namespace, timeout=300)

    request.addfinalizer(finalizer)
    return factory


@pytest.fixture(scope='class')
def pvc_factory_class(
    request,
    project_factory_class
):
    return pvc_factory_fixture(
        request,
        project_factory_class
    )


@pytest.fixture(scope='session')
def pvc_factory_session(
    request,
    project_factory_session
):
    return pvc_factory_fixture(
        request,
        project_factory_session
    )


@pytest.fixture(scope='function')
def pvc_factory(
    request,
    project_factory
):
    return pvc_factory_fixture(
        request,
        project_factory,
    )


def pvc_factory_fixture(
    request,
    project_factory
):
    """
    Create a persistent Volume Claim factory. Calling this fixture creates new
    PVC. For custom PVC provide 'storageclass' parameter.
    """
    instances = []
    active_project = None
    active_rbd_storageclass = None
    active_cephfs_storageclass = None

    def factory(
        interface=constants.CEPHBLOCKPOOL,
        project=None,
        storageclass=None,
        size=None,
        access_mode=constants.ACCESS_MODE_RWO,
        custom_data=None,
        status=constants.STATUS_BOUND,
        volume_mode=None,
    ):
        """
        Args:
            interface (str): CephBlockPool or CephFileSystem. This decides
                whether a RBD based or CephFS resource is created.
                RBD is default.
            project (object): ocs_ci.ocs.resources.ocs.OCS instance
                of 'Project' kind.
            storageclass (object): ocs_ci.ocs.resources.ocs.OCS instance
                of 'StorageClass' kind.
            size (int): The requested size for the PVC
            access_mode (str): ReadWriteOnce, ReadOnlyMany or ReadWriteMany.
                This decides the access mode to be used for the PVC.
                ReadWriteOnce is default.
            custom_data (dict): If provided then PVC object is created
                by using these data. Parameters `project` and `storageclass`
                are not used but reference is set if provided.
            status (str): If provided then factory waits for object to reach
                desired state.
            volume_mode (str): Volume mode for PVC.
                eg: volume_mode='Block' to create rbd `block` type volume

        Returns:
            object: helpers.create_pvc instance.
        """
        if custom_data:
            pvc_obj = PVC(**custom_data)
            pvc_obj.create(do_reload=False)
        else:
            nonlocal active_project
            nonlocal active_rbd_storageclass
            nonlocal active_cephfs_storageclass

            project = project or active_project or project_factory()
            active_project = project
            if interface == constants.CEPHBLOCKPOOL:
                storageclass = storageclass or helpers.default_storage_class(
                    interface_type=interface
                )
                active_rbd_storageclass = storageclass
            elif interface == constants.CEPHFILESYSTEM:
                storageclass = storageclass or helpers.default_storage_class(
                    interface_type=interface
                )
                active_cephfs_storageclass = storageclass

            pvc_size = f"{size}Gi" if size else None

            pvc_obj = helpers.create_pvc(
                sc_name=storageclass.name,
                namespace=project.namespace,
                size=pvc_size,
                do_reload=False,
                access_mode=access_mode,
                volume_mode=volume_mode,
            )
            assert pvc_obj, "Failed to create PVC"

        if status:
            helpers.wait_for_resource_state(pvc_obj, status)
        pvc_obj.storageclass = storageclass
        pvc_obj.project = project
        pvc_obj.access_mode = access_mode
        instances.append(pvc_obj)

        return pvc_obj

    def finalizer():
        """
        Delete the PVC
        """
        pv_objs = []

        # Get PV form PVC instances and delete PVCs
        for instance in instances:
            if not instance.is_deleted:
                pv_objs.append(instance.backed_pv_obj)
                instance.delete()
                instance.ocp.wait_for_delete(
                    instance.name
                )

        # Wait for PVs to delete
        # If they have ReclaimPolicy set to Retain then delete them manually
        for pv_obj in pv_objs:
            if pv_obj.data.get('spec').get(
                'persistentVolumeReclaimPolicy'
            ) == constants.RECLAIM_POLICY_RETAIN:
                helpers.wait_for_resource_state(
                    pv_obj,
                    constants.STATUS_RELEASED
                )
                pv_obj.delete()
                pv_obj.ocp.wait_for_delete(pv_obj.name)
            else:
                pv_obj.ocp.wait_for_delete(
                    resource_name=pv_obj.name, timeout=180
                )

    request.addfinalizer(finalizer)
    return factory


@pytest.fixture(scope='class')
def pod_factory_class(request, pvc_factory_class):
    return pod_factory_fixture(request, pvc_factory_class)


@pytest.fixture(scope='session')
def pod_factory_session(request, pvc_factory_session):
    return pod_factory_fixture(request, pvc_factory_session)


@pytest.fixture(scope='function')
def pod_factory(request, pvc_factory):
    return pod_factory_fixture(request, pvc_factory)


def pod_factory_fixture(request, pvc_factory):
    """
    Create a Pod factory. Calling this fixture creates new Pod.
    For custom Pods provide 'pvc' parameter.
    """
    instances = []

    def factory(
        interface=constants.CEPHBLOCKPOOL,
        pvc=None,
        custom_data=None,
        status=constants.STATUS_RUNNING,
        node_name=None,
        pod_dict_path=None,
        raw_block_pv=False,
        deployment_config=False,
        service_account=None,
        replica_count=1,
        command=None,
        command_args=None
    ):
        """
        Args:
            interface (str): CephBlockPool or CephFileSystem. This decides
                whether a RBD based or CephFS resource is created.
                RBD is default.
            pvc (PVC object): ocs_ci.ocs.resources.pvc.PVC instance kind.
            custom_data (dict): If provided then Pod object is created
                by using these data. Parameter `pvc` is not used but reference
                is set if provided.
            status (str): If provided then factory waits for object to reach
                desired state.
            node_name (str): The name of specific node to schedule the pod
            pod_dict_path (str): YAML path for the pod.
            raw_block_pv (bool): True for creating raw block pv based pod,
                False otherwise.
            deployment_config (bool): True for DeploymentConfig creation,
                False otherwise
            service_account (OCS): Service account object, in case DeploymentConfig
                is to be created
            replica_count (int): The replica count for deployment config
            command (list): The command to be executed on the pod
            command_args (list): The arguments to be sent to the command running
                on the pod

        Returns:
            object: helpers.create_pod instance

        """
        sa_name = service_account.name if service_account else None
        if custom_data:
            pod_obj = helpers.create_resource(**custom_data)
        else:
            pvc = pvc or pvc_factory(interface=interface)
            pod_obj = helpers.create_pod(
                pvc_name=pvc.name,
                namespace=pvc.namespace,
                interface_type=interface,
                node_name=node_name,
                pod_dict_path=pod_dict_path,
                raw_block_pv=raw_block_pv,
                dc_deployment=deployment_config,
                sa_name=sa_name,
                replica_count=replica_count,
                command=command,
                command_args=command_args
            )
            assert pod_obj, "Failed to create pod"
        if deployment_config:
            dc_name = pod_obj.get_labels().get('name')
            dc_ocp_dict = ocp.OCP(
                kind=constants.DEPLOYMENTCONFIG, namespace=pod_obj.namespace
            ).get(resource_name=dc_name)
            dc_obj = OCS(**dc_ocp_dict)
            instances.append(dc_obj)

        else:
            instances.append(pod_obj)
        if status:
            helpers.wait_for_resource_state(pod_obj, status)
            pod_obj.reload()
        pod_obj.pvc = pvc
        if deployment_config:
            return dc_obj
        return pod_obj

    def finalizer():
        """
        Delete the Pod or the DeploymentConfig
        """
        for instance in instances:
            instance.delete()
            instance.ocp.wait_for_delete(
                instance.name
            )

    request.addfinalizer(finalizer)
    return factory


@pytest.fixture(scope='class')
def teardown_factory_class(request):
    return teardown_factory_fixture(request)


@pytest.fixture(scope='session')
def teardown_factory_session(request):
    return teardown_factory_fixture(request)


@pytest.fixture(scope='function')
def teardown_factory(request):
    return teardown_factory_fixture(request)


def teardown_factory_fixture(request):
    """
    Tearing down a resource that was created during the test
    To use this factory, you'll need to pass 'teardown_factory' to your test
    function and call it in your test when a new resource was created and you
    want it to be removed in teardown phase:
    def test_example(self, teardown_factory):
        pvc_obj = create_pvc()
        teardown_factory(pvc_obj)

    """
    instances = []

    def factory(resource_obj):
        """
        Args:
            resource_obj (OCS object or list of OCS objects) : Object to teardown after the test

        """
        if isinstance(resource_obj, list):
            instances.extend(resource_obj)
        else:
            instances.append(resource_obj)

    def finalizer():
        """
        Delete the resources created in the test
        """
        for instance in instances[::-1]:
            if not instance.is_deleted:
                reclaim_policy = instance.reclaim_policy if instance.kind == constants.PVC else None
                instance.delete()
                instance.ocp.wait_for_delete(
                    instance.name
                )
                if reclaim_policy == constants.RECLAIM_POLICY_DELETE:
                    helpers.validate_pv_delete(instance.backed_pv)

    request.addfinalizer(finalizer)
    return factory


@pytest.fixture(scope='class')
def service_account_factory_class(request):
    return service_account_factory_fixture(request)


@pytest.fixture(scope='session')
def service_account_factory_session(request):
    return service_account_factory_fixture(request)


@pytest.fixture(scope='function')
def service_account_factory(request):
    return service_account_factory_fixture(request)


def service_account_factory_fixture(request):
    """
    Create a service account
    """
    instances = []
    active_service_account_obj = None

    def factory(
        project=None, service_account=None
    ):
        """
        Args:
            project (object): ocs_ci.ocs.resources.ocs.OCS instance
                of 'Project' kind.
            service_account (str): service_account_name

        Returns:
            object: serviceaccount instance.
        """
        nonlocal active_service_account_obj

        if active_service_account_obj and not service_account:
            return active_service_account_obj
        elif service_account:
            sa_obj = helpers.get_serviceaccount_obj(sa_name=service_account,
                                                    namespace=project.namespace)
            if not helpers.validate_scc_policy(sa_name=service_account,
                                               namespace=project.namespace):
                helpers.add_scc_policy(sa_name=service_account, namespace=project.namespace)
            sa_obj.project = project
            active_service_account_obj = sa_obj
            instances.append(sa_obj)
            return sa_obj
        else:
            sa_obj = helpers.create_serviceaccount(
                namespace=project.namespace,
            )
            sa_obj.project = project
            active_service_account_obj = sa_obj
            helpers.add_scc_policy(sa_name=sa_obj.name, namespace=project.namespace)
            assert sa_obj, "Failed to create serviceaccount"
            instances.append(sa_obj)
            return sa_obj

    def finalizer():
        """
        Delete the service account
        """
        for instance in instances:
            helpers.remove_scc_policy(
                sa_name=instance.name,
                namespace=instance.namespace
            )
            instance.delete()
            instance.ocp.wait_for_delete(resource_name=instance.name)

    request.addfinalizer(finalizer)
    return factory


@pytest.fixture()
def dc_pod_factory(
    request,
    pvc_factory,
    service_account_factory
):
    """
    Create deploymentconfig pods
    """
    instances = []

    def factory(
        interface=constants.CEPHBLOCKPOOL,
        pvc=None,
        service_account=None,
        size=None,
        custom_data=None,
        node_name=None,
        node_selector=None,
        replica_count=1,
        raw_block_pv=False,
        sa_obj=None,
        wait=True
    ):
        """
        Args:
            interface (str): CephBlockPool or CephFileSystem. This decides
                whether a RBD based or CephFS resource is created.
                RBD is default.
            pvc (PVC object): ocs_ci.ocs.resources.pvc.PVC instance kind.
            service_account (str): service account name for dc_pods
            size (int): The requested size for the PVC
            custom_data (dict): If provided then Pod object is created
                by using these data. Parameter `pvc` is not used but reference
                is set if provided.
            node_name (str): The name of specific node to schedule the pod
            node_selector (dict): dict of key-value pair to be used for nodeSelector field
                eg: {'nodetype': 'app-pod'}
            replica_count (int): Replica count for deployment config
            raw_block_pv (str): True if pod with raw block pvc
            sa_obj (object) : If specific service account is needed

        """
        if custom_data:
            dc_pod_obj = helpers.create_resource(**custom_data)
        else:
            pvc = pvc or pvc_factory(interface=interface, size=size)
            sa_obj = sa_obj or service_account_factory(project=pvc.project, service_account=service_account)
            dc_pod_obj = helpers.create_pod(
                interface_type=interface, pvc_name=pvc.name, do_reload=False,
                namespace=pvc.namespace, sa_name=sa_obj.name, dc_deployment=True,
                replica_count=replica_count, node_name=node_name, node_selector=node_selector,
                raw_block_pv=raw_block_pv, pod_dict_path=constants.FEDORA_DC_YAML
            )
        instances.append(dc_pod_obj)
        log.info(dc_pod_obj.name)
        if wait:
            helpers.wait_for_resource_state(
                dc_pod_obj, constants.STATUS_RUNNING, timeout=180
            )
        dc_pod_obj.pvc = pvc
        return dc_pod_obj

    def finalizer():
        """
        Delete dc pods
        """
        for instance in instances:
            delete_deploymentconfig_pods(instance)

    request.addfinalizer(finalizer)
    return factory


@pytest.fixture(scope="session", autouse=True)
def polarion_testsuite_properties(record_testsuite_property, pytestconfig):
    """
    Configures polarion testsuite properties for junit xml
    """
    polarion_project_id = config.REPORTING['polarion']['project_id']
    record_testsuite_property('polarion-project-id', polarion_project_id)
    jenkins_build_url = config.RUN.get('jenkins_build_url')
    if jenkins_build_url:
        record_testsuite_property(
            'polarion-custom-description', jenkins_build_url
        )
    polarion_testrun_name = get_testrun_name()
    record_testsuite_property(
        'polarion-testrun-id', polarion_testrun_name
    )
    record_testsuite_property(
        'polarion-testrun-status-id', 'inprogress'
    )
    record_testsuite_property(
        'polarion-custom-isautomated', "True"
    )


@pytest.fixture(scope='session')
def tier_marks_name():
    """
    Gets the tier mark names

    Returns:
        list: list of tier mark names

    """
    tier_marks_name = []
    for each_tier in tier_marks:
        try:
            tier_marks_name.append(each_tier.name)
        except AttributeError:
            tier_marks_name.append(each_tier().args[0].name)
    return tier_marks_name


@pytest.fixture(scope='function', autouse=True)
def health_checker(request, tier_marks_name):
    skipped = False

    def finalizer():
        if not skipped:
            try:
                teardown = config.RUN['cli_params']['teardown']
                skip_ocs_deployment = config.ENV_DATA['skip_ocs_deployment']
                if not (teardown or skip_ocs_deployment):
                    ceph_health_check_base()
                    log.info("Ceph health check passed at teardown")
            except CephHealthException:
                log.info("Ceph health check failed at teardown")
                # Retrying to increase the chance the cluster health will be OK
                # for next test
                ceph_health_check()
                raise

    node = request.node
    request.addfinalizer(finalizer)
    for mark in node.iter_markers():
        if mark.name in tier_marks_name:
            log.info("Checking for Ceph Health OK ")
            try:
                status = ceph_health_check_base()
                if status:
                    log.info("Ceph health check passed at setup")
                    return
            except CephHealthException:
                skipped = True
                # skip because ceph is not in good health
                pytest.skip("Ceph health check failed at setup")


@pytest.fixture(scope="session", autouse=True)
def cluster(request, log_cli_level):
    """
    This fixture initiates deployment for both OCP and OCS clusters.
    Specific platform deployment classes will handle the fine details
    of action
    """
    log.info(f"All logs located at {ocsci_log_path()}")

    teardown = config.RUN['cli_params']['teardown']
    deploy = config.RUN['cli_params']['deploy']
    if teardown or deploy:
        factory = dep_factory.DeploymentFactory()
        deployer = factory.get_deployment()

    # Add a finalizer to teardown the cluster after test execution is finished
    if teardown:
        def cluster_teardown_finalizer():
            deployer.destroy_cluster(log_cli_level)

        request.addfinalizer(cluster_teardown_finalizer)
        log.info("Will teardown cluster because --teardown was provided")

    # Download client
    force_download = (
        config.RUN['cli_params'].get('deploy')
        and config.DEPLOYMENT['force_download_client']
    )
    get_openshift_client(force_download=force_download)

    if deploy:
        # Deploy cluster
        deployer.deploy_cluster(log_cli_level)


@pytest.fixture(scope='class')
def environment_checker(request):
    node = request.node
    # List of marks for which we will ignore the leftover checker
    marks_to_ignore = [m.mark for m in [deployment, ignore_leftovers]]

    # app labels of resources to be excluded for leftover check
    exclude_labels = [constants.must_gather_pod_label]
    for mark in node.iter_markers():
        if mark in marks_to_ignore:
            return
        if mark.name == ignore_leftover_label.name:
            exclude_labels.extend(list(mark.args))
    request.addfinalizer(
        partial(get_status_after_execution, exclude_labels=exclude_labels)
    )
    get_status_before_execution(exclude_labels=exclude_labels)


@pytest.fixture(scope="session")
def log_cli_level(pytestconfig):
    """
    Retrieves the log_cli_level set in pytest.ini

    Returns:
        str: log_cli_level set in pytest.ini or DEBUG if not set

    """
    return pytestconfig.getini('log_cli_level') or 'DEBUG'


@pytest.fixture(scope="session", autouse=True)
def cluster_load(
    request, project_factory_session, pvc_factory_session,
    service_account_factory_session, pod_factory_session
):
    """
    Run IO during the test execution
    """
    cl_load_obj = None
    io_in_bg = config.RUN.get('io_in_bg')
    log_utilization = config.RUN.get('log_utilization')
    io_load = config.RUN.get('io_load')

    # IO load should not happen during deployment
    deployment_test = True if 'deployment' in request.node.items[0].location[0] else False
    if io_in_bg and not deployment_test:
        io_load = int(io_load) * 0.01
        log.info(wrap_msg("Tests will be running while IO is in the background"))
        log.info(
            "Start running IO in the background. The amount of IO that "
            "will be written is going to be determined by the cluster "
            "capabilities according to its limit"
        )
        cl_load_obj = ClusterLoad(
            project_factory=project_factory_session,
            sa_factory=service_account_factory_session,
            pvc_factory=pvc_factory_session,
            pod_factory=pod_factory_session,
            target_percentage=io_load
        )
        cl_load_obj.reach_cluster_load_percentage()

    if (log_utilization or io_in_bg) and not deployment_test:
        if not cl_load_obj:
            cl_load_obj = ClusterLoad()

        config.RUN['load_status'] = 'running'

        def finalizer():
            """
            Stop the thread that executed watch_load()
            """
            config.RUN['load_status'] = 'finished'
            if thread:
                thread.join()

        request.addfinalizer(finalizer)

        def watch_load():
            """
            Watch the cluster load by monitoring the cluster latency.
            Print the cluster utilization metrics every 15 seconds.

            If IOs are running in the test background, dynamically adjust
            the IO load based on the cluster latency.

            """
            while config.RUN['load_status'] != 'finished':
                time.sleep(20)
                try:
                    cl_load_obj.print_metrics(mute_logs=True)
                    if io_in_bg:
                        if config.RUN['load_status'] == 'running':
                            cl_load_obj.adjust_load_if_needed()
                        elif config.RUN['load_status'] == 'to_be_paused':
                            cl_load_obj.reduce_load(pause=True)
                            config.RUN['load_status'] = 'paused'
                        elif config.RUN['load_status'] == 'to_be_reduced':
                            cl_load_obj.reduce_load(pause=False)
                            config.RUN['load_status'] = 'reduced'
                        elif config.RUN['load_status'] == 'to_be_resumed':
                            cl_load_obj.resume_load()
                            config.RUN['load_status'] = 'running'

                # Any type of exception should be caught and we should continue.
                # We don't want any test to fail
                except Exception:
                    continue

        thread = threading.Thread(target=watch_load)
        thread.start()


def reduce_cluster_load_implementation(request, pause):
    """
    Pause/reduce the background cluster load

    """
    if config.RUN.get('io_in_bg'):

        def finalizer():
            """
            Resume the cluster load

            """
            config.RUN['load_status'] = 'to_be_resumed'
            try:
                for load_status in TimeoutSampler(300, 3, config.RUN.get, 'load_status'):
                    if load_status == 'running':
                        break
            except TimeoutExpiredError:
                log.error("Cluster load was not resumed successfully")
        request.addfinalizer(finalizer)

        config.RUN['load_status'] = 'to_be_paused' if pause else 'to_be_reduced'
        try:
            for load_status in TimeoutSampler(300, 3, config.RUN.get, 'load_status'):
                if load_status in ['paused', 'reduced']:
                    break
        except TimeoutExpiredError:
            log.error(f"Cluster load was not {'paused' if pause else 'reduced'} successfully")


@pytest.fixture()
def pause_cluster_load(request):
    """
    Pause the background cluster load

    """
    reduce_cluster_load_implementation(request=request, pause=True)


@pytest.fixture()
def reduce_cluster_load(request):
    """
    Reduce the background cluster load to be 50% of what it is

    """
    reduce_cluster_load_implementation(request=request, pause=False)


@pytest.fixture(
    params=[
        pytest.param({'interface': constants.CEPHBLOCKPOOL}),
        pytest.param({'interface': constants.CEPHFILESYSTEM})
    ],
    ids=["RBD", "CephFS"]
)
def interface_iterate(request):
    """
    Iterate over interfaces - CephBlockPool and CephFileSystem

    """
    return request.param['interface']


@pytest.fixture(scope='class')
def multi_pvc_factory_class(
    project_factory_class,
    pvc_factory_class
):
    return multi_pvc_factory_fixture(
        project_factory_class,
        pvc_factory_class
    )


@pytest.fixture(scope='session')
def multi_pvc_factory_session(
    project_factory_session,
    pvc_factory_session
):
    return multi_pvc_factory_fixture(
        project_factory_session,
        pvc_factory_session
    )


@pytest.fixture(scope='function')
def multi_pvc_factory(project_factory, pvc_factory):
    return multi_pvc_factory_fixture(
        project_factory,
        pvc_factory
    )


def multi_pvc_factory_fixture(
    project_factory,
    pvc_factory
):
    """
    Create a Persistent Volume Claims factory. Calling this fixture creates a
    set of new PVCs. Options for PVC creation based on provided assess modes:
    1. For each PVC, choose random value from the list of access modes
    2. Create PVCs based on the specified distribution number of access modes.
       Create sets of PVCs based on the order of access modes.
    3. Create PVCs based on the specified distribution number of access modes.
       The order of PVC creation is independent of access mode.
    """

    def factory(
        interface=constants.CEPHBLOCKPOOL,
        project=None,
        storageclass=None,
        size=None,
        access_modes=None,
        access_modes_selection='distribute_sequential',
        access_mode_dist_ratio=None,
        status=constants.STATUS_BOUND,
        num_of_pvc=1,
        wait_each=False,
        timeout=60
    ):
        """
        Args:
            interface (str): CephBlockPool or CephFileSystem. This decides
                whether a RBD based or CephFS resource is created.
                RBD is default.
            project (object): ocs_ci.ocs.resources.ocs.OCS instance
                of 'Project' kind.
            storageclass (object): ocs_ci.ocs.resources.ocs.OCS instance
                of 'StorageClass' kind.
            size (int): The requested size for the PVC
            access_modes (list): List of access modes. One of the access modes
                will be chosen for creating each PVC. If not specified,
                ReadWriteOnce will be selected for all PVCs. To specify
                volume mode, append volume mode in the access mode name
                separated by '-'.
                eg: ['ReadWriteOnce', 'ReadOnlyMany', 'ReadWriteMany',
                'ReadWriteMany-Block']
            access_modes_selection (str): Decides how to select accessMode for
                each PVC from the options given in 'access_modes' list.
                Values are 'select_random', 'distribute_random'
                'select_random' : While creating each PVC, one access mode will
                    be selected from the 'access_modes' list.
                'distribute_random' : The access modes in the list
                    'access_modes' will be distributed based on the values in
                    'distribute_ratio' and the order in which PVCs are created
                    will not be based on the access modes. For example, 1st and
                    6th PVC might have same access mode.
                'distribute_sequential' :The access modes in the list
                    'access_modes' will be distributed based on the values in
                    'distribute_ratio' and the order in which PVCs are created
                    will be as sets of PVCs of same assess mode. For example,
                    first set of 10 will be having same access mode followed by
                    next set of 13 with a different access mode.
            access_mode_dist_ratio (list): Contains the number of PVCs to be
                created for each access mode. If not specified, the given list
                of access modes will be equally distributed among the PVCs.
                eg: [10,12] for num_of_pvc=22 and
                access_modes=['ReadWriteOnce', 'ReadWriteMany']
            status (str): If provided then factory waits for object to reach
                desired state.
            num_of_pvc(int): Number of PVCs to be created
            wait_each(bool): True to wait for each PVC to be in status 'status'
                before creating next PVC, False otherwise
            timeout(int): Time in seconds to wait

        Returns:
            list: objects of PVC class.
        """
        pvc_list = []
        if wait_each:
            status_tmp = status
        else:
            status_tmp = ""

        project = project or project_factory()
        storageclass = storageclass or helpers.default_storage_class(
            interface_type=interface
        )

        access_modes = access_modes or [constants.ACCESS_MODE_RWO]

        access_modes_list = []
        if access_modes_selection == 'select_random':
            for _ in range(num_of_pvc):
                mode = random.choice(access_modes)
                access_modes_list.append(mode)

        else:
            if not access_mode_dist_ratio:
                num_of_modes = len(access_modes)
                dist_val = floor(num_of_pvc / num_of_modes)
                access_mode_dist_ratio = [dist_val] * num_of_modes
                access_mode_dist_ratio[-1] = (
                    dist_val + (num_of_pvc % num_of_modes)
                )
            zipped_share = list(zip(access_modes, access_mode_dist_ratio))
            for mode, share in zipped_share:
                access_modes_list.extend([mode] * share)

        if access_modes_selection == 'distribute_random':
            random.shuffle(access_modes_list)

        for access_mode in access_modes_list:
            if '-' in access_mode:
                access_mode, volume_mode = access_mode.split('-')
            else:
                volume_mode = ''
            pvc_obj = pvc_factory(
                interface=interface,
                project=project,
                storageclass=storageclass,
                size=size,
                access_mode=access_mode,
                status=status_tmp,
                volume_mode=volume_mode
            )
            pvc_list.append(pvc_obj)
            pvc_obj.project = project
        if status and not wait_each:
            for pvc_obj in pvc_list:
                helpers.wait_for_resource_state(pvc_obj, status, timeout=timeout)
        return pvc_list

    return factory


@pytest.fixture(scope="function")
def memory_leak_function(request):
    """
    Function to start Memory leak thread which will be executed parallel with test run
    Memory leak data will be captured in all worker nodes for ceph-osd process
    Data will be appended in /tmp/(worker)-top-output.txt file for each worker
    During teardown created tmp files will be deleted

    Usage:
        test_case(.., memory_leak_function):
            .....
            median_dict = helpers.get_memory_leak_median_value()
            .....
            TC execution part, memory_leak_fun will capture data
            ....
            helpers.memory_leak_analysis(median_dict)
            ....
    """

    def finalizer():
        """
        Finalizer to stop memory leak data capture thread and cleanup the files
        """
        set_flag_status('terminated')
        try:
            for status in TimeoutSampler(90, 3, get_flag_status):
                if status == 'terminated':
                    break
        except TimeoutExpiredError:
            log.warning(
                "Background test execution still in progress before"
                "memory leak thread terminated"
            )
        if thread:
            thread.join()
        log_path = ocsci_log_path()
        for worker in helpers.get_worker_nodes():
            if os.path.exists(f"/tmp/{worker}-top-output.txt"):
                copyfile(
                    f"/tmp/{worker}-top-output.txt",
                    f"{log_path}/{worker}-top-output.txt"
                )
                os.remove(f"/tmp/{worker}-top-output.txt")
        log.info("Memory leak capture has stopped")

    request.addfinalizer(finalizer)

    temp_file = tempfile.NamedTemporaryFile(
        mode='w+', prefix='test_status', delete=False
    )

    def get_flag_status():
        with open(temp_file.name, 'r') as t_file:
            return t_file.readline()

    def set_flag_status(value):
        with open(temp_file.name, 'w') as t_file:
            t_file.writelines(value)

    set_flag_status('running')

    def run_memory_leak_in_bg():
        """
        Function to run memory leak in background thread
        Memory leak data is written in below format
        date time PID USER PR NI VIRT RES SHR S %CPU %MEM TIME+ COMMAND
        """
        oc = ocp.OCP(
            namespace=config.ENV_DATA['cluster_namespace']
        )
        while get_flag_status() == 'running':
            for worker in helpers.get_worker_nodes():
                filename = f"/tmp/{worker}-top-output.txt"
                top_cmd = f"debug nodes/{worker} -- chroot /host top -n 2 b"
                with open("/tmp/file.txt", "w+") as temp:
                    temp.write(str(oc.exec_oc_cmd(
                        command=top_cmd, out_yaml_format=False
                    )))
                    temp.seek(0)
                    for line in temp:
                        if line.__contains__("ceph-osd"):
                            with open(filename, "a+") as f:
                                f.write(str(datetime.now()))
                                f.write(' ')
                                f.write(line)

    log.info("Start memory leak data capture in the test background")
    thread = threading.Thread(target=run_memory_leak_in_bg)
    thread.start()


@pytest.fixture()
def aws_obj():
    """
    Initialize AWS instance

    Returns:
        AWS: An instance of AWS class

    """
    aws_obj = aws.AWS()
    return aws_obj


@pytest.fixture()
def ec2_instances(request, aws_obj):
    """
    Get cluster instances

    Returns:
        dict: The ID keys and the name values of the instances

    """
    # Get all cluster nodes objects
    nodes = node.get_node_objs()

    # Get the cluster nodes ec2 instances
    ec2_instances = aws.get_instances_ids_and_names(nodes)
    assert ec2_instances, f"Failed to get ec2 instances for node {[n.name for n in nodes]}"

    def finalizer():
        """
        Make sure all instances are running
        """
        # Getting the instances that are in status 'stopping' (if there are any), to wait for them to
        # get to status 'stopped' so it will be possible to start them
        stopping_instances = {
            key: val for key, val in ec2_instances.items() if (
                aws_obj.get_instances_status_by_id(key) == constants.INSTANCE_STOPPING
            )
        }

        # Waiting fot the instances that are in status 'stopping'
        # (if there are any) to reach 'stopped'
        if stopping_instances:
            for stopping_instance in stopping_instances:
                instance = aws_obj.get_ec2_instance(stopping_instance.key())
                instance.wait_until_stopped()
        stopped_instances = {
            key: val for key, val in ec2_instances.items() if (
                aws_obj.get_instances_status_by_id(key) == constants.INSTANCE_STOPPED
            )
        }

        # Start the instances
        if stopped_instances:
            aws_obj.start_ec2_instances(instances=stopped_instances, wait=True)

    request.addfinalizer(finalizer)

    return ec2_instances


@pytest.fixture(scope='session')
def cld_mgr(request):
    """
    Returns a cloud manager instance that'll be used throughout the session

    Returns:
        CloudManager: A CloudManager resource

    """
    cld_mgr = CloudManager()

    def finalizer():
        for client in vars(cld_mgr):
            try:
                getattr(cld_mgr, client).secret.delete()
            except AttributeError:
                log.info(f"{client} secret not found")

    request.addfinalizer(finalizer)

    return cld_mgr


@pytest.fixture()
def rgw_obj(request):
    return rgw_obj_fixture(request)


@pytest.fixture(scope='session')
def rgw_obj_session(request):
    return rgw_obj_fixture(request)


def rgw_obj_fixture(request):
    """
    Returns an RGW resource that represents RGW in the cluster

    Returns:
        RGW: An RGW resource
    """
    return RGW()


@pytest.fixture()
def mcg_obj(request):
    return mcg_obj_fixture(request)


@pytest.fixture(scope='session')
def mcg_obj_session(request):
    return mcg_obj_fixture(request)


def mcg_obj_fixture(request, *args, **kwargs):
    """
    Returns an MCG resource that's connected to the S3 endpoint

    Returns:
        MCG: An MCG resource
    """

    mcg_obj = MCG(*args, **kwargs)

    def finalizer():
        if config.ENV_DATA['platform'].lower() == 'aws':
            mcg_obj.cred_req_obj.delete()

    if kwargs.get("create_aws_creds"):
        request.addfinalizer(finalizer)

    return mcg_obj


@pytest.fixture()
def awscli_pod(request):
    return awscli_pod_fixture(request)


@pytest.fixture(scope='session')
def awscli_pod_session(request):
    return awscli_pod_fixture(request)


def awscli_pod_fixture(request):
    """
    Creates a new AWSCLI pod for relaying commands

    Returns:
        pod: A pod running the AWS CLI

    """
    # Create the service-ca configmap to be mounted upon pod creation
    try:
        log.info('Trying to create the AWS CLI service CA')
        service_ca_configmap = helpers.create_resource(
            **templating.load_yaml(constants.AWSCLI_SERVICE_CA_YAML)
        )
    except CommandFailed as e:
        if 'already exists' in str(e):
            log.info('Leftover service CA configmap found. Trying to delete and recreate.')
            ocp.OCP(
                namespace=constants.DEFAULT_NAMESPACE, kind='configmap'
            ).delete(resource_name=constants.AWSCLI_SERVICE_CA_CONFIGMAP_NAME)
            service_ca_configmap = helpers.create_resource(
                **templating.load_yaml(constants.AWSCLI_SERVICE_CA_YAML)
            )

    pod_dict_path = constants.AWSCLI_POD_YAML

    arch = get_system_architecture()
    if arch.startswith('x86'):
        pod_dict_path = constants.AWSCLI_POD_YAML
    else:
        pod_dict_path = constants.AWSCLI_MULTIARCH_POD_YAML

    awscli_pod_obj = helpers.create_pod(
        namespace=constants.DEFAULT_NAMESPACE,
        pod_dict_path=pod_dict_path,
        pod_name=constants.AWSCLI_RELAY_POD_NAME
    )
    OCP(namespace=constants.DEFAULT_NAMESPACE, kind='ConfigMap').wait_for_resource(
        resource_name=service_ca_configmap.name,
        column='DATA',
        condition='1'
    )
    helpers.wait_for_resource_state(awscli_pod_obj, constants.STATUS_RUNNING)

    def _awscli_pod_cleanup():
        awscli_pod_obj.delete()
        service_ca_configmap.delete()

    request.addfinalizer(_awscli_pod_cleanup)

    return awscli_pod_obj


@pytest.fixture()
def nodes():
    """
    Return an instance of the relevant platform nodes class
    (e.g. AWSNodes, VMWareNodes) to be later used in the test
    for nodes related operations, like nodes restart,
    detach/attach volume, etc.

    """
    factory = platform_nodes.PlatformNodesFactory()
    nodes = factory.get_nodes_platform()
    return nodes


@pytest.fixture()
def uploaded_objects(request, mcg_obj, awscli_pod, verify_rgw_restart_count):
    return uploaded_objects_fixture(
        request,
        mcg_obj,
        awscli_pod,
        verify_rgw_restart_count
    )


@pytest.fixture(scope='session')
def uploaded_objects_session(
    request,
    mcg_obj_session,
    awscli_pod_session,
    verify_rgw_restart_count_session
):
    return uploaded_objects_fixture(
        request,
        mcg_obj_session,
        awscli_pod_session,
        verify_rgw_restart_count_session
    )


def uploaded_objects_fixture(
    request,
    mcg_obj,
    awscli_pod,
    verify_rgw_restart_count
):
    """
    Deletes all objects that were created as part of the test

    Args:
        mcg_obj (MCG): An MCG object containing the MCG S3 connection
            credentials
        awscli_pod (Pod): A pod running the AWSCLI tools

    Returns:
        list: An empty list of objects

    """

    uploaded_objects_paths = []

    def object_cleanup():
        for uploaded_filename in uploaded_objects_paths:
            log.info(f'Deleting object {uploaded_filename}')
            awscli_pod.exec_cmd_on_pod(
                command=craft_s3_command(
                    "rm " + uploaded_filename, mcg_obj
                ),
                secrets=[
                    mcg_obj.access_key_id,
                    mcg_obj.access_key,
                    mcg_obj.s3_internal_endpoint
                ]
            )

    request.addfinalizer(object_cleanup)
    return uploaded_objects_paths


@pytest.fixture()
def verify_rgw_restart_count(request):
    return verify_rgw_restart_count_fixture(request)


@pytest.fixture(scope='session')
def verify_rgw_restart_count_session(request):
    return verify_rgw_restart_count_fixture(request)


def verify_rgw_restart_count_fixture(request):
    """
    Verifies the RGW restart count at start and end of a test
    """
    if config.ENV_DATA['platform'].lower() in constants.ON_PREM_PLATFORMS:
        log.info("Getting RGW pod restart count before executing the test")
        initial_counts = get_rgw_restart_counts()

        def finalizer():
            rgw_pods = get_rgw_pods()
            for rgw_pod in rgw_pods:
                rgw_pod.reload()
            log.info("Verifying whether RGW pods changed after executing the test")
            for rgw_pod in rgw_pods:
                assert rgw_pod.restart_count in initial_counts, 'RGW pod restarted'

        request.addfinalizer(finalizer)


@pytest.fixture()
def rgw_bucket_factory(request, rgw_obj):
    return bucket_factory_fixture(request, rgw_obj=rgw_obj)


@pytest.fixture(scope='session')
def rgw_bucket_factory_session(request, rgw_obj_session):
    return bucket_factory_fixture(request, rgw_obj=rgw_obj_session)


@pytest.fixture()
def bucket_factory(request, mcg_obj):
    """
    Returns an MCG bucket factory
    """
    return bucket_factory_fixture(request, mcg_obj)


@pytest.fixture(scope='session')
def bucket_factory_session(request, mcg_obj_session):
    """
    Returns a session-scoped MCG bucket factory
    """
    return bucket_factory_fixture(request, mcg_obj_session)


def bucket_factory_fixture(request, mcg_obj=None, rgw_obj=None):
    """
    Create a bucket factory. Calling this fixture creates a new bucket(s).
    For a custom amount, provide the 'amount' parameter.

    Args:
        mcg_obj (MCG): An MCG object containing the MCG S3 connection
            credentials
        rgw_obj (RGW): An RGW object

    """
    created_buckets = []

    def _create_buckets(
        amount=1, interface='S3',
        verify_health=True, *args, **kwargs
    ):
        """
        Creates and deletes all buckets that were created as part of the test

        Args:
            amount (int): The amount of buckets to create
            interface (str): The interface to use for creation of buckets.
                S3 | OC | CLI | NAMESPACE

        Returns:
            list: A list of s3.Bucket objects, containing all the created
                buckets

        """
        if interface.lower() not in BUCKET_MAP:
            raise RuntimeError(
                f'Invalid interface type received: {interface}. '
                f'available types: {", ".join(BUCKET_MAP.keys())}'
            )
        for i in range(amount):
            bucket_name = helpers.create_unique_resource_name(
                resource_description='bucket', resource_type=interface.lower()
            )
            created_bucket = BUCKET_MAP[interface.lower()](
                bucket_name,
                mcg=mcg_obj,
                rgw=rgw_obj,
                *args,
                **kwargs
            )
            created_buckets.append(created_bucket)
            if verify_health:
                assert created_bucket.verify_health(), (
                    f"{bucket_name} did not reach a healthy state in time."
                )
        return created_buckets

    def bucket_cleanup():
        for bucket in created_buckets:
            log.info(f'Cleaning up bucket {bucket.name}')
            try:
                bucket.delete()
            except ClientError as e:
                if e.response['Error']['Code'] == 'NoSuchBucket':
                    log.warn(f'{bucket.name} could not be found in cleanup')
                else:
                    raise

    request.addfinalizer(bucket_cleanup)

    return _create_buckets


@pytest.fixture()
def bucket_class_factory(request, mcg_obj, backingstore_factory):
    """
    Create an Bucket Class factory.
    Calling this fixture creates a new bucket class.

    Returns:
       func: Factory method - each call to this function creates
           an Bucket Class factory

    """
    return bucket_class_factory_implementation(request, mcg_obj, backingstore_factory)


@pytest.fixture(scope='session')
def bucket_class_factory_session(request, mcg_obj_session, backingstore_factory_session):
    """
    Create an Bucket Class factory.
    Calling this fixture creates a new bucket class.

    Returns:
       func: Factory method - each call to this function creates
           an Bucket Class factory

    """
    return bucket_class_factory_implementation(request, mcg_obj_session, backingstore_factory_session)


@pytest.fixture(scope='class')
def cloud_uls_factory(request, cld_mgr):
    """
    Create an Underlying Storage factory.
    Calling this fixture creates a new underlying storage(s).

    Returns:
       func: Factory method - each call to this function creates
           an Underlying Storage factory

    """
    return cloud_uls_factory_implementation(request, cld_mgr)


@pytest.fixture(scope='session')
def cloud_uls_factory_session(request, cld_mgr):
    """
    Create an Underlying Storage factory.
    Calling this fixture creates a new underlying storage(s).

    Returns:
       func: Factory method - each call to this function creates
           an Underlying Storage factory

    """
    return cloud_uls_factory_implementation(request, cld_mgr)


@pytest.fixture(scope='function')
def mcg_job_factory(
    request,
    bucket_factory,
    project_factory,
    mcg_obj,
    tmp_path
):
    """
    Create a Job factory.
    Calling this fixture creates a new Job(s) that utilize MCG bucket.

    Returns:
        func: Factory method - each call to this function creates
            a job

    """
    return mcg_job_factory_implementation(
        request,
        bucket_factory,
        project_factory,
        mcg_obj,
        tmp_path
    )


@pytest.fixture(scope='session')
def mcg_job_factory_session(
    request,
    bucket_factory_session,
    project_factory_session,
    mcg_obj_session,
    tmp_path
):
    """
    Create a Job factory.
    Calling this fixture creates a new Job(s) that utilize MCG bucket.

    Returns:
        func: Factory method - each call to this function creates
            a job

    """
    return mcg_job_factory_implementation(
        request,
        bucket_factory_session,
        project_factory_session,
        mcg_obj_session,
        tmp_path
    )


@pytest.fixture()
def backingstore_factory(request, cld_mgr, mcg_obj, cloud_uls_factory):
    """
        Create a Backing Store factory.
        Calling this fixture creates a new Backing Store(s).

        Returns:
            func: Factory method - each call to this function creates
                a backingstore

    """
    return backingstore_factory_implementation(
        request,
        cld_mgr,
        mcg_obj,
        cloud_uls_factory
    )


@pytest.fixture(scope='session')
def backingstore_factory_session(request, cld_mgr, mcg_obj_session, cloud_uls_factory_session):
    """
        Create a Backing Store factory.
        Calling this fixture creates a new Backing Store(s).

        Returns:
            func: Factory method - each call to this function creates
                a backingstore

    """
    return backingstore_factory_implementation(
        request,
        cld_mgr,
        mcg_obj_session,
        cloud_uls_factory_session
    )


@pytest.fixture()
def multiregion_resources(request, cld_mgr, mcg_obj):
    return multiregion_resources_fixture(request, cld_mgr, mcg_obj)


@pytest.fixture(scope='session')
def multiregion_resources_session(request, cld_mgr, mcg_obj_session):
    return multiregion_resources_fixture(request, cld_mgr, mcg_obj_session)


def multiregion_resources_fixture(request, cld_mgr, mcg_obj):
    bs_objs, bs_secrets, bucketclasses, aws_buckets = (
        [] for _ in range(4)
    )

    # Cleans up all resources that were created for the test
    def resource_cleanup():
        for resource in chain(bs_secrets, bucketclasses):
            resource.delete()

        for aws_bucket in aws_buckets:
            cld_mgr.toggle_aws_bucket_readwrite(aws_bucket.name, block=False)

    request.addfinalizer(resource_cleanup)

    return aws_buckets, bs_secrets, bs_objs, bucketclasses


@pytest.fixture()
def multiregion_mirror_setup(mcg_obj, multiregion_resources, backingstore_factory, bucket_factory):
    return multiregion_mirror_setup_fixture(
        mcg_obj,
        multiregion_resources,
        backingstore_factory,
        bucket_factory
    )


@pytest.fixture(scope='session')
def multiregion_mirror_setup_session(
    mcg_obj_session,
    multiregion_resources_session,
    backingstore_factory_session,
    bucket_factory_session
):
    return multiregion_mirror_setup_fixture(
        mcg_obj_session,
        multiregion_resources_session,
        backingstore_factory_session,
        bucket_factory_session
    )


def multiregion_mirror_setup_fixture(
    mcg_obj,
    multiregion_resources,
    backingstore_factory,
    bucket_factory
):
    # Setup
    # Todo:
    #  add region and amount parametrization - note that `us-east-1`
    #  will cause an error as it is the default region. If usage of `us-east-1`
    #  needs to be tested, keep the 'region' field out.
    (
        aws_buckets,
        backingstore_secrets,
        backingstore_objects,
        bucketclasses
    ) = multiregion_resources

    # Define backing stores
    created_backingstores = backingstore_factory(
        'OC',
        {
            'aws': [(1, 'us-west-1'), (1, 'us-east-2')]
        }
    )

    # Create a new mirror bucketclass that'll use all the backing stores we
    # created
    bucketclass = mcg_obj.oc_create_bucketclass(
        helpers.create_unique_resource_name(
            resource_description='testbc',
            resource_type='bucketclass'
        ),
        [backingstore.name for backingstore in created_backingstores], 'Mirror'
    )
    bucketclasses.append(bucketclass)
    # Create a NooBucket that'll use the bucket class in order to test
    # the mirroring policy
    bucket = bucket_factory(1, 'OC', bucketclass=bucketclass.name)[0]

    return bucket, created_backingstores


@pytest.fixture(scope='session')
def default_storageclasses(request, teardown_factory_session):
    """
    Returns dictionary with storageclasses. Keys represent reclaim policy of
    storageclass. There are two storageclasses for each key. First is RBD based
    and the second one is CephFS based. Storageclasses with Retain Reclaim
    Policy are created from default storageclasses.
    """
    scs = {
        constants.RECLAIM_POLICY_DELETE: [],
        constants.RECLAIM_POLICY_RETAIN: []
    }

    # TODO(fbalak): Use proper constants after
    # https://github.com/red-hat-storage/ocs-ci/issues/1056
    # is resolved
    for sc_name in (
        'ocs-storagecluster-ceph-rbd',
        'ocs-storagecluster-cephfs'
    ):
        sc = OCS(
            kind=constants.STORAGECLASS,
            metadata={'name': sc_name}
        )
        sc.reload()
        scs[constants.RECLAIM_POLICY_DELETE].append(sc)
        sc.data['reclaimPolicy'] = constants.RECLAIM_POLICY_RETAIN
        sc.data['metadata']['name'] += '-retain'
        sc._name = sc.data['metadata']['name']
        sc.create()
        teardown_factory_session(sc)
        scs[constants.RECLAIM_POLICY_RETAIN].append(sc)
    return scs


@pytest.fixture(scope='class')
def install_logging(request):
    """
    Setup and teardown
    * The setup will deploy openshift-logging in the cluster
    * The teardown will uninstall cluster-logging from the cluster

    """

    def finalizer():
        uninstall_cluster_logging()

    request.addfinalizer(finalizer)

    csv = ocp.OCP(
        kind=constants.CLUSTER_SERVICE_VERSION,
        namespace=constants.OPENSHIFT_LOGGING_NAMESPACE
    )
    logging_csv = csv.get().get('items')
    if logging_csv:
        log.info("Logging is already configured, Skipping Installation")
        return

    log.info("Configuring Openshift-logging")

    # Checks OCP version
    ocp_version = get_ocp_version()

    # Creates namespace opensift-operators-redhat
    ocp_logging_obj.create_namespace(yaml_file=constants.EO_NAMESPACE_YAML)

    # Creates an operator-group for elasticsearch
    assert ocp_logging_obj.create_elasticsearch_operator_group(
        yaml_file=constants.EO_OG_YAML,
        resource_name='openshift-operators-redhat'
    )

    # Set RBAC policy on the project
    assert ocp_logging_obj.set_rbac(
        yaml_file=constants.EO_RBAC_YAML, resource_name='prometheus-k8s'
    )

    # Creates subscription for elastic-search operator
    subscription_yaml = templating.load_yaml(constants.EO_SUB_YAML)
    subscription_yaml['spec']['channel'] = ocp_version
    helpers.create_resource(**subscription_yaml)
    assert ocp_logging_obj.get_elasticsearch_subscription()

    # Creates a namespace openshift-logging
    ocp_logging_obj.create_namespace(yaml_file=constants.CL_NAMESPACE_YAML)

    # Creates an operator-group for cluster-logging
    assert ocp_logging_obj.create_clusterlogging_operator_group(
        yaml_file=constants.CL_OG_YAML
    )

    # Creates subscription for cluster-logging
    cl_subscription = templating.load_yaml(constants.CL_SUB_YAML)
    cl_subscription['spec']['channel'] = ocp_version
    helpers.create_resource(**cl_subscription)
    assert ocp_logging_obj.get_clusterlogging_subscription()

    # Creates instance in namespace openshift-logging
    cluster_logging_operator = OCP(
        kind=constants.POD, namespace=constants.OPENSHIFT_LOGGING_NAMESPACE
    )
    log.info(f"The cluster-logging-operator {cluster_logging_operator.get()}")
    ocp_logging_obj.create_instance()


@pytest.fixture
def fio_pvc_dict():
    """
    PVC template for fio workloads.
    Note that all 'None' values needs to be defined before usage.

    """
    return fio_artefacts.get_pvc_dict()


@pytest.fixture(scope='session')
def fio_pvc_dict_session():
    """
    PVC template for fio workloads.
    Note that all 'None' values needs to be defined before usage.

    """
    return fio_artefacts.get_pvc_dict()


@pytest.fixture
def fio_configmap_dict():
    """
    ConfigMap template for fio workloads.
    Note that you need to add actual configuration to workload.fio file.

    """
    return fio_artefacts.get_configmap_dict()


@pytest.fixture(scope='session')
def fio_configmap_dict_session():
    """
    ConfigMap template for fio workloads.
    Note that you need to add actual configuration to workload.fio file.

    """
    return fio_artefacts.get_configmap_dict()


@pytest.fixture
def fio_job_dict():
    """
    Job template for fio workloads.

    """
    return fio_artefacts.get_job_dict()


@pytest.fixture(scope='session')
def fio_job_dict_session():
    """
    Job template for fio workloads.
    """
    return fio_artefacts.get_job_dict()


@pytest.fixture(scope='function')
def pgsql_factory_fixture(request):
    """
    Pgsql factory fixture
    """
    pgsql = Postgresql()

    def factory(
        replicas, clients=None, threads=None,
        transactions=None, scaling_factor=None,
        timeout=None
    ):
        """
        Factory to start pgsql workload

        Args:
            replicas (int): Number of pgbench pods to be deployed
            clients (int): Number of clients
            threads (int): Number of threads
            transactions (int): Number of transactions
            scaling_factor (int): scaling factor
            timeout (int): Time in seconds to wait

        """
        # Setup postgres
        pgsql.setup_postgresql(replicas=replicas)

        # Create pgbench benchmark
        pgsql.create_pgbench_benchmark(
            replicas=replicas, clients=clients, threads=threads,
            transactions=transactions, scaling_factor=scaling_factor,
            timeout=timeout
        )

        # Wait for pg_bench pod to initialized and complete
        pgsql.wait_for_pgbench_status(status=constants.STATUS_COMPLETED)

        # Get pgbench pods
        pgbench_pods = pgsql.get_pgbench_pods()

        # Validate pgbench run and parse logs
        pgsql.validate_pgbench_run(pgbench_pods)
        return pgsql

    def finalizer():
        """
        Clean up
        """
        pgsql.cleanup()

    request.addfinalizer(finalizer)
    return factory


@pytest.fixture(scope='function')
def jenkins_factory_fixture(request):
    """
    Jenkins factory fixture
    """
    jenkins = Jenkins()

    def factory(num_projects=1, num_of_builds=1):
        """
        Factory to start jenkins workload

        Args:
            num_projects (int): Number of Jenkins projects
            num_of_builds (int): Number of builds per project

        """
        # Jenkins template
        jenkins.create_ocs_jenkins_template()
        # Init number of projects
        jenkins.number_projects = num_projects
        # Create app jenkins
        jenkins.create_app_jenkins()
        # Create jenkins pvc
        jenkins.create_jenkins_pvc()
        # Create jenkins build config
        jenkins.create_jenkins_build_config()
        # Wait jenkins deploy pod reach to completed state
        jenkins.wait_for_jenkins_deploy_status(
            status=constants.STATUS_COMPLETED
        )
        # Init number of builds per project
        jenkins.number_builds_per_project = num_of_builds
        # Start Builds
        jenkins.start_build()
        # Wait build reach 'Complete' state
        jenkins.wait_for_build_to_complete()
        # Print table of builds
        jenkins.print_completed_builds_results()

        return jenkins

    def finalizer():
        """
        Clean up
        """
        jenkins.cleanup()

    request.addfinalizer(finalizer)
    return factory


@pytest.fixture(scope='function')
def couchbase_factory_fixture(request):
    """
    Couchbase factory fixture
    """
    couchbase = CouchBase()

    def factory(replicas=3, run_in_bg=False, skip_analyze=False):
        """
        Factory to start couchbase workload

        Args:
            replicas (int): Number of couchbase workers to be deployed
            run_in_bg (bool): Run IOs in background as option
            skip_analyze (bool): Skip logs analysis as option
        """
        # Setup couchbase
        couchbase.setup_cb()
        # Create couchbase workers
        couchbase.create_couchbase_worker(replicas=replicas)
        # Run couchbase workload
        couchbase.run_workload(replicas=replicas, run_in_bg=run_in_bg)
        # Run sanity check on data logs
        couchbase.analyze_run(skip_analyze=skip_analyze)
        return couchbase

    def finalizer():
        """
        Clean up
        """
        couchbase.teardown()

    request.addfinalizer(finalizer)
    return factory


@pytest.fixture(scope='function')
def amq_factory_fixture(request):
    """
    AMQ factory fixture
    """
    amq = AMQ()

    def factory(
        sc_name, kafka_namespace=constants.AMQ_NAMESPACE,
        size=100, replicas=3, topic_name='my-topic',
        user_name="my-user", partitions=1,
        topic_replicas=1, num_of_producer_pods=1,
        num_of_consumer_pods=1, value='10000', since_time=1800
    ):
        """
        Factory to start amq workload

        Args:
            sc_name (str): Name of storage clase
            kafka_namespace (str): Namespace where kafka cluster to be created
            size (int): Size of the storage
            replicas (int): Number of kafka and zookeeper pods to be created
            topic_name (str): Name of the topic to be created
            user_name (str): Name of the user to be created
            partitions (int): Number of partitions of topic
            topic_replicas (int): Number of replicas of topic
            num_of_producer_pods (int): Number of producer pods to be created
            num_of_consumer_pods (int): Number of consumer pods to be created
            value (str): Number of messages to be sent and received
            since_time (int): Number of seconds to required to sent the msg

        """
        # Setup kafka cluster
        amq.setup_amq_cluster(
            sc_name=sc_name, namespace=kafka_namespace, size=size, replicas=replicas
        )

        # Run open messages
        amq.create_messaging_on_amq(
            topic_name=topic_name, user_name=user_name,
            partitions=partitions, replicas=topic_replicas,
            num_of_producer_pods=num_of_producer_pods,
            num_of_consumer_pods=num_of_consumer_pods, value=value
        )

        # Wait for some time to generate msg
        waiting_time = 60
        log.info(f"Waiting for {waiting_time}sec to generate msg")
        time.sleep(waiting_time)

        # Check messages are sent and received
        threads = amq.run_in_bg(
            namespace=kafka_namespace,
            value=value, since_time=since_time)

        return amq, threads

    def finalizer():
        """
        Clean up

        """
        # Clean up
        amq.cleanup()

    request.addfinalizer(finalizer)
    return factory


@pytest.fixture
def measurement_dir(tmp_path):
    """
    Returns directory path where should be stored all results related
    to measurement. If 'measurement_dir' is provided by config then use it,
    otherwise new directory is generated.

    Returns:
        str: Path to measurement directory
    """
    if config.ENV_DATA.get('measurement_dir'):
        measurement_dir = config.ENV_DATA.get('measurement_dir')
        log.info(
            f"Using measurement dir from configuration: {measurement_dir}"
        )
    else:
        measurement_dir = os.path.join(
            os.path.dirname(tmp_path),
            'measurement_results'
        )
    if not os.path.exists(measurement_dir):
        log.info(
            f"Measurement dir {measurement_dir} doesn't exist. Creating it."
        )
        os.mkdir(measurement_dir)
    return measurement_dir


@pytest.fixture()
def multi_dc_pod(multi_pvc_factory, dc_pod_factory, service_account_factory):
    """
    Prepare multiple dc pods for the test
    Returns:
        list: Pod instances
    """

    def factory(num_of_pvcs=1, pvc_size=100, project=None, access_mode="RWO", pool_type="rbd", timeout=60):

        dict_modes = {"RWO": "ReadWriteOnce", "RWX": "ReadWriteMany", "RWX-BLK": "ReadWriteMany-Block"}
        dict_types = {"rbd": "CephBlockPool", "cephfs": "CephFileSystem"}

        if access_mode in "RWX-BLK" and pool_type in "rbd":
            modes = dict_modes["RWX-BLK"]
            create_rbd_block_rwx_pod = True
        else:
            modes = dict_modes[access_mode]
            create_rbd_block_rwx_pod = False

        pvc_objs = multi_pvc_factory(
            interface=dict_types[pool_type],
            access_modes=[modes],
            size=pvc_size,
            num_of_pvc=num_of_pvcs,
            project=project,
            timeout=timeout
        )
        dc_pods = []
        dc_pods_res = []
        sa_obj = service_account_factory(project=project)
        with ThreadPoolExecutor() as p:
            for pvc in pvc_objs:
                if create_rbd_block_rwx_pod:
                    dc_pods_res.append(
                        p.submit(
                            dc_pod_factory, interface=constants.CEPHBLOCKPOOL,
                            pvc=pvc, raw_block_pv=True, sa_obj=sa_obj
                        ))
                else:
                    dc_pods_res.append(
                        p.submit(
                            dc_pod_factory, interface=dict_types[pool_type],
                            pvc=pvc, sa_obj=sa_obj
                        ))

        for dc in dc_pods_res:
            pod_obj = dc.result()
            if create_rbd_block_rwx_pod:
                logging.info(f"#### setting attribute pod_type since"
                             f" create_rbd_block_rwx_pod = {create_rbd_block_rwx_pod}"
                             )
                setattr(pod_obj, 'pod_type', 'rbd_block_rwx')
            else:
                setattr(pod_obj, 'pod_type', '')
            dc_pods.append(pod_obj)

        with ThreadPoolExecutor() as p:
            for dc in dc_pods:
                p.submit(
                    helpers.wait_for_resource_state,
                    resource=dc,
                    state=constants.STATUS_RUNNING,
                    timeout=120)

        return dc_pods

    return factory


@pytest.fixture(scope='session')
def htpasswd_path(tmpdir_factory):
    """
    Returns:
        string: Path to HTPasswd file with additional usernames

    """
    return str(tmpdir_factory.mktemp('idp_data').join('users.htpasswd'))


@pytest.fixture(scope='session')
def htpasswd_identity_provider(request):
    """
    Creates HTPasswd Identity provider.

    Returns:
        object: OCS object representing OCP OAuth object with HTPasswd IdP

    """
    users.create_htpasswd_idp()
    cluster = OCS(
        kind=constants.OAUTH,
        metadata={'name': 'cluster'}
    )
    cluster.reload()

    def finalizer():
        """
        Remove HTPasswd IdP

        """
        # TODO(fbalak): remove HTPasswd identityProvider
        # cluster.ocp.patch(
        #     resource_name='cluster',
        #     params=f'[{ "op": "remove", "path": "/spec/identityProviders" }]'
        # )
        # users.delete_htpasswd_secret()

    request.addfinalizer(finalizer)
    return cluster


@pytest.fixture(scope='function')
def user_factory(
    request,
    htpasswd_identity_provider,
    htpasswd_path
):
    return users.user_factory(
        request,
        htpasswd_path
    )


@pytest.fixture(scope='session')
def user_factory_session(
    request,
    htpasswd_identity_provider,
    htpasswd_path
):
    return users.user_factory(
        request,
        htpasswd_path
    )


@pytest.fixture(scope="session", autouse=True)
def ceph_toolbox(request):
    """
    This fixture initiates ceph toolbox pod for manually created deployment
    and if it does not already exist.
    """
    deploy = config.RUN['cli_params']['deploy']
    teardown = config.RUN['cli_params'].get('teardown')
    skip_ocs = config.ENV_DATA['skip_ocs_deployment']
    if not (deploy or teardown or skip_ocs):
        # Creating toolbox pod
        setup_ceph_toolbox()


@pytest.fixture(scope='function')
def node_drain_teardown(request):
    """
    Tear down function after Node drain

    """
    def finalizer():
        """
        Make sure that all cluster's nodes are in 'Ready' state and if not,
        change them back to 'Ready' state by marking them as schedulable

        """
        scheduling_disabled_nodes = [
            n.name for n in get_node_objs() if n.ocp.get_resource_status(
                n.name
            ) == constants.NODE_READY_SCHEDULING_DISABLED
        ]
        if scheduling_disabled_nodes:
            schedule_nodes(scheduling_disabled_nodes)
        ceph_health_check()

    request.addfinalizer(finalizer)


@pytest.fixture(scope='function')
def node_restart_teardown(request, nodes):
    """
    Make sure all nodes are up again
    Make sure that all cluster's nodes are in 'Ready' state and if not,
    change them back to 'Ready' state by restarting the nodes
    """
    def finalizer():
        # Start the powered off nodes
        nodes.restart_nodes_by_stop_and_start_teardown()
        try:
            node.wait_for_nodes_status(status=constants.NODE_READY)
        except ResourceWrongStatusException:
            # Restart the nodes if in NotReady state
            not_ready_nodes = [
                n for n in node.get_node_objs() if n
                .ocp.get_resource_status(n.name) == constants.NODE_NOT_READY
            ]
            if not_ready_nodes:
                log.info(
                    f"Nodes in NotReady status found: {[n.name for n in not_ready_nodes]}"
                )
                nodes.restart_nodes(not_ready_nodes)
                node.wait_for_nodes_status(status=constants.NODE_READY)

    request.addfinalizer(finalizer)


@pytest.fixture()
def ns_resource_factory(request, mcg_obj, cld_mgr, cloud_uls_factory):
    """
    Create a namespace resource factory. Calling this fixture creates a new namespace resource.

    """
    created_ns_resources = []
    created_ns_connections = []

    def _create_ns_resources():
        # Create random connection_name and random namespace resource name
        rand_ns_resource = create_unique_resource_name(constants.MCG_NS_RESOURCE, 'aws')
        rand_connection = create_unique_resource_name(constants.MCG_NS_AWS_CONNECTION, 'aws')

        # Create the actual namespace resource
        target_bucket_name = mcg_obj.create_namespace_resource(rand_ns_resource, rand_connection,
                                                               config.ENV_DATA['region'], cld_mgr, cloud_uls_factory)
        mcg_obj.check_ns_resource_validity(rand_ns_resource,
                                           target_bucket_name, constants.MCG_NS_AWS_ENDPOINT)

        created_ns_resources.append(rand_ns_resource)
        created_ns_connections.append(rand_connection)
        return target_bucket_name, rand_ns_resource

    def ns_resources_and_connections_cleanup():
        for ns_resource in created_ns_resources:
            mcg_obj.delete_ns_resource(ns_resource)

        for ns_connection in created_ns_connections:
            mcg_obj.delete_ns_connection(ns_connection)

    request.addfinalizer(ns_resources_and_connections_cleanup)

    return _create_ns_resources


@pytest.fixture()
def snapshot_factory(request):
    """
    Snapshot factory. Calling this fixture creates a volume snapshot from the
    specified PVC

    """
    instances = []

    def factory(
        pvc_obj,
        wait=True,
        snapshot_name=None
    ):
        """
        Args:
            pvc_obj (PVC): PVC object from which snapshot has to be created
            wait (bool): True to wait for snapshot to be ready, False otherwise
            snapshot_name (str): Name to be provided for snapshot

        Returns:
            OCS: OCS instance of kind VolumeSnapshot

        """
        snap_obj = pvc_obj.create_snapshot(snapshot_name=snapshot_name, wait=wait)
        return snap_obj

    def finalizer():
        """
        Delete the snapshots

        """
        for instance in instances:
            if not instance.is_deleted:
                instance.delete()
                instance.ocp.wait_for_delete(instance.name)

    request.addfinalizer(finalizer)
    return factory


@pytest.fixture()
def snapshot_restore_factory(request):
    """
    Snapshot restore factory. Calling this fixture creates new PVC out of the
    specified VolumeSnapshot.

    """
    instances = []

    def factory(
        snapshot_obj,
        storageclass=None,
        size=None,
        volume_mode=None,
        restore_pvc_yaml=None,
        access_mode=constants.ACCESS_MODE_RWO,
        status=constants.STATUS_BOUND
    ):
        """
        Args:
            snapshot_obj (OCS): OCS instance of kind VolumeSnapshot which has
                to be restored to new PVC
            storageclass (str): Name of storageclass
            size (str): Size of PVC being created. eg: 5Gi. Ideally, this
                should be same as the restore size of snapshot. Adding this
                parameter to consider negative test scenarios.
            volume_mode (str): Volume mode for PVC. This should match the
                volume mode of parent PVC.
            restore_pvc_yaml (str): The location of pvc-restore.yaml
            access_mode (str): This decides the access mode to be used for the
                PVC. ReadWriteOnce is default.
            status (str): If provided then factory waits for the PVC to reach
                desired state.

        Returns:
            PVC: Restored PVC object

        """
        snapshot_info = snapshot_obj.get()
        size = size or snapshot_info['status']['restoreSize']
        restore_pvc_name = helpers.create_unique_resource_name(
            snapshot_obj.name, 'restore'
        )

        if snapshot_info['spec']['volumeSnapshotClassName'] == (
            constants.DEFAULT_VOLUMESNAPSHOTCLASS_RBD
        ):
            storageclass = storageclass or helpers.default_storage_class(
                constants.CEPHBLOCKPOOL
            )
            restore_pvc_yaml = restore_pvc_yaml or constants.CSI_RBD_PVC_RESTORE_YAML
        elif snapshot_info['spec']['volumeSnapshotClassName'] == (
            constants.DEFAULT_VOLUMESNAPSHOTCLASS_CEPHFS
        ):
            storageclass = storageclass or helpers.default_storage_class(
                constants.CEPHFILESYSTEM
            )
            restore_pvc_yaml = restore_pvc_yaml or constants.CSI_CEPHFS_PVC_RESTORE_YAML
        restored_pvc = create_restore_pvc(
            sc_name=storageclass.name, snap_name=snapshot_obj.name,
            namespace=snapshot_obj.namespace, size=size,
            pvc_name=restore_pvc_name, volume_mode=volume_mode,
            restore_pvc_yaml=restore_pvc_yaml, access_mode=access_mode
        )
        instances.append(restored_pvc)
        restored_pvc.snapshot = snapshot_obj
        if status:
            helpers.wait_for_resource_state(restored_pvc, status)
        return restored_pvc

    def finalizer():
        """
        Delete the PVCs

        """
        for instance in instances:
            if not instance.is_deleted:
                instance.delete()
                instance.ocp.wait_for_delete(instance.name)

    request.addfinalizer(finalizer)
    return factory


@pytest.fixture(scope="session", autouse=True)
def collect_logs_fixture(request):
    """
    This fixture collects ocs logs after tier execution and this will allow
    to see the cluster's status after the execution on all execution status options.
    """
    def finalizer():
        """
        Tracking both logs separately reduce changes of collision
        """
        if not config.RUN['cli_params'].get('deploy') and not config.RUN['cli_params'].get('teardown'):
            collect_ocs_logs('testcases', ocs=False, status_failure=False)
            collect_ocs_logs('testcases', ocp=False, status_failure=False)

    request.addfinalizer(finalizer)<|MERGE_RESOLUTION|>--- conflicted
+++ resolved
@@ -37,21 +37,13 @@
 )
 from ocs_ci.ocs.node import get_node_objs, schedule_nodes
 from ocs_ci.ocs.ocp import OCP
-<<<<<<< HEAD
-from ocs_ci.ocs.resources.bucketclass import BucketClass
-from ocs_ci.ocs.utils import setup_ceph_toolbox
-=======
 from ocs_ci.ocs.utils import setup_ceph_toolbox, collect_ocs_logs
->>>>>>> 1a7f80f6
 from ocs_ci.ocs.resources.backingstore import (
     backingstore_factory as backingstore_factory_implementation
 )
 from ocs_ci.ocs.resources.cloud_manager import CloudManager
 from ocs_ci.ocs.resources.cloud_uls import (
     cloud_uls_factory as cloud_uls_factory_implementation
-)
-from ocs_ci.ocs.resources.bucketclass import (
-    bucket_class_factory as bucket_class_factory_implementation
 )
 from ocs_ci.ocs.node import check_nodes_specs
 from ocs_ci.ocs.resources.mcg import MCG
@@ -1927,34 +1919,6 @@
     return _create_buckets
 
 
-@pytest.fixture()
-def bucket_class_factory(request, mcg_obj, backingstore_factory):
-    """
-    Create an Bucket Class factory.
-    Calling this fixture creates a new bucket class.
-
-    Returns:
-       func: Factory method - each call to this function creates
-           an Bucket Class factory
-
-    """
-    return bucket_class_factory_implementation(request, mcg_obj, backingstore_factory)
-
-
-@pytest.fixture(scope='session')
-def bucket_class_factory_session(request, mcg_obj_session, backingstore_factory_session):
-    """
-    Create an Bucket Class factory.
-    Calling this fixture creates a new bucket class.
-
-    Returns:
-       func: Factory method - each call to this function creates
-           an Bucket Class factory
-
-    """
-    return bucket_class_factory_implementation(request, mcg_obj_session, backingstore_factory_session)
-
-
 @pytest.fixture(scope='class')
 def cloud_uls_factory(request, cld_mgr):
     """
@@ -2035,8 +1999,8 @@
     )
 
 
-@pytest.fixture()
-def backingstore_factory(request, cld_mgr, mcg_obj, cloud_uls_factory):
+@pytest.fixture(scope='class')
+def backingstore_factory(request, cld_mgr, cloud_uls_factory):
     """
         Create a Backing Store factory.
         Calling this fixture creates a new Backing Store(s).
@@ -2049,13 +2013,12 @@
     return backingstore_factory_implementation(
         request,
         cld_mgr,
-        mcg_obj,
         cloud_uls_factory
     )
 
 
 @pytest.fixture(scope='session')
-def backingstore_factory_session(request, cld_mgr, mcg_obj_session, cloud_uls_factory_session):
+def backingstore_factory_session(request, cld_mgr, cloud_uls_factory_session):
     """
         Create a Backing Store factory.
         Calling this fixture creates a new Backing Store(s).
@@ -2068,7 +2031,6 @@
     return backingstore_factory_implementation(
         request,
         cld_mgr,
-        mcg_obj_session,
         cloud_uls_factory_session
     )
 
