--- conflicted
+++ resolved
@@ -1,8 +1,5 @@
-<<<<<<< HEAD
+import copy
 import json
-=======
-import copy
->>>>>>> b28dfcd0
 import logging
 import os
 import random
@@ -4411,7 +4408,127 @@
                 )
 
     request.addfinalizer(finalizer)
-<<<<<<< HEAD
+    return
+
+
+@pytest.fixture()
+def vault_tenant_sa_setup_factory(request):
+    """
+    Create vault resources and setup csi-kms-connection-details configMap for
+    vault tenant sa method of PV encryption
+
+    """
+    vault = KMS.Vault()
+
+    def factory(
+        kv_version,
+        use_auth_path=False,
+        use_namespace=True,
+        use_backend=False,
+    ):
+        """
+        Args:
+            kv_version (str): KV version to be used, either v1 or v2
+            use_auth_path (bool): Use a non-default auth path (used with kubernetes auth method)
+            use_namespace (bool): Use namespace in Vault
+            use_backend (bool): Specify VaultBackend variable in the configmap when set to True
+
+        Returns:
+            object: Vault(KMS) object
+
+        """
+        vault.gather_init_vault_conf()
+        vault.update_vault_env_vars()
+
+        # Check if cert secrets already exist, if not create cert resources
+        ocp_obj = OCP(kind="secret", namespace=constants.OPENSHIFT_STORAGE_NAMESPACE)
+        try:
+            ocp_obj.get_resource(resource_name="ocs-kms-ca-secret", column="NAME")
+        except CommandFailed as cfe:
+            if "not found" not in str(cfe):
+                raise
+            else:
+                vault.create_ocs_vault_cert_resources()
+
+        # Create vault namespace, backend path and policy in vault
+        vault_resource_name = create_unique_resource_name("test", "vault")
+
+        if use_namespace:
+            vault.vault_create_namespace(namespace=vault_resource_name)
+
+        vault.vault_create_backend_path(
+            backend_path=vault_resource_name, kv_version=kv_version
+        )
+        vault.vault_create_policy(policy_name=vault_resource_name)
+        vault.kmsid = vault_resource_name
+
+        vault.create_token_reviewer_resources()
+        if use_auth_path and use_namespace:
+            vault.vault_kube_auth_setup(
+                auth_path=vault_resource_name, auth_namespace=vault_resource_name
+            )
+        elif use_auth_path:
+            vault.vault_kube_auth_setup(auth_path=vault_resource_name)
+        elif use_namespace:
+            vault.vault_kube_auth_setup(auth_namespace=vault_resource_name)
+        else:
+            vault.vault_kube_auth_setup()
+
+        # If csi-kms-connection-details exists, edit the configmap to add new vault config
+        ocp_obj = OCP(kind="configmap", namespace=constants.OPENSHIFT_STORAGE_NAMESPACE)
+
+        try:
+            ocp_obj.get_resource(
+                resource_name="csi-kms-connection-details", column="NAME"
+            )
+            vdict = copy.deepcopy(defaults.VAULT_TENANT_SA_CONNECTION_CONF)
+            for key in vdict.keys():
+                old_key = key
+            vdict[vault.kmsid] = vdict.pop(old_key)
+            vdict[vault.kmsid]["vaultBackendPath"] = vault_resource_name
+            if use_namespace:
+                vdict[vault.kmsid]["vaultNamespace"] = vault_resource_name
+                vdict[vault.kmsid]["vaultAuthNamespace"] = vault_resource_name
+            else:
+                vdict[vault.kmsid].pop("vaultNamespace")
+                vdict[vault.kmsid].pop("vaultAuthNamespace")
+            if use_auth_path:
+                vdict[vault.kmsid]["vaultAuthPath"] = vault_resource_name
+            else:
+                vdict[vault.kmsid].pop("vaultAuthPath")
+            if use_backend:
+                if kv_version == "v1":
+                    vdict[vault.kmsid]["vaultBackend"] = "kv"
+                else:
+                    vdict[vault.kmsid]["vaultBackend"] = "kv-v2"
+            else:
+                vdict[vault.kmsid].pop("vaultBackend")
+            KMS.update_csi_kms_vault_connection_details(vdict)
+
+        except CommandFailed as cfe:
+            if "not found" not in str(cfe):
+                raise
+            else:
+                vault.kmsid = "vault-tenant-sa"
+                vault.create_vault_csi_kms_connection_details(
+                    kv_version=kv_version, kms_auth_type=constants.VAULT_TENANT_SA
+                )
+        return vault
+
+    def finalizer():
+        """
+        Cleanup for vault resources and csi-kms-connection-details configMap
+
+        """
+        vault.remove_vault_backend_path()
+        vault.remove_vault_policy()
+        if "VAULT_NAMESPACE" in os.environ:
+            vault.remove_vault_namespace()
+        KMS.remove_token_reviewer_resources()
+        if len(KMS.get_encryption_kmsid()) > 1:
+            KMS.remove_kmsid(vault.kmsid)
+
+    request.addfinalizer(finalizer)
     return factory
 
 
@@ -4709,128 +4826,4 @@
             )
 
     request.addfinalizer(nsfs_bucket_factory_cleanup)
-    return nsfs_bucket_factory_implementation
-=======
-    return
-
-
-@pytest.fixture()
-def vault_tenant_sa_setup_factory(request):
-    """
-    Create vault resources and setup csi-kms-connection-details configMap for
-    vault tenant sa method of PV encryption
-
-    """
-    vault = KMS.Vault()
-
-    def factory(
-        kv_version,
-        use_auth_path=False,
-        use_namespace=True,
-        use_backend=False,
-    ):
-        """
-        Args:
-            kv_version (str): KV version to be used, either v1 or v2
-            use_auth_path (bool): Use a non-default auth path (used with kubernetes auth method)
-            use_namespace (bool): Use namespace in Vault
-            use_backend (bool): Specify VaultBackend variable in the configmap when set to True
-
-        Returns:
-            object: Vault(KMS) object
-
-        """
-        vault.gather_init_vault_conf()
-        vault.update_vault_env_vars()
-
-        # Check if cert secrets already exist, if not create cert resources
-        ocp_obj = OCP(kind="secret", namespace=constants.OPENSHIFT_STORAGE_NAMESPACE)
-        try:
-            ocp_obj.get_resource(resource_name="ocs-kms-ca-secret", column="NAME")
-        except CommandFailed as cfe:
-            if "not found" not in str(cfe):
-                raise
-            else:
-                vault.create_ocs_vault_cert_resources()
-
-        # Create vault namespace, backend path and policy in vault
-        vault_resource_name = create_unique_resource_name("test", "vault")
-
-        if use_namespace:
-            vault.vault_create_namespace(namespace=vault_resource_name)
-
-        vault.vault_create_backend_path(
-            backend_path=vault_resource_name, kv_version=kv_version
-        )
-        vault.vault_create_policy(policy_name=vault_resource_name)
-        vault.kmsid = vault_resource_name
-
-        vault.create_token_reviewer_resources()
-        if use_auth_path and use_namespace:
-            vault.vault_kube_auth_setup(
-                auth_path=vault_resource_name, auth_namespace=vault_resource_name
-            )
-        elif use_auth_path:
-            vault.vault_kube_auth_setup(auth_path=vault_resource_name)
-        elif use_namespace:
-            vault.vault_kube_auth_setup(auth_namespace=vault_resource_name)
-        else:
-            vault.vault_kube_auth_setup()
-
-        # If csi-kms-connection-details exists, edit the configmap to add new vault config
-        ocp_obj = OCP(kind="configmap", namespace=constants.OPENSHIFT_STORAGE_NAMESPACE)
-
-        try:
-            ocp_obj.get_resource(
-                resource_name="csi-kms-connection-details", column="NAME"
-            )
-            vdict = copy.deepcopy(defaults.VAULT_TENANT_SA_CONNECTION_CONF)
-            for key in vdict.keys():
-                old_key = key
-            vdict[vault.kmsid] = vdict.pop(old_key)
-            vdict[vault.kmsid]["vaultBackendPath"] = vault_resource_name
-            if use_namespace:
-                vdict[vault.kmsid]["vaultNamespace"] = vault_resource_name
-                vdict[vault.kmsid]["vaultAuthNamespace"] = vault_resource_name
-            else:
-                vdict[vault.kmsid].pop("vaultNamespace")
-                vdict[vault.kmsid].pop("vaultAuthNamespace")
-            if use_auth_path:
-                vdict[vault.kmsid]["vaultAuthPath"] = vault_resource_name
-            else:
-                vdict[vault.kmsid].pop("vaultAuthPath")
-            if use_backend:
-                if kv_version == "v1":
-                    vdict[vault.kmsid]["vaultBackend"] = "kv"
-                else:
-                    vdict[vault.kmsid]["vaultBackend"] = "kv-v2"
-            else:
-                vdict[vault.kmsid].pop("vaultBackend")
-            KMS.update_csi_kms_vault_connection_details(vdict)
-
-        except CommandFailed as cfe:
-            if "not found" not in str(cfe):
-                raise
-            else:
-                vault.kmsid = "vault-tenant-sa"
-                vault.create_vault_csi_kms_connection_details(
-                    kv_version=kv_version, kms_auth_type=constants.VAULT_TENANT_SA
-                )
-        return vault
-
-    def finalizer():
-        """
-        Cleanup for vault resources and csi-kms-connection-details configMap
-
-        """
-        vault.remove_vault_backend_path()
-        vault.remove_vault_policy()
-        if "VAULT_NAMESPACE" in os.environ:
-            vault.remove_vault_namespace()
-        KMS.remove_token_reviewer_resources()
-        if len(KMS.get_encryption_kmsid()) > 1:
-            KMS.remove_kmsid(vault.kmsid)
-
-    request.addfinalizer(finalizer)
-    return factory
->>>>>>> b28dfcd0
+    return nsfs_bucket_factory_implementation