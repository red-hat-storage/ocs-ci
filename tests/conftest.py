--- conflicted
+++ resolved
@@ -2201,18 +2201,12 @@
         None: If MCG object not found
 
     """
-<<<<<<< HEAD
-    return bucketclass_factory_implementation(
-        request, mcg_obj, backingstore_factory, namespace_store_factory
-    )
-=======
     if mcg_obj:
         return bucketclass_factory_implementation(
-            request, mcg_obj, backingstore_factory
+            request, mcg_obj, backingstore_factory, namespace_store_factory
         )
     else:
         return None
->>>>>>> 33d13186
 
 
 @pytest.fixture(scope="session")
@@ -2232,21 +2226,15 @@
         None: If session-scoped MCG object not found
 
     """
-<<<<<<< HEAD
-    return bucketclass_factory_implementation(
-        request,
-        mcg_obj_session,
-        backingstore_factory_session,
-        namespace_store_factory_session,
-    )
-=======
     if mcg_obj_session:
         return bucketclass_factory_implementation(
-            request, mcg_obj_session, backingstore_factory_session
+            request,
+            mcg_obj_session,
+            backingstore_factory_session,
+            namespace_store_factory_session,
         )
     else:
         return None
->>>>>>> 33d13186
 
 
 @pytest.fixture()
