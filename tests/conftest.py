import base64
import copy
import logging
import os
import random
import time
import tempfile
import threading
from concurrent.futures.thread import ThreadPoolExecutor
from datetime import datetime
from math import floor
from shutil import copyfile
from functools import partial

import boto3
from botocore.exceptions import ClientError
import pytest
from collections import namedtuple

from ocs_ci.deployment import factory as dep_factory
from ocs_ci.framework import config
from ocs_ci.framework.pytest_customization.marks import (
    deployment,
    ignore_leftovers,
    tier_marks,
    ignore_leftover_label,
)
from ocs_ci.ocs import constants, defaults, fio_artefacts, node, ocp, platform_nodes
from ocs_ci.ocs.acm.acm import login_to_acm
from ocs_ci.ocs.bucket_utils import craft_s3_command
from ocs_ci.ocs.exceptions import (
    CommandFailed,
    TimeoutExpiredError,
    CephHealthException,
    ResourceWrongStatusException,
    UnsupportedPlatformError,
    PoolDidNotReachReadyState,
    StorageclassNotCreated,
    PoolNotDeletedFromUI,
    StorageClassNotDeletedFromUI,
)
from ocs_ci.ocs.mcg_workload import mcg_job_factory as mcg_job_factory_implementation
from ocs_ci.ocs.node import get_node_objs, schedule_nodes
from ocs_ci.ocs.ocp import OCP
from ocs_ci.ocs.resources import pvc
from ocs_ci.ocs.utils import setup_ceph_toolbox, collect_ocs_logs
from ocs_ci.ocs.resources.backingstore import (
    backingstore_factory as backingstore_factory_implementation,
)
from ocs_ci.ocs.resources.namespacestore import (
    namespace_store_factory as namespacestore_factory_implementation,
)
from ocs_ci.ocs.resources.bucketclass import (
    bucket_class_factory as bucketclass_factory_implementation,
)
from ocs_ci.ocs.resources.cloud_manager import CloudManager
from ocs_ci.ocs.resources.cloud_uls import (
    cloud_uls_factory as cloud_uls_factory_implementation,
)
from ocs_ci.ocs.node import check_nodes_specs
from ocs_ci.ocs.resources.mcg import MCG
from ocs_ci.ocs.resources.objectbucket import BUCKET_MAP
from ocs_ci.ocs.resources.ocs import OCS
from ocs_ci.ocs.resources.pod import (
    get_rgw_pods,
    delete_deploymentconfig_pods,
    get_pods_having_label,
    get_deployments_having_label,
    Pod,
    wait_for_pods_to_be_running,
    get_ceph_tools_pod,
    get_all_pods,
)
from ocs_ci.ocs.resources.pvc import PVC, create_restore_pvc
from ocs_ci.ocs.version import get_ocs_version, get_ocp_version_dict, report_ocs_version
from ocs_ci.ocs.cluster_load import ClusterLoad, wrap_msg
from ocs_ci.utility import (
    aws,
    deployment_openshift_logging as ocp_logging_obj,
    ibmcloud,
    kms as KMS,
    pagerduty,
    reporting,
    templating,
    users,
    version,
)
from ocs_ci.utility.environment_check import (
    get_status_before_execution,
    get_status_after_execution,
)
from ocs_ci.utility.flexy import load_cluster_info
from ocs_ci.utility.kms import is_kms_enabled
from ocs_ci.utility.prometheus import PrometheusAPI
from ocs_ci.utility.retry import retry
from ocs_ci.utility.uninstall_openshift_logging import uninstall_cluster_logging
from ocs_ci.utility.utils import (
    ceph_health_check,
    ceph_health_check_base,
    get_ocs_build_number,
    get_openshift_client,
    get_system_architecture,
    get_testrun_name,
    load_auth_config,
    ocsci_log_path,
    skipif_ocp_version,
    skipif_ocs_version,
    TimeoutSampler,
    skipif_upgraded_from,
    update_container_with_mirrored_image,
    skipif_ui_not_support,
)
from ocs_ci.helpers import helpers
from ocs_ci.helpers.helpers import (
    create_unique_resource_name,
    create_ocs_object_from_kind_and_name,
    setup_pod_directories,
    get_current_test_name,
)
from ocs_ci.ocs.bucket_utils import get_rgw_restart_counts
from ocs_ci.ocs.pgsql import Postgresql
from ocs_ci.ocs.resources.rgw import RGW
from ocs_ci.ocs.jenkins import Jenkins
from ocs_ci.ocs.amq import AMQ
from ocs_ci.ocs.elasticsearch import ElasticSearch
from ocs_ci.ocs.ui.base_ui import login_ui, close_browser
from ocs_ci.ocs.ui.block_pool import BlockPoolUI
from ocs_ci.ocs.ui.storageclass import StorageClassUI
from ocs_ci.ocs.couchbase import CouchBase
<<<<<<< HEAD
from ocs_ci.ocs.longevity_stage2 import (
    _multi_pvc_pod_lifecycle_factory,
    _multi_obc_lifecycle_factory,
)
=======
from ocs_ci.ocs.longevity import start_app_workload

>>>>>>> 57d746bf

log = logging.getLogger(__name__)


class OCSLogFormatter(logging.Formatter):
    def __init__(self):
        fmt = (
            "%(asctime)s - %(threadName)s - %(levelname)s - %(name)s.%(funcName)s.%(lineno)d "
            "- %(message)s"
        )
        super(OCSLogFormatter, self).__init__(fmt)


def pytest_assertrepr_compare(config, op, left, right):
    """
    Log error message for a failed assert, so that it's possible to locate a
    moment of the failure in test logs. Returns None so that it won't actually
    change assert explanation.
    """
    log.error("'assert %s %s %s' failed", left, op, right)


def pytest_logger_config(logger_config):
    logger_config.add_loggers([""], stdout_level="info")
    logger_config.set_log_option_default("")
    logger_config.split_by_outcome()
    logger_config.set_formatter_class(OCSLogFormatter)


def pytest_collection_modifyitems(session, items):
    """
    A pytest hook to filter out skipped tests satisfying
    skipif_ocs_version, skipif_upgraded_from or skipif_no_kms

    Args:
        session: pytest session
        config: pytest config object
        items: list of collected tests

    """
    teardown = config.RUN["cli_params"].get("teardown")
    deploy = config.RUN["cli_params"].get("deploy")
    skip_ocs_deployment = config.ENV_DATA["skip_ocs_deployment"]

    # Add squad markers to each test item based on filepath
    for item in items:
        # check, if test already have squad marker manually assigned
        if any(map(lambda x: "_squad" in x.name, item.iter_markers())):
            continue
        for squad, paths in constants.SQUADS.items():
            for _path in paths:
                # Limit the test_path to the tests directory
                test_path = os.path.relpath(item.fspath.strpath, constants.TOP_DIR)
                if _path in test_path:
                    item.add_marker(f"{squad.lower()}_squad")
                    item.user_properties.append(("squad", squad))
                    break

    if not (teardown or deploy or (deploy and skip_ocs_deployment)):
        for item in items[:]:
            skipif_ocp_version_marker = item.get_closest_marker("skipif_ocp_version")
            skipif_ocs_version_marker = item.get_closest_marker("skipif_ocs_version")
            skipif_upgraded_from_marker = item.get_closest_marker(
                "skipif_upgraded_from"
            )
            skipif_no_kms_marker = item.get_closest_marker("skipif_no_kms")
            skipif_ui_not_support_marker = item.get_closest_marker(
                "skipif_ui_not_support"
            )
            if skipif_ocp_version_marker:
                skip_condition = skipif_ocp_version_marker.args
                # skip_condition will be a tuple
                # and condition will be first element in the tuple
                if skipif_ocp_version(skip_condition[0]):
                    log.info(
                        f"Test: {item} will be skipped due to OCP {skip_condition}"
                    )
                    items.remove(item)
                    continue
            if skipif_ocs_version_marker:
                skip_condition = skipif_ocs_version_marker.args
                # skip_condition will be a tuple
                # and condition will be first element in the tuple
                if skipif_ocs_version(skip_condition[0]):
                    log.info(f"Test: {item} will be skipped due to {skip_condition}")
                    items.remove(item)
                    continue
            if skipif_upgraded_from_marker:
                skip_args = skipif_upgraded_from_marker.args
                if skipif_upgraded_from(skip_args[0]):
                    log.info(
                        f"Test: {item} will be skipped because the OCS cluster is"
                        f" upgraded from one of these versions: {skip_args[0]}"
                    )
                    items.remove(item)
            if skipif_no_kms_marker:
                try:
                    if not is_kms_enabled(dont_raise=True):
                        log.info(
                            f"Test: {item} it will be skipped because the OCS cluster"
                            f" has not configured cluster-wide encryption with KMS"
                        )
                        items.remove(item)
                except KeyError:
                    log.warning(
                        "Cluster is not yet installed. Skipping skipif_no_kms check."
                    )
            if skipif_ui_not_support_marker:
                skip_condition = skipif_ui_not_support_marker
                if skipif_ui_not_support(skip_condition.args[0]):
                    log.info(
                        f"Test: {item} will be skipped due to UI test {skip_condition.args} is not available"
                    )
                    items.remove(item)
                    continue
    # skip UI test on openshift dedicated ODF-MS platform
    if (
        config.ENV_DATA["platform"].lower() == constants.OPENSHIFT_DEDICATED_PLATFORM
        or config.ENV_DATA["platform"].lower() == constants.ROSA_PLATFORM
    ):
        for item in items.copy():
            if "/ui/" in str(item.fspath):
                log.info(
                    f"Test {item} is removed from the collected items"
                    f" UI is not supported on {config.ENV_DATA['platform'].lower()}"
                )
                items.remove(item)


@pytest.fixture()
def supported_configuration():
    """
    Check that cluster nodes have enough CPU and Memory as described in:
    https://access.redhat.com/documentation/en-us/red_hat_openshift_container_storage/4.2/html-single/planning_your_deployment/index#infrastructure-requirements_rhocs
    This fixture is intended as a prerequisite for tests or fixtures that
    run flaky on configurations that don't meet minimal requirements.

    Minimum requirements for each starting node (OSD+MON):
        16 CPUs
        64 GB memory
    Last documentation check: 2020-02-21
    """
    if config.ENV_DATA["platform"].lower() in constants.MANAGED_SERVICE_PLATFORMS:
        log.info("Check for supported configuration is not applied on Managed Service")
        return
    min_cpu = constants.MIN_NODE_CPU
    min_memory = constants.MIN_NODE_MEMORY

    log.info("Checking if system meets minimal requirements")
    if not check_nodes_specs(min_memory=min_memory, min_cpu=min_cpu):
        err_msg = (
            f"At least one of the worker nodes doesn't meet the "
            f"required minimum specs of {min_cpu} vCPUs and {min_memory} RAM"
        )
        pytest.xfail(err_msg)


@pytest.fixture(scope="session", autouse=True)
def auto_load_auth_config():
    try:
        auth_config = {"AUTH": load_auth_config()}
        config.update(auth_config)
    except FileNotFoundError:
        pass  # If auth file doesn't exist we just ignore.


@pytest.fixture(scope="class")
def secret_factory_class(request):
    return secret_factory_fixture(request)


@pytest.fixture(scope="session")
def secret_factory_session(request):
    return secret_factory_fixture(request)


@pytest.fixture(scope="function")
def secret_factory(request):
    return secret_factory_fixture(request)


def secret_factory_fixture(request):
    """
    Secret factory. Calling this fixture creates a new secret.
    RBD based is default.
    ** This method should not be used anymore **
    ** This method is for internal testing only **
    """
    instances = []

    def factory(interface=constants.CEPHBLOCKPOOL):
        """
        Args:
            interface (str): CephBlockPool or CephFileSystem. This decides
                whether a RBD based or CephFS resource is created.
                RBD is default.
        """
        secret_obj = helpers.create_secret(interface_type=interface)
        assert secret_obj, "Failed to create a secret"
        instances.append(secret_obj)
        return secret_obj

    def finalizer():
        """
        Delete the RBD secrets
        """
        for instance in instances:
            instance.delete()
            instance.ocp.wait_for_delete(instance.name)

    request.addfinalizer(finalizer)
    return factory


@pytest.fixture(scope="session", autouse=True)
def log_ocs_version(cluster):
    """
    Fixture handling version reporting for OCS.

    This fixture handles alignment of the version reporting, so that we:

     * report version for each test run (no matter if just deployment, just
       test or both deployment and tests are executed)
     * prevent conflict of version reporting with deployment/teardown (eg. we
       should not run the version logging before actual deployment, or after
       a teardown)

    Version is reported in:

     * log entries of INFO log level during test setup phase
     * ocs_version file in cluster path directory (for copy pasting into bug
       reports)
    """
    teardown = config.RUN["cli_params"].get("teardown")
    deploy = config.RUN["cli_params"].get("deploy")
    dev_mode = config.RUN["cli_params"].get("dev_mode")
    skip_ocs_deployment = config.ENV_DATA["skip_ocs_deployment"]
    if teardown and not deploy:
        log.info("Skipping version reporting for teardown.")
        return
    elif dev_mode:
        log.info("Skipping version reporting for development mode.")
        return
    elif skip_ocs_deployment:
        log.info("Skipping version reporting since OCS deployment is skipped.")
        return
    cluster_version = retry(CommandFailed, tries=3, delay=15)(get_ocp_version_dict)()
    image_dict = retry(CommandFailed, tries=3, delay=15)(get_ocs_version)()
    file_name = os.path.join(
        config.ENV_DATA["cluster_path"], "ocs_version." + datetime.now().isoformat()
    )
    with open(file_name, "w") as file_obj:
        report_ocs_version(cluster_version, image_dict, file_obj)
    log.info("human readable ocs version info written into %s", file_name)


@pytest.fixture(scope="session")
def pagerduty_service(request):
    """
    Create a Service in PagerDuty service. The service represents a cluster instance.
    The service is deleted at the end of the test run.

    Returns:
        str: PagerDuty service json

    """
    if config.ENV_DATA["platform"].lower() not in constants.MANAGED_SERVICE_PLATFORMS:
        log.info(
            "PagerDuty service is not created because "
            f"platform from {constants.MANAGED_SERVICE_PLATFORMS} "
            "is not used"
        )
        return None
    if config.ENV_DATA.get("disable_pagerduty"):
        log.info(
            "PagerDuty service is not created because it was disabled "
            "with configuration"
        )
        return None

    pagerduty_api = pagerduty.PagerDutyAPI()
    payload = pagerduty_api.get_service_dict()
    service_response = pagerduty_api.create("services", payload=payload)
    msg = f"Request {service_response.request.url} failed: {service_response.text}"
    assert service_response.ok, msg
    service = service_response.json().get("service")

    def teardown():
        """
        Delete the service at the end of test run
        """
        service_id = service["id"]
        log.info(f"Deleting service with id {service_id}")
        delete_response = pagerduty_api.delete(f"services/{service_id}")
        msg = f"Deletion of service {service_id} failed"
        assert delete_response.ok, msg

    request.addfinalizer(teardown)
    return service


@pytest.fixture(scope="session", autouse=True)
def pagerduty_integration(request, pagerduty_service):
    """
    Create a new Pagerduty integration for service from pagerduty_service
    fixture if it doesn' exist. Update ocs-converged-pagerduty secret with
    correct integration key. This is currently applicable only for ODF
    Managed Service.

    """
    if config.ENV_DATA[
        "platform"
    ].lower() not in constants.MANAGED_SERVICE_PLATFORMS or config.ENV_DATA.get(
        "disable_pagerduty"
    ):
        # this is used only for managed service platforms with configured PagerDuty
        return

    service_id = pagerduty_service["id"]
    pagerduty_api = pagerduty.PagerDutyAPI()

    log.info(
        "Looking if Prometheus integration for pagerduty service with id "
        f"{service_id} exists"
    )
    integration_key = None
    for integration in pagerduty_service.get("integrations"):
        if integration["summary"] == "Prometheus":
            log.info(
                "Prometheus integration already exists. "
                "Skipping creation of new one."
            )
            integration_key = integration["integration_key"]
            break

    if not integration_key:
        payload = pagerduty_api.get_integration_dict("Prometheus")
        integration_response = pagerduty_api.create(
            f"services/{service_id}/integrations", payload=payload
        )
        msg = (
            f"Request {integration_response.request.url} failed: "
            f"{integration_response.text}"
        )
        assert integration_response.ok, msg
        integration = integration_response.json().get("integration")
        integration_key = integration["integration_key"]
    pagerduty.set_pagerduty_integration_secret(integration_key)

    def update_pagerduty_integration_secret():
        """
        Make sure that pagerduty secret is updated with correct integration
        token. Check value of config.RUN['thread_pagerduty_secret_update']:
            * required - secret is periodically updated to correct value
            * not required - secret is not updated
            * finished - thread is terminated

        """
        while config.RUN["thread_pagerduty_secret_update"] != "finished":
            if config.RUN["thread_pagerduty_secret_update"] == "required":
                pagerduty.set_pagerduty_integration_secret(integration_key)
            time.sleep(60)

    config.RUN["thread_pagerduty_secret_update"] = "not required"
    thread = threading.Thread(
        target=update_pagerduty_integration_secret,
        name="thread_pagerduty_secret_update",
    )

    def finalizer():
        """
        Stop the thread that executed update_pagerduty_integration_secret()
        """
        config.RUN["thread_pagerduty_secret_update"] = "finished"
        if thread:
            thread.join()

    request.addfinalizer(finalizer)
    thread.start()


@pytest.fixture(scope="class")
def ceph_pool_factory_class(request, replica=3, compression=None):
    return ceph_pool_factory_fixture(request, replica=replica, compression=compression)


@pytest.fixture(scope="session")
def ceph_pool_factory_session(request, replica=3, compression=None):
    return ceph_pool_factory_fixture(request, replica=replica, compression=compression)


@pytest.fixture(scope="function")
def ceph_pool_factory(request, replica=3, compression=None):
    return ceph_pool_factory_fixture(request, replica=replica, compression=compression)


def ceph_pool_factory_fixture(request, replica=3, compression=None):
    """
    Create a Ceph pool factory.
    Calling this fixture creates new Ceph pool instance.
    ** This method should not be used anymore **
    ** This method is for internal testing only **
    """
    instances = []

    def factory(
        interface=constants.CEPHBLOCKPOOL, replica=replica, compression=compression
    ):
        if interface == constants.CEPHBLOCKPOOL:
            ceph_pool_obj = helpers.create_ceph_block_pool(
                replica=replica, compression=compression
            )
        elif interface == constants.CEPHFILESYSTEM:
            cfs = ocp.OCP(
                kind=constants.CEPHFILESYSTEM, namespace=defaults.ROOK_CLUSTER_NAMESPACE
            ).get(defaults.CEPHFILESYSTEM_NAME)
            ceph_pool_obj = OCS(**cfs)
        assert ceph_pool_obj, f"Failed to create {interface} pool"
        if interface != constants.CEPHFILESYSTEM:
            instances.append(ceph_pool_obj)
        return ceph_pool_obj

    def finalizer():
        """
        Delete the Ceph block pool
        """
        for instance in instances:
            instance.delete()
            instance.ocp.wait_for_delete(instance.name)

    request.addfinalizer(finalizer)
    return factory


@pytest.fixture(scope="class")
def storageclass_factory_class(request, ceph_pool_factory_class, secret_factory_class):
    return storageclass_factory_fixture(
        request, ceph_pool_factory_class, secret_factory_class
    )


@pytest.fixture(scope="session")
def storageclass_factory_session(
    request, ceph_pool_factory_session, secret_factory_session
):
    return storageclass_factory_fixture(
        request, ceph_pool_factory_session, secret_factory_session
    )


@pytest.fixture(scope="function")
def storageclass_factory(request, ceph_pool_factory, secret_factory):
    return storageclass_factory_fixture(request, ceph_pool_factory, secret_factory)


def storageclass_factory_fixture(
    request,
    ceph_pool_factory,
    secret_factory,
):
    """
    Create a storage class factory. Default is RBD based.
    Calling this fixture creates new storage class instance.

    ** This method should not be used anymore **
    ** This method is for internal testing only **

    """
    instances = []

    def factory(
        interface=constants.CEPHBLOCKPOOL,
        secret=None,
        custom_data=None,
        sc_name=None,
        reclaim_policy=constants.RECLAIM_POLICY_DELETE,
        replica=3,
        compression=None,
        new_rbd_pool=False,
        pool_name=None,
        rbd_thick_provision=False,
        encrypted=False,
        encryption_kms_id=None,
    ):
        """
        Args:
            interface (str): CephBlockPool or CephFileSystem. This decides
                whether a RBD based or CephFS resource is created.
                RBD is default.
            secret (object): An OCS instance for the secret.
            custom_data (dict): If provided then storageclass object is created
                by using these data. Parameters `block_pool` and `secret`
                are not useds but references are set if provided.
            sc_name (str): Name of the storage class
            replica (int): Replica size for a pool
            compression (str): Compression type option for a pool
            new_rbd_pool (bool): True if user wants to create new rbd pool for SC
            pool_name (str): Existing pool name to create the storageclass other
                then the default rbd pool.
            rbd_thick_provision (bool): True to enable RBD thick provisioning.
                Applicable if interface is CephBlockPool
            encrypted (bool): True to enable RBD PV encryption
            encryption_kms_id (str): Key value of vault config to be used from
                    csi-kms-connection-details configmap

        Returns:
            object: helpers.create_storage_class instance with links to
                block_pool and secret.
        """
        if custom_data:
            sc_obj = helpers.create_resource(**custom_data)
        else:
            secret = secret or secret_factory(interface=interface)
            if interface == constants.CEPHBLOCKPOOL:
                if config.ENV_DATA.get("new_rbd_pool") or new_rbd_pool:
                    pool_obj = ceph_pool_factory(
                        interface=interface,
                        replica=config.ENV_DATA.get("replica") or replica,
                        compression=config.ENV_DATA.get("compression") or compression,
                    )
                    interface_name = pool_obj.name
                else:
                    if pool_name is None:
                        interface_name = helpers.default_ceph_block_pool()
                    else:
                        interface_name = pool_name
            elif interface == constants.CEPHFILESYSTEM:
                interface_name = helpers.get_cephfs_data_pool_name()

            sc_obj = helpers.create_storage_class(
                interface_type=interface,
                interface_name=interface_name,
                secret_name=secret.name,
                sc_name=sc_name,
                reclaim_policy=reclaim_policy,
                rbd_thick_provision=rbd_thick_provision,
                encrypted=encrypted,
                encryption_kms_id=encryption_kms_id,
            )
            assert sc_obj, f"Failed to create {interface} storage class"
            sc_obj.secret = secret

        instances.append(sc_obj)
        return sc_obj

    def finalizer():
        """
        Delete the storageclass
        """
        for instance in instances:
            instance.delete()
            instance.ocp.wait_for_delete(instance.name)

    request.addfinalizer(finalizer)
    return factory


@pytest.fixture(scope="class")
def project_factory_class(request):
    return project_factory_fixture(request)


@pytest.fixture(scope="session")
def project_factory_session(request):
    return project_factory_fixture(request)


@pytest.fixture()
def project_factory(request):
    return project_factory_fixture(request)


@pytest.fixture()
def project(project_factory):
    """
    This fixture creates a single project instance.
    """
    project_obj = project_factory()
    return project_obj


def project_factory_fixture(request):
    """
    Create a new project factory.
    Calling this fixture creates new project.
    """
    instances = []

    def factory(project_name=None):
        """
        Args:
            project_name (str): The name for the new project

        Returns:
            object: ocs_ci.ocs.resources.ocs instance of 'Project' kind.
        """
        proj_obj = helpers.create_project(project_name=project_name)
        instances.append(proj_obj)
        return proj_obj

    def finalizer():
        delete_projects(instances)

    request.addfinalizer(finalizer)
    return factory


@pytest.fixture(scope="function")
def teardown_project_factory(request):
    return teardown_project_factory_fixture(request)


def teardown_project_factory_fixture(request):
    """
    Tearing down a project that was created during the test
    To use this factory, you'll need to pass 'teardown_project_factory' to your test
    function and call it in your test when a new project was created and you
    want it to be removed in teardown phase:
    def test_example(self, teardown_project_factory):
        project_obj = create_project(project_name="xyz")
        teardown_project_factory(project_obj)
    """
    instances = []

    def factory(resource_obj):
        """
        Args:
            resource_obj (OCP object or list of OCP objects) : Object to teardown after the test

        """
        if isinstance(resource_obj, list):
            instances.extend(resource_obj)
        else:
            instances.append(resource_obj)

    def finalizer():
        delete_projects(instances)

    request.addfinalizer(finalizer)
    return factory


def delete_projects(instances):
    """
    Delete the project

    instances (list): list of OCP objects (kind is Project)

    """
    for instance in instances:
        try:
            ocp_event = ocp.OCP(kind="Event", namespace=instance.namespace)
            events = ocp_event.get()
            event_count = len(events["items"])
            warn_event_count = 0
            for event in events["items"]:
                if event["type"] == "Warning":
                    warn_event_count += 1
            log.info(
                (
                    "There were %d events in %s namespace before it's"
                    " removal (out of which %d were of type Warning)."
                    " For a full dump of this event list, see DEBUG logs."
                ),
                event_count,
                instance.namespace,
                warn_event_count,
            )
        except Exception:
            # we don't want any problem to disrupt the teardown itself
            log.exception("Failed to get events for project %s", instance.namespace)
        ocp.switch_to_default_rook_cluster_project()
        instance.delete(resource_name=instance.namespace)
        instance.wait_for_delete(instance.namespace, timeout=300)


@pytest.fixture(scope="class")
def pvc_factory_class(request, project_factory_class):
    return pvc_factory_fixture(request, project_factory_class)


@pytest.fixture(scope="session")
def pvc_factory_session(request, project_factory_session):
    return pvc_factory_fixture(request, project_factory_session)


@pytest.fixture(scope="function")
def pvc_factory(request, project_factory):
    return pvc_factory_fixture(
        request,
        project_factory,
    )


def pvc_factory_fixture(request, project_factory):
    """
    Create a persistent Volume Claim factory. Calling this fixture creates new
    PVC. For custom PVC provide 'storageclass' parameter.
    """
    instances = []
    active_project = None
    active_rbd_storageclass = None
    active_cephfs_storageclass = None

    def factory(
        interface=constants.CEPHBLOCKPOOL,
        project=None,
        storageclass=None,
        size=None,
        access_mode=constants.ACCESS_MODE_RWO,
        custom_data=None,
        status=constants.STATUS_BOUND,
        volume_mode=None,
        size_unit="Gi",
    ):
        """
        Args:
            interface (str): CephBlockPool or CephFileSystem. This decides
                whether a RBD based or CephFS resource is created.
                RBD is default.
            project (object): ocs_ci.ocs.resources.ocs.OCS instance
                of 'Project' kind.
            storageclass (object): ocs_ci.ocs.resources.ocs.OCS instance
                of 'StorageClass' kind.
            size (int): The requested size for the PVC
            access_mode (str): ReadWriteOnce, ReadOnlyMany or ReadWriteMany.
                This decides the access mode to be used for the PVC.
                ReadWriteOnce is default.
            custom_data (dict): If provided then PVC object is created
                by using these data. Parameters `project` and `storageclass`
                are not used but reference is set if provided.
            status (str): If provided then factory waits for object to reach
                desired state.
            volume_mode (str): Volume mode for PVC.
                eg: volume_mode='Block' to create rbd `block` type volume
            size_unit (str): PVC size unit, eg: "Mi"

        Returns:
            object: helpers.create_pvc instance.
        """
        if custom_data:
            pvc_obj = PVC(**custom_data)
            pvc_obj.create(do_reload=False)
        else:
            nonlocal active_project
            nonlocal active_rbd_storageclass
            nonlocal active_cephfs_storageclass

            project = project or active_project or project_factory()
            active_project = project
            if interface == constants.CEPHBLOCKPOOL:
                storageclass = storageclass or helpers.default_storage_class(
                    interface_type=interface
                )
                active_rbd_storageclass = storageclass
            elif interface == constants.CEPHFILESYSTEM:
                storageclass = storageclass or helpers.default_storage_class(
                    interface_type=interface
                )
                active_cephfs_storageclass = storageclass

            pvc_size = f"{size}{size_unit}" if size else None

            pvc_obj = helpers.create_pvc(
                sc_name=storageclass.name,
                namespace=project.namespace,
                size=pvc_size,
                do_reload=False,
                access_mode=access_mode,
                volume_mode=volume_mode,
            )
            assert pvc_obj, "Failed to create PVC"

        if status:
            helpers.wait_for_resource_state(pvc_obj, status)
        pvc_obj.storageclass = storageclass
        pvc_obj.project = project
        pvc_obj.access_mode = access_mode
        instances.append(pvc_obj)

        return pvc_obj

    def finalizer():
        """
        Delete the PVC
        """
        pv_objs = []

        # Get PV form PVC instances and delete PVCs
        for instance in instances:
            if not instance.is_deleted:
                pv_objs.append(instance.backed_pv_obj)
                instance.delete()
                instance.ocp.wait_for_delete(instance.name)

        # Wait for PVs to delete
        # If they have ReclaimPolicy set to Retain then delete them manually
        for pv_obj in pv_objs:
            if (
                pv_obj.data.get("spec").get("persistentVolumeReclaimPolicy")
                == constants.RECLAIM_POLICY_RETAIN
            ):
                helpers.wait_for_resource_state(pv_obj, constants.STATUS_RELEASED)
                pv_obj.delete()
                pv_obj.ocp.wait_for_delete(pv_obj.name)
            else:
                pv_obj.ocp.wait_for_delete(resource_name=pv_obj.name, timeout=180)

    request.addfinalizer(finalizer)
    return factory


@pytest.fixture(scope="class")
def pod_factory_class(request, pvc_factory_class):
    return pod_factory_fixture(request, pvc_factory_class)


@pytest.fixture(scope="session")
def pod_factory_session(request, pvc_factory_session):
    return pod_factory_fixture(request, pvc_factory_session)


@pytest.fixture(scope="function")
def pod_factory(request, pvc_factory):
    return pod_factory_fixture(request, pvc_factory)


def pod_factory_fixture(request, pvc_factory):
    """
    Create a Pod factory. Calling this fixture creates new Pod.
    For custom Pods provide 'pvc' parameter.
    """
    instances = []

    def factory(
        interface=constants.CEPHBLOCKPOOL,
        pvc=None,
        custom_data=None,
        status=constants.STATUS_RUNNING,
        node_name=None,
        pod_dict_path=None,
        raw_block_pv=False,
        deployment_config=False,
        service_account=None,
        replica_count=1,
        command=None,
        command_args=None,
        subpath=None,
    ):
        """
        Args:
            interface (str): CephBlockPool or CephFileSystem. This decides
                whether a RBD based or CephFS resource is created.
                RBD is default.
            pvc (PVC object): ocs_ci.ocs.resources.pvc.PVC instance kind.
            custom_data (dict): If provided then Pod object is created
                by using these data. Parameter `pvc` is not used but reference
                is set if provided.
            status (str): If provided then factory waits for object to reach
                desired state.
            node_name (str): The name of specific node to schedule the pod
            pod_dict_path (str): YAML path for the pod.
            raw_block_pv (bool): True for creating raw block pv based pod,
                False otherwise.
            deployment_config (bool): True for DeploymentConfig creation,
                False otherwise
            service_account (OCS): Service account object, in case DeploymentConfig
                is to be created
            replica_count (int): The replica count for deployment config
            command (list): The command to be executed on the pod
            command_args (list): The arguments to be sent to the command running
                on the pod
            subpath (str): Value of subPath parameter in pod yaml

        Returns:
            object: helpers.create_pod instance

        """
        sa_name = service_account.name if service_account else None
        if custom_data:
            pod_obj = helpers.create_resource(**custom_data)
        else:
            pvc = pvc or pvc_factory(interface=interface)
            pod_obj = helpers.create_pod(
                pvc_name=pvc.name,
                namespace=pvc.namespace,
                interface_type=interface,
                node_name=node_name,
                pod_dict_path=pod_dict_path,
                raw_block_pv=raw_block_pv,
                dc_deployment=deployment_config,
                sa_name=sa_name,
                replica_count=replica_count,
                command=command,
                command_args=command_args,
                subpath=subpath,
            )
            assert pod_obj, "Failed to create pod"
        if deployment_config:
            dc_name = pod_obj.get_labels().get("name")
            dc_ocp_dict = ocp.OCP(
                kind=constants.DEPLOYMENTCONFIG, namespace=pod_obj.namespace
            ).get(resource_name=dc_name)
            dc_obj = OCS(**dc_ocp_dict)
            instances.append(dc_obj)

        else:
            instances.append(pod_obj)
        if status:
            helpers.wait_for_resource_state(pod_obj, status, timeout=300)
            pod_obj.reload()
        pod_obj.pvc = pvc
        if deployment_config:
            return dc_obj
        return pod_obj

    def finalizer():
        """
        Delete the Pod or the DeploymentConfig
        """
        for instance in instances:
            instance.delete()
            instance.ocp.wait_for_delete(instance.name)

    request.addfinalizer(finalizer)
    return factory


@pytest.fixture(scope="class")
def teardown_factory_class(request):
    return teardown_factory_fixture(request)


@pytest.fixture(scope="session")
def teardown_factory_session(request):
    return teardown_factory_fixture(request)


@pytest.fixture(scope="function")
def teardown_factory(request):
    return teardown_factory_fixture(request)


def teardown_factory_fixture(request):
    """
    Tearing down a resource that was created during the test
    To use this factory, you'll need to pass 'teardown_factory' to your test
    function and call it in your test when a new resource was created and you
    want it to be removed in teardown phase:
    def test_example(self, teardown_factory):
        pvc_obj = create_pvc()
        teardown_factory(pvc_obj)

    """
    instances = []

    def factory(resource_obj):
        """
        Args:
            resource_obj (OCS object or list of OCS objects) : Object to teardown after the test

        """
        if isinstance(resource_obj, list):
            instances.extend(resource_obj)
        else:
            instances.append(resource_obj)

    def finalizer():
        """
        Delete the resources created in the test
        """
        for instance in instances[::-1]:
            if not instance.is_deleted:
                try:
                    if (instance.kind == constants.PVC) and (instance.reclaim_policy):
                        pass
                    reclaim_policy = (
                        instance.reclaim_policy
                        if instance.kind == constants.PVC
                        else None
                    )
                    instance.delete()
                    instance.ocp.wait_for_delete(instance.name)
                    if reclaim_policy == constants.RECLAIM_POLICY_DELETE:
                        helpers.validate_pv_delete(instance.backed_pv)
                except CommandFailed as ex:
                    log.warning(
                        f"Resource is already in deleted state, skipping this step"
                        f"Error: {ex}"
                    )

    request.addfinalizer(finalizer)
    return factory


@pytest.fixture(scope="class")
def service_account_factory_class(request):
    return service_account_factory_fixture(request)


@pytest.fixture(scope="session")
def service_account_factory_session(request):
    return service_account_factory_fixture(request)


@pytest.fixture(scope="function")
def service_account_factory(request):
    return service_account_factory_fixture(request)


def service_account_factory_fixture(request):
    """
    Create a service account
    """
    instances = []
    active_service_account_obj = None

    def factory(project=None, service_account=None):
        """
        Args:
            project (object): ocs_ci.ocs.resources.ocs.OCS instance
                of 'Project' kind.
            service_account (str): service_account_name

        Returns:
            object: serviceaccount instance.
        """
        nonlocal active_service_account_obj

        if active_service_account_obj and not service_account:
            return active_service_account_obj
        elif service_account:
            sa_obj = helpers.get_serviceaccount_obj(
                sa_name=service_account, namespace=project.namespace
            )
            if not helpers.validate_scc_policy(
                sa_name=service_account, namespace=project.namespace
            ):
                helpers.add_scc_policy(
                    sa_name=service_account, namespace=project.namespace
                )
            sa_obj.project = project
            active_service_account_obj = sa_obj
            instances.append(sa_obj)
            return sa_obj
        else:
            sa_obj = helpers.create_serviceaccount(
                namespace=project.namespace,
            )
            sa_obj.project = project
            active_service_account_obj = sa_obj
            helpers.add_scc_policy(sa_name=sa_obj.name, namespace=project.namespace)
            assert sa_obj, "Failed to create serviceaccount"
            instances.append(sa_obj)
            return sa_obj

    def finalizer():
        """
        Delete the service account
        """
        for instance in instances:
            helpers.remove_scc_policy(
                sa_name=instance.name, namespace=instance.namespace
            )
            instance.delete()
            instance.ocp.wait_for_delete(resource_name=instance.name)

    request.addfinalizer(finalizer)
    return factory


@pytest.fixture()
def dc_pod_factory(request, pvc_factory, service_account_factory):
    """
    Create deploymentconfig pods
    """
    instances = []

    def factory(
        interface=constants.CEPHBLOCKPOOL,
        pvc=None,
        service_account=None,
        size=None,
        custom_data=None,
        node_name=None,
        node_selector=None,
        replica_count=1,
        raw_block_pv=False,
        sa_obj=None,
        wait=True,
    ):
        """
        Args:
            interface (str): CephBlockPool or CephFileSystem. This decides
                whether a RBD based or CephFS resource is created.
                RBD is default.
            pvc (PVC object): ocs_ci.ocs.resources.pvc.PVC instance kind.
            service_account (str): service account name for dc_pods
            size (int): The requested size for the PVC
            custom_data (dict): If provided then Pod object is created
                by using these data. Parameter `pvc` is not used but reference
                is set if provided.
            node_name (str): The name of specific node to schedule the pod
            node_selector (dict): dict of key-value pair to be used for nodeSelector field
                eg: {'nodetype': 'app-pod'}
            replica_count (int): Replica count for deployment config
            raw_block_pv (str): True if pod with raw block pvc
            sa_obj (object) : If specific service account is needed

        """
        if custom_data:
            dc_pod_obj = helpers.create_resource(**custom_data)
        else:
            pvc = pvc or pvc_factory(interface=interface, size=size)
            sa_obj = sa_obj or service_account_factory(
                project=pvc.project, service_account=service_account
            )
            dc_pod_obj = helpers.create_pod(
                interface_type=interface,
                pvc_name=pvc.name,
                do_reload=False,
                namespace=pvc.namespace,
                sa_name=sa_obj.name,
                dc_deployment=True,
                replica_count=replica_count,
                node_name=node_name,
                node_selector=node_selector,
                raw_block_pv=raw_block_pv,
                pod_dict_path=constants.FEDORA_DC_YAML,
            )
        instances.append(dc_pod_obj)
        log.info(dc_pod_obj.name)
        if wait:
            helpers.wait_for_resource_state(
                dc_pod_obj, constants.STATUS_RUNNING, timeout=180
            )
        dc_pod_obj.pvc = pvc
        return dc_pod_obj

    def finalizer():
        """
        Delete dc pods
        """
        for instance in instances:
            delete_deploymentconfig_pods(instance)

    request.addfinalizer(finalizer)
    return factory


@pytest.fixture(scope="session", autouse=True)
def polarion_testsuite_properties(record_testsuite_property, pytestconfig):
    """
    Configures polarion testsuite properties for junit xml
    """
    polarion_project_id = config.REPORTING["polarion"]["project_id"]
    record_testsuite_property("polarion-project-id", polarion_project_id)
    jenkins_build_url = config.RUN.get("jenkins_build_url")
    if jenkins_build_url:
        record_testsuite_property("polarion-custom-description", jenkins_build_url)
    polarion_testrun_name = get_testrun_name()
    record_testsuite_property("polarion-testrun-id", polarion_testrun_name)
    record_testsuite_property("polarion-testrun-status-id", "inprogress")
    record_testsuite_property("polarion-custom-isautomated", "True")


@pytest.fixture(scope="session", autouse=True)
def additional_testsuite_properties(record_testsuite_property, pytestconfig):
    """
    Configures additional custom testsuite properties for junit xml
    """
    # add logs url
    logs_url = config.RUN.get("logs_url")
    if logs_url:
        record_testsuite_property("logs-url", logs_url)

    # add run_id
    record_testsuite_property("run_id", config.RUN["run_id"])

    # Report Portal
    launch_name = reporting.get_rp_launch_name()
    record_testsuite_property("rp_launch_name", launch_name)
    launch_description = reporting.get_rp_launch_description()
    record_testsuite_property("rp_launch_description", launch_description)
    attributes = reporting.get_rp_launch_attributes()
    for key, value in attributes.items():
        # Prefix with `rp_` so the rp_preproc upload script knows to use the property
        record_testsuite_property(f"rp_{key}", value)
    launch_url = config.REPORTING.get("rp_launch_url")
    if launch_url:
        record_testsuite_property("rp_launch_url", launch_url)
    # add markers as separated property
    markers = config.RUN["cli_params"].get("-m", "").replace(" ", "-")
    record_testsuite_property("rp_markers", markers)


@pytest.fixture(scope="session")
def tier_marks_name():
    """
    Gets the tier mark names

    Returns:
        list: list of tier mark names

    """
    tier_marks_name = []
    for each_tier in tier_marks:
        try:
            tier_marks_name.append(each_tier.name)
        except AttributeError:
            tier_marks_name.append(each_tier().args[0].name)
    return tier_marks_name


@pytest.fixture(scope="function", autouse=True)
def health_checker(request, tier_marks_name):
    skipped = False
    dev_mode = config.RUN["cli_params"].get("dev_mode")
    mcg_only_deployment = config.ENV_DATA["mcg_only_deployment"]
    if mcg_only_deployment:
        log.info("Skipping health checks for MCG only mode")
        return
    if dev_mode:
        log.info("Skipping health checks for development mode")
        return

    if config.multicluster:
        if (
            config.cluster_ctx.MULTICLUSTER["multicluster_index"]
            == config.get_acm_index()
        ):
            return

    def finalizer():
        if not skipped:
            try:
                teardown = config.RUN["cli_params"]["teardown"]
                skip_ocs_deployment = config.ENV_DATA["skip_ocs_deployment"]
                if not (teardown or skip_ocs_deployment or mcg_only_deployment):
                    ceph_health_check_base()
                    log.info("Ceph health check passed at teardown")
            except CephHealthException:
                log.info("Ceph health check failed at teardown")
                # Retrying to increase the chance the cluster health will be OK
                # for next test
                ceph_health_check()
                raise

    node = request.node
    request.addfinalizer(finalizer)
    for mark in node.iter_markers():
        if mark.name in tier_marks_name:
            log.info("Checking for Ceph Health OK ")
            try:
                status = ceph_health_check_base()
                if status:
                    log.info("Ceph health check passed at setup")
                    return
            except CephHealthException:
                skipped = True
                # skip because ceph is not in good health
                pytest.skip("Ceph health check failed at setup")


@pytest.fixture(scope="session", autouse=True)
def cluster(request, log_cli_level, record_testsuite_property):
    """
    This fixture initiates deployment for both OCP and OCS clusters.
    Specific platform deployment classes will handle the fine details
    of action
    """
    log.info(f"All logs located at {ocsci_log_path()}")

    teardown = config.RUN["cli_params"]["teardown"]
    deploy = config.RUN["cli_params"]["deploy"]
    if teardown or deploy:
        factory = dep_factory.DeploymentFactory()
        deployer = factory.get_deployment()

    # Add a finalizer to teardown the cluster after test execution is finished
    if teardown:

        def cluster_teardown_finalizer():
            # If KMS is configured, clean up the backend resources
            # we are doing it before OCP cleanup
            if config.DEPLOYMENT.get("kms_deployment"):
                kms = KMS.get_kms_deployment()
                kms.cleanup()
            deployer.destroy_cluster(log_cli_level)

        request.addfinalizer(cluster_teardown_finalizer)
        log.info("Will teardown cluster because --teardown was provided")

    # Download client
    if config.DEPLOYMENT["skip_download_client"]:
        log.info("Skipping client download")
    else:
        force_download = (
            config.RUN["cli_params"].get("deploy")
            and config.DEPLOYMENT["force_download_client"]
        )
        get_openshift_client(force_download=force_download)

    # set environment variable for early testing of RHCOS
    if config.ENV_DATA.get("early_testing"):
        release_img = config.ENV_DATA["RELEASE_IMG"]
        log.info(f"Running early testing of RHCOS with release image: {release_img}")
        os.environ["RELEASE_IMG"] = release_img
        os.environ["OPENSHIFT_INSTALL_RELEASE_IMAGE_OVERRIDE"] = release_img

    if deploy:
        # Deploy cluster
        deployer.deploy_cluster(log_cli_level)
    else:
        if config.ENV_DATA["platform"] == constants.IBMCLOUD_PLATFORM:
            ibmcloud.login()
    if not config.ENV_DATA["skip_ocs_deployment"]:
        record_testsuite_property("rp_ocs_build", get_ocs_build_number())


@pytest.fixture(scope="class")
def environment_checker(request):
    node = request.node
    # List of marks for which we will ignore the leftover checker
    marks_to_ignore = [m.mark for m in [deployment, ignore_leftovers]]

    # app labels of resources to be excluded for leftover check
    exclude_labels = [constants.must_gather_pod_label]
    for mark in node.iter_markers():
        if mark in marks_to_ignore:
            return
        if mark.name == ignore_leftover_label.name:
            exclude_labels.extend(list(mark.args))
    request.addfinalizer(
        partial(get_status_after_execution, exclude_labels=exclude_labels)
    )
    get_status_before_execution(exclude_labels=exclude_labels)


@pytest.fixture(scope="session")
def log_cli_level(pytestconfig):
    """
    Retrieves the log_cli_level set in pytest.ini

    Returns:
        str: log_cli_level set in pytest.ini or DEBUG if not set

    """
    return pytestconfig.getini("log_cli_level") or "DEBUG"


@pytest.fixture(scope="session", autouse=True)
def cluster_load(
    request,
    project_factory_session,
    pvc_factory_session,
    service_account_factory_session,
    pod_factory_session,
):
    """
    Run IO during the test execution
    """
    cl_load_obj = None
    io_in_bg = config.RUN.get("io_in_bg")
    log_utilization = config.RUN.get("log_utilization")
    io_load = config.RUN.get("io_load")
    cluster_load_error = None
    cluster_load_error_msg = (
        "Cluster load might not work correctly during this run, because "
        "it failed with an exception: %s"
    )

    # IO load should not happen during deployment
    deployment_test = (
        True if ("deployment" in request.node.items[0].location[0]) else False
    )
    if io_in_bg and not deployment_test:
        io_load = int(io_load) * 0.01
        log.info(wrap_msg("Tests will be running while IO is in the background"))
        log.info(
            "Start running IO in the background. The amount of IO that "
            "will be written is going to be determined by the cluster "
            "capabilities according to its limit"
        )
        try:
            cl_load_obj = ClusterLoad(
                project_factory=project_factory_session,
                sa_factory=service_account_factory_session,
                pvc_factory=pvc_factory_session,
                pod_factory=pod_factory_session,
                target_percentage=io_load,
            )
            cl_load_obj.reach_cluster_load_percentage()
        except Exception as ex:
            log.error(cluster_load_error_msg, ex)
            cluster_load_error = ex

    if (log_utilization or io_in_bg) and not deployment_test:
        if not cl_load_obj:
            try:
                cl_load_obj = ClusterLoad()
            except Exception as ex:
                log.error(cluster_load_error_msg, ex)
                cluster_load_error = ex

        config.RUN["load_status"] = "running"

        def finalizer():
            """
            Stop the thread that executed watch_load()
            """
            config.RUN["load_status"] = "finished"
            if thread:
                thread.join()
            if cluster_load_error:
                raise cluster_load_error

        request.addfinalizer(finalizer)

        def watch_load():
            """
            Watch the cluster load by monitoring the cluster latency.
            Print the cluster utilization metrics every 15 seconds.

            If IOs are running in the test background, dynamically adjust
            the IO load based on the cluster latency.

            """
            while config.RUN["load_status"] != "finished":
                time.sleep(20)
                try:
                    cl_load_obj.print_metrics(mute_logs=True)
                    if io_in_bg:
                        if config.RUN["load_status"] == "running":
                            cl_load_obj.adjust_load_if_needed()
                        elif config.RUN["load_status"] == "to_be_paused":
                            cl_load_obj.reduce_load(pause=True)
                            config.RUN["load_status"] = "paused"
                        elif config.RUN["load_status"] == "to_be_reduced":
                            cl_load_obj.reduce_load(pause=False)
                            config.RUN["load_status"] = "reduced"
                        elif config.RUN["load_status"] == "to_be_resumed":
                            cl_load_obj.resume_load()
                            config.RUN["load_status"] = "running"

                # Any type of exception should be caught and we should continue.
                # We don't want any test to fail
                except Exception:
                    continue

        thread = threading.Thread(target=watch_load)
        thread.start()


def resume_cluster_load_implementation():
    """
    Resume cluster load implementation

    """
    config.RUN["load_status"] = "to_be_resumed"
    try:
        for load_status in TimeoutSampler(300, 3, config.RUN.get, "load_status"):
            if load_status == "running":
                break
    except TimeoutExpiredError:
        log.error("Cluster load was not resumed successfully")


def reduce_cluster_load_implementation(request, pause, resume=True):
    """
    Pause/reduce the background cluster load

    Args:
        pause (bool): True for completely pausing the cluster load, False for reducing it by 50%
        resume (bool): True for resuming the cluster load upon teardown, False for not resuming

    """
    if config.RUN.get("io_in_bg"):

        def finalizer():
            """
            Resume the cluster load

            """
            if resume:
                resume_cluster_load_implementation()

        request.addfinalizer(finalizer)

        config.RUN["load_status"] = "to_be_paused" if pause else "to_be_reduced"
        try:
            for load_status in TimeoutSampler(300, 3, config.RUN.get, "load_status"):
                if load_status in ["paused", "reduced"]:
                    break
        except TimeoutExpiredError:
            log.error(
                f"Cluster load was not {'paused' if pause else 'reduced'} successfully"
            )


@pytest.fixture()
def pause_cluster_load(request):
    """
    Pause the background cluster load without resuming it

    """
    reduce_cluster_load_implementation(request=request, pause=True, resume=False)


@pytest.fixture()
def resume_cluster_load(request):
    """
    Resume the background cluster load

    """
    if config.RUN.get("io_in_bg"):

        def finalizer():
            """
            Resume the cluster load

            """
            resume_cluster_load_implementation()

        request.addfinalizer(finalizer)


@pytest.fixture()
def pause_and_resume_cluster_load(request):
    """
    Pause the background cluster load and resume it in teardown to the original load value

    """
    reduce_cluster_load_implementation(request=request, pause=True)


@pytest.fixture()
def reduce_and_resume_cluster_load(request):
    """
    Reduce the background cluster load to be 50% of what it is and resume the load in teardown
    to the original load value

    """
    reduce_cluster_load_implementation(request=request, pause=False)


@pytest.fixture(
    params=[
        pytest.param({"interface": constants.CEPHBLOCKPOOL}),
        pytest.param({"interface": constants.CEPHFILESYSTEM}),
    ],
    ids=["RBD", "CephFS"],
)
def interface_iterate(request):
    """
    Iterate over interfaces - CephBlockPool and CephFileSystem

    """
    return request.param["interface"]


@pytest.fixture(scope="class")
def multi_pvc_factory_class(project_factory_class, pvc_factory_class):
    return multi_pvc_factory_fixture(project_factory_class, pvc_factory_class)


@pytest.fixture(scope="session")
def multi_pvc_factory_session(project_factory_session, pvc_factory_session):
    return multi_pvc_factory_fixture(project_factory_session, pvc_factory_session)


@pytest.fixture(scope="function")
def multi_pvc_factory(project_factory, pvc_factory):
    return multi_pvc_factory_fixture(project_factory, pvc_factory)


def multi_pvc_factory_fixture(project_factory, pvc_factory):
    """
    Create a Persistent Volume Claims factory. Calling this fixture creates a
    set of new PVCs. Options for PVC creation based on provided assess modes:
    1. For each PVC, choose random value from the list of access modes
    2. Create PVCs based on the specified distribution number of access modes.
       Create sets of PVCs based on the order of access modes.
    3. Create PVCs based on the specified distribution number of access modes.
       The order of PVC creation is independent of access mode.
    """

    def factory(
        interface=constants.CEPHBLOCKPOOL,
        project=None,
        storageclass=None,
        size=None,
        access_modes=None,
        access_modes_selection="distribute_sequential",
        access_mode_dist_ratio=None,
        status=constants.STATUS_BOUND,
        num_of_pvc=1,
        wait_each=False,
        timeout=60,
    ):
        """
        Args:
            interface (str): CephBlockPool or CephFileSystem. This decides
                whether a RBD based or CephFS resource is created.
                RBD is default.
            project (object): ocs_ci.ocs.resources.ocs.OCS instance
                of 'Project' kind.
            storageclass (object): ocs_ci.ocs.resources.ocs.OCS instance
                of 'StorageClass' kind.
            size (int): The requested size for the PVC
            access_modes (list): List of access modes. One of the access modes
                will be chosen for creating each PVC. If not specified,
                ReadWriteOnce will be selected for all PVCs. To specify
                volume mode, append volume mode in the access mode name
                separated by '-'.
                eg: ['ReadWriteOnce', 'ReadOnlyMany', 'ReadWriteMany',
                'ReadWriteMany-Block']
            access_modes_selection (str): Decides how to select accessMode for
                each PVC from the options given in 'access_modes' list.
                Values are 'select_random', 'distribute_random'
                'select_random' : While creating each PVC, one access mode will
                    be selected from the 'access_modes' list.
                'distribute_random' : The access modes in the list
                    'access_modes' will be distributed based on the values in
                    'distribute_ratio' and the order in which PVCs are created
                    will not be based on the access modes. For example, 1st and
                    6th PVC might have same access mode.
                'distribute_sequential' :The access modes in the list
                    'access_modes' will be distributed based on the values in
                    'distribute_ratio' and the order in which PVCs are created
                    will be as sets of PVCs of same assess mode. For example,
                    first set of 10 will be having same access mode followed by
                    next set of 13 with a different access mode.
            access_mode_dist_ratio (list): Contains the number of PVCs to be
                created for each access mode. If not specified, the given list
                of access modes will be equally distributed among the PVCs.
                eg: [10,12] for num_of_pvc=22 and
                access_modes=['ReadWriteOnce', 'ReadWriteMany']
            status (str): If provided then factory waits for object to reach
                desired state.
            num_of_pvc(int): Number of PVCs to be created
            wait_each(bool): True to wait for each PVC to be in status 'status'
                before creating next PVC, False otherwise
            timeout(int): Time in seconds to wait

        Returns:
            list: objects of PVC class.
        """
        pvc_list = []
        if wait_each:
            status_tmp = status
        else:
            status_tmp = ""

        project = project or project_factory()
        storageclass = storageclass or helpers.default_storage_class(
            interface_type=interface
        )

        access_modes = access_modes or [constants.ACCESS_MODE_RWO]

        access_modes_list = []
        if access_modes_selection == "select_random":
            for _ in range(num_of_pvc):
                mode = random.choice(access_modes)
                access_modes_list.append(mode)

        else:
            if not access_mode_dist_ratio:
                num_of_modes = len(access_modes)
                dist_val = floor(num_of_pvc / num_of_modes)
                access_mode_dist_ratio = [dist_val] * num_of_modes
                access_mode_dist_ratio[-1] = dist_val + (num_of_pvc % num_of_modes)
            zipped_share = list(zip(access_modes, access_mode_dist_ratio))
            for mode, share in zipped_share:
                access_modes_list.extend([mode] * share)

        if access_modes_selection == "distribute_random":
            random.shuffle(access_modes_list)

        for access_mode in access_modes_list:
            if "-" in access_mode:
                access_mode, volume_mode = access_mode.split("-")
            else:
                volume_mode = ""
            pvc_obj = pvc_factory(
                interface=interface,
                project=project,
                storageclass=storageclass,
                size=size,
                access_mode=access_mode,
                status=status_tmp,
                volume_mode=volume_mode,
            )
            pvc_list.append(pvc_obj)
            pvc_obj.project = project
        if status and not wait_each:
            for pvc_obj in pvc_list:
                helpers.wait_for_resource_state(pvc_obj, status, timeout=timeout)
        return pvc_list

    return factory


@pytest.fixture(scope="function")
def memory_leak_function(request):
    """
    Function to start Memory leak thread which will be executed parallel with test run
    Memory leak data will be captured in all worker nodes for ceph-osd process
    Data will be appended in /tmp/(worker)-top-output.txt file for each worker
    During teardown created tmp files will be deleted

    Usage:
        test_case(.., memory_leak_function):
            .....
            median_dict = helpers.get_memory_leak_median_value()
            .....
            TC execution part, memory_leak_fun will capture data
            ....
            helpers.memory_leak_analysis(median_dict)
            ....
    """

    def finalizer():
        """
        Finalizer to stop memory leak data capture thread and cleanup the files
        """
        set_flag_status("terminated")
        try:
            for status in TimeoutSampler(90, 3, get_flag_status):
                if status == "terminated":
                    break
        except TimeoutExpiredError:
            log.warning(
                "Background test execution still in progress before"
                "memory leak thread terminated"
            )
        if thread:
            thread.join()
        log_path = ocsci_log_path()
        for worker in node.get_worker_nodes():
            if os.path.exists(f"/tmp/{worker}-top-output.txt"):
                copyfile(
                    f"/tmp/{worker}-top-output.txt",
                    f"{log_path}/{worker}-top-output.txt",
                )
                os.remove(f"/tmp/{worker}-top-output.txt")
        log.info("Memory leak capture has stopped")

    request.addfinalizer(finalizer)

    temp_file = tempfile.NamedTemporaryFile(
        mode="w+", prefix="test_status", delete=False
    )

    def get_flag_status():
        with open(temp_file.name, "r") as t_file:
            return t_file.readline()

    def set_flag_status(value):
        with open(temp_file.name, "w") as t_file:
            t_file.writelines(value)

    set_flag_status("running")

    def run_memory_leak_in_bg():
        """
        Function to run memory leak in background thread
        Memory leak data is written in below format
        date time PID USER PR NI VIRT RES SHR S %CPU %MEM TIME+ COMMAND
        """
        oc = ocp.OCP(namespace=config.ENV_DATA["cluster_namespace"])
        while get_flag_status() == "running":
            for worker in node.get_worker_nodes():
                filename = f"/tmp/{worker}-top-output.txt"
                top_cmd = f"debug nodes/{worker} -- chroot /host top -n 2 b"
                with open("/tmp/file.txt", "w+") as temp:
                    temp.write(
                        str(oc.exec_oc_cmd(command=top_cmd, out_yaml_format=False))
                    )
                    temp.seek(0)
                    for line in temp:
                        if line.__contains__("ceph-osd"):
                            with open(filename, "a+") as f:
                                f.write(str(datetime.now()))
                                f.write(" ")
                                f.write(line)

    log.info("Start memory leak data capture in the test background")
    thread = threading.Thread(target=run_memory_leak_in_bg)
    thread.start()


@pytest.fixture()
def aws_obj():
    """
    Initialize AWS instance

    Returns:
        AWS: An instance of AWS class

    """
    aws_obj = aws.AWS()
    return aws_obj


@pytest.fixture()
def ec2_instances(request, aws_obj):
    """
    Get cluster instances

    Returns:
        dict: The ID keys and the name values of the instances

    """
    # Get all cluster nodes objects
    nodes = node.get_node_objs()

    # Get the cluster nodes ec2 instances
    ec2_instances = aws.get_instances_ids_and_names(nodes)
    assert (
        ec2_instances
    ), f"Failed to get ec2 instances for node {[n.name for n in nodes]}"

    def finalizer():
        """
        Make sure all instances are running
        """
        # Getting the instances that are in status 'stopping' (if there are any), to wait for them to
        # get to status 'stopped' so it will be possible to start them
        stopping_instances = {
            key: val
            for key, val in ec2_instances.items()
            if (aws_obj.get_instances_status_by_id(key) == constants.INSTANCE_STOPPING)
        }

        # Waiting fot the instances that are in status 'stopping'
        # (if there are any) to reach 'stopped'
        if stopping_instances:
            for stopping_instance in stopping_instances:
                instance = aws_obj.get_ec2_instance(stopping_instance.key())
                instance.wait_until_stopped()
        stopped_instances = {
            key: val
            for key, val in ec2_instances.items()
            if (aws_obj.get_instances_status_by_id(key) == constants.INSTANCE_STOPPED)
        }

        # Start the instances
        if stopped_instances:
            aws_obj.start_ec2_instances(instances=stopped_instances, wait=True)

    request.addfinalizer(finalizer)

    return ec2_instances


@pytest.fixture(scope="session")
def cld_mgr(request, rgw_endpoint):
    """
    Returns a cloud manager instance that'll be used throughout the session

    Returns:
        CloudManager: A CloudManager resource

    """
    cld_mgr = CloudManager()

    def finalizer():
        for client in vars(cld_mgr):
            try:
                getattr(cld_mgr, client).secret.delete()
            except AttributeError:
                log.info(f"{client} secret not found")

    request.addfinalizer(finalizer)

    return cld_mgr


@pytest.fixture()
def rgw_obj(request):
    return rgw_obj_fixture(request)


@pytest.fixture(scope="session")
def rgw_obj_session(request):
    return rgw_obj_fixture(request)


def rgw_obj_fixture(request):
    """
    Returns an RGW resource that represents RGW in the cluster

    Returns:
        RGW: An RGW resource
    """
    rgw_deployments = get_deployments_having_label(
        label=constants.RGW_APP_LABEL, namespace=config.ENV_DATA["cluster_namespace"]
    )
    try:
        storageclass = OCP(
            kind=constants.STORAGECLASS,
            namespace=config.ENV_DATA["cluster_namespace"],
            resource_name=constants.DEFAULT_EXTERNAL_MODE_STORAGECLASS_RGW,
        ).get()
    except CommandFailed:
        storageclass = None

    if rgw_deployments or storageclass:
        return RGW()
    else:
        return None


@pytest.fixture()
def rgw_deployments(request):
    """
    Return RGW deployments or skip the test.

    """
    rgw_deployments = get_deployments_having_label(
        label=constants.RGW_APP_LABEL, namespace=config.ENV_DATA["cluster_namespace"]
    )
    if rgw_deployments:
        # Force-skipping in case of IBM Cloud -
        # https://github.com/red-hat-storage/ocs-ci/issues/3863
        if config.ENV_DATA["platform"].lower() == constants.IBMCLOUD_PLATFORM:
            pytest.skip(
                "RGW deployments were found, but test will be skipped because of BZ1926831"
            )
        return rgw_deployments
    else:
        pytest.skip("There is no RGW deployment available for this test.")


@pytest.fixture(scope="session")
def rgw_endpoint(request):
    """
    Expose RGW service and return external RGW endpoint address if available.

    Returns:
        string: external RGW endpoint

    """
    log.info("Looking for RGW service to expose")
    oc = ocp.OCP(kind=constants.SERVICE, namespace=config.ENV_DATA["cluster_namespace"])
    rgw_service = oc.get(selector=constants.RGW_APP_LABEL)["items"]
    if rgw_service:
        if config.DEPLOYMENT["external_mode"]:
            rgw_service = constants.RGW_SERVICE_EXTERNAL_MODE
        else:
            rgw_service = constants.RGW_SERVICE_INTERNAL_MODE
        log.info(f"Service {rgw_service} found and will be exposed")
        # custom hostname is provided because default hostname from rgw service
        # is too long and OCP rejects it
        oc = ocp.OCP(
            kind=constants.ROUTE, namespace=config.ENV_DATA["cluster_namespace"]
        )
        route = oc.get(resource_name="noobaa-mgmt")
        router_hostname = route["status"]["ingress"][0]["routerCanonicalHostname"]
        rgw_hostname = f"rgw.{router_hostname}"
        try:
            oc.exec_oc_cmd(f"expose service/{rgw_service} --hostname {rgw_hostname}")
        except CommandFailed as cmdfailed:
            if "AlreadyExists" in str(cmdfailed):
                log.warning("RGW route already exists.")
        # new route is named after service
        rgw_endpoint = oc.get(resource_name=rgw_service)
        endpoint_obj = OCS(**rgw_endpoint)

        def _finalizer():
            endpoint_obj.delete()

        request.addfinalizer(_finalizer)
        return f"http://{rgw_hostname}"
    else:
        log.info("RGW service is not available")


@pytest.fixture()
def mcg_obj(request):
    return mcg_obj_fixture(request)


@pytest.fixture(scope="session")
def mcg_obj_session(request):
    return mcg_obj_fixture(request)


def mcg_obj_fixture(request, *args, **kwargs):
    """
    Returns an MCG resource that's connected to the S3 endpoint

    Returns:
        MCG: An MCG resource
    """
    if config.ENV_DATA["platform"].lower() in constants.MANAGED_SERVICE_PLATFORMS:
        log.warning("As openshift dedicated is used, no MCG resource is returned")
        return None

    mcg_obj = MCG(*args, **kwargs)

    def finalizer():
        if config.ENV_DATA["platform"].lower() == "aws":
            mcg_obj.cred_req_obj.delete()

    if kwargs.get("create_aws_creds"):
        request.addfinalizer(finalizer)

    return mcg_obj


@pytest.fixture()
def awscli_pod(request):
    return awscli_pod_fixture(request, scope_name="function")


@pytest.fixture(scope="session")
def awscli_pod_session(request):
    return awscli_pod_fixture(request, scope_name="session")


def awscli_pod_fixture(request, scope_name):
    """
    Creates a new AWSCLI pod for relaying commands
    Args:
        scope_name (str): The name of the fixture's scope,
        used for giving a descriptive name to the pod and configmap

    Returns:
        pod: A pod running the AWS CLI

    """
    # Create the service-ca configmap to be mounted upon pod creation
    service_ca_data = templating.load_yaml(constants.AWSCLI_SERVICE_CA_YAML)
    service_ca_configmap_name = create_unique_resource_name(
        constants.AWSCLI_SERVICE_CA_CONFIGMAP_NAME, scope_name
    )
    service_ca_data["metadata"]["name"] = service_ca_configmap_name
    log.info("Trying to create the AWS CLI service CA")
    service_ca_configmap = helpers.create_resource(**service_ca_data)

    arch = get_system_architecture()
    if arch.startswith("x86"):
        pod_dict_path = constants.AWSCLI_POD_YAML
    else:
        pod_dict_path = constants.AWSCLI_MULTIARCH_POD_YAML

    awscli_pod_dict = templating.load_yaml(pod_dict_path)
    awscli_pod_dict["spec"]["volumes"][0]["configMap"][
        "name"
    ] = service_ca_configmap_name
    awscli_pod_name = create_unique_resource_name(
        constants.AWSCLI_RELAY_POD_NAME, scope_name
    )
    awscli_pod_dict["metadata"]["name"] = awscli_pod_name

    update_container_with_mirrored_image(awscli_pod_dict)

    awscli_pod_obj = Pod(**awscli_pod_dict)
    assert awscli_pod_obj.create(
        do_reload=True
    ), f"Failed to create Pod {awscli_pod_name}"
    OCP(namespace=defaults.ROOK_CLUSTER_NAMESPACE, kind="ConfigMap").wait_for_resource(
        resource_name=service_ca_configmap.name, column="DATA", condition="1"
    )
    helpers.wait_for_resource_state(awscli_pod_obj, constants.STATUS_RUNNING)

    def _awscli_pod_cleanup():
        awscli_pod_obj.delete()
        service_ca_configmap.delete()

    request.addfinalizer(_awscli_pod_cleanup)

    return awscli_pod_obj


@pytest.fixture()
def test_directory_setup(request, awscli_pod_session):
    return test_directory_setup_fixture(request, awscli_pod_session)


def test_directory_setup_fixture(request, awscli_pod_session):
    origin_dir, result_dir = setup_pod_directories(
        awscli_pod_session, ["origin", "result"]
    )
    SetupDirs = namedtuple("SetupDirs", "origin_dir, result_dir")

    def dir_cleanup():
        test_name = get_current_test_name()
        awscli_pod_session.exec_cmd_on_pod(command=f"rm -rf {test_name}")

    request.addfinalizer(dir_cleanup)

    return SetupDirs(origin_dir=origin_dir, result_dir=result_dir)


@pytest.fixture()
def nodes():
    """
    Return an instance of the relevant platform nodes class
    (e.g. AWSNodes, VMWareNodes) to be later used in the test
    for nodes related operations, like nodes restart,
    detach/attach volume, etc.

    """
    factory = platform_nodes.PlatformNodesFactory()
    nodes = factory.get_nodes_platform()
    return nodes


@pytest.fixture()
def uploaded_objects(request, mcg_obj, awscli_pod, verify_rgw_restart_count):
    return uploaded_objects_fixture(
        request, mcg_obj, awscli_pod, verify_rgw_restart_count
    )


@pytest.fixture(scope="session")
def uploaded_objects_session(
    request, mcg_obj_session, awscli_pod_session, verify_rgw_restart_count_session
):
    return uploaded_objects_fixture(
        request, mcg_obj_session, awscli_pod_session, verify_rgw_restart_count_session
    )


def uploaded_objects_fixture(request, mcg_obj, awscli_pod, verify_rgw_restart_count):
    """
    Deletes all objects that were created as part of the test

    Args:
        mcg_obj (MCG): An MCG object containing the MCG S3 connection
            credentials
        awscli_pod (Pod): A pod running the AWSCLI tools

    Returns:
        list: An empty list of objects

    """

    uploaded_objects_paths = []

    def object_cleanup():
        for uploaded_filename in uploaded_objects_paths:
            log.info(f"Deleting object {uploaded_filename}")
            awscli_pod.exec_cmd_on_pod(
                command=craft_s3_command("rm " + uploaded_filename, mcg_obj),
                secrets=[
                    mcg_obj.access_key_id,
                    mcg_obj.access_key,
                    mcg_obj.s3_internal_endpoint,
                ],
            )

    request.addfinalizer(object_cleanup)
    return uploaded_objects_paths


@pytest.fixture()
def verify_rgw_restart_count(request):
    return verify_rgw_restart_count_fixture(request)


@pytest.fixture(scope="session")
def verify_rgw_restart_count_session(request):
    return verify_rgw_restart_count_fixture(request)


def verify_rgw_restart_count_fixture(request):
    """
    Verifies the RGW restart count at start and end of a test
    """
    if config.ENV_DATA["platform"].lower() in constants.ON_PREM_PLATFORMS:
        log.info("Getting RGW pod restart count before executing the test")
        initial_counts = get_rgw_restart_counts()

        def finalizer():
            rgw_pods = get_rgw_pods()
            for rgw_pod in rgw_pods:
                rgw_pod.reload()
            log.info("Verifying whether RGW pods changed after executing the test")
            for rgw_pod in rgw_pods:
                assert rgw_pod.restart_count in initial_counts, "RGW pod restarted"

        request.addfinalizer(finalizer)


@pytest.fixture()
def rgw_bucket_factory(request, rgw_obj):
    if rgw_obj:
        return bucket_factory_fixture(request, rgw_obj=rgw_obj)
    else:
        return None


@pytest.fixture(scope="session")
def rgw_bucket_factory_session(request, rgw_obj_session):
    if rgw_obj_session:
        return bucket_factory_fixture(request, rgw_obj=rgw_obj_session)
    else:
        return None


@pytest.fixture()
def bucket_factory(request, bucket_class_factory, mcg_obj):
    """
    Returns an MCG bucket factory.
    If MCG object not found returns None
    """
    if mcg_obj:
        return bucket_factory_fixture(request, bucket_class_factory, mcg_obj)
    else:
        return None


@pytest.fixture(scope="session")
def bucket_factory_session(request, bucket_class_factory_session, mcg_obj_session):
    """
    Returns a session-scoped MCG bucket factory.
    If session-scoped MCG object not found returns None
    """
    if mcg_obj_session:
        return bucket_factory_fixture(
            request, bucket_class_factory_session, mcg_obj_session
        )
    else:
        return None


def bucket_factory_fixture(
    request, bucket_class_factory=None, mcg_obj=None, rgw_obj=None
):
    """
    Create a bucket factory. Calling this fixture creates a new bucket(s).
    For a custom amount, provide the 'amount' parameter.

    ***Please note***
    Creation of buckets by utilizing the S3 interface *does not* support bucketclasses.
    Only OC/CLI buckets can support different bucketclasses.
    By default, all S3 buckets utilize the default bucketclass.

    Args:
        bucket_class_factory: creates a new Bucket Class
        mcg_obj (MCG): An MCG object containing the MCG S3 connection
            credentials
        rgw_obj (RGW): An RGW object

    """
    created_buckets = []

    def _create_buckets(
        amount=1,
        interface="S3",
        verify_health=True,
        bucketclass=None,
        replication_policy=None,
        *args,
        **kwargs,
    ):
        """
        Creates and deletes all buckets that were created as part of the test

        Args:
            amount (int): The amount of buckets to create
            interface (str): The interface to use for creation of buckets.
                S3 | OC | CLI | NAMESPACE
            verify_Health (bool): Whether to verify the created bucket's health
                post-creation
            bucketclass (dict): A dictionary describing a new
                bucketclass to be created.
                When None, the default bucketclass is used.

        Returns:
            list: A list of s3.Bucket objects, containing all the created
                buckets

        """
        if bucketclass:
            interface = bucketclass["interface"]

        current_call_created_buckets = []
        if interface.lower() not in BUCKET_MAP:
            raise RuntimeError(
                f"Invalid interface type received: {interface}. "
                f'available types: {", ".join(BUCKET_MAP.keys())}'
            )

        bucketclass = (
            bucketclass if bucketclass is None else bucket_class_factory(bucketclass)
        )

        for _ in range(amount):
            bucket_name = helpers.create_unique_resource_name(
                resource_description="bucket", resource_type=interface.lower()
            )
            created_bucket = BUCKET_MAP[interface.lower()](
                bucket_name,
                mcg=mcg_obj,
                rgw=rgw_obj,
                bucketclass=bucketclass,
                replication_policy=replication_policy,
                *args,
                **kwargs,
            )
            current_call_created_buckets.append(created_bucket)
            created_buckets.append(created_bucket)
            if verify_health:
                created_bucket.verify_health(timeout=180, **kwargs)

        return current_call_created_buckets

    def bucket_cleanup():
        for bucket in created_buckets:
            log.info(f"Cleaning up bucket {bucket.name}")
            try:
                bucket.delete()
            except ClientError as e:
                if e.response["Error"]["Code"] == "NoSuchBucket":
                    log.warning(f"{bucket.name} could not be found in cleanup")
                else:
                    raise

    request.addfinalizer(bucket_cleanup)

    return _create_buckets


@pytest.fixture(scope="class")
def cloud_uls_factory(request, cld_mgr):
    """
    Create an Underlying Storage factory.
    Calling this fixture creates a new underlying storage(s).

    Returns:
       func: Factory method - each call to this function creates
           an Underlying Storage factory

    """
    return cloud_uls_factory_implementation(request, cld_mgr)


@pytest.fixture(scope="session")
def cloud_uls_factory_session(request, cld_mgr):
    """
    Create an Underlying Storage factory.
    Calling this fixture creates a new underlying storage(s).

    Returns:
       func: Factory method - each call to this function creates
           an Underlying Storage factory

    """
    return cloud_uls_factory_implementation(request, cld_mgr)


@pytest.fixture(scope="function")
def mcg_job_factory(request, bucket_factory, project_factory, mcg_obj, tmp_path):
    """
    Create a Job factory.
    Calling this fixture creates a new Job(s) that utilize MCG bucket.

    Returns:
        func: Factory method - each call to this function creates
            a job

    """
    return mcg_job_factory_implementation(
        request, bucket_factory, project_factory, mcg_obj, tmp_path
    )


@pytest.fixture(scope="session")
def mcg_job_factory_session(
    request, bucket_factory_session, project_factory_session, mcg_obj_session, tmp_path
):
    """
    Create a Job factory.
    Calling this fixture creates a new Job(s) that utilize MCG bucket.

    Returns:
        func: Factory method - each call to this function creates
            a job

    """
    return mcg_job_factory_implementation(
        request,
        bucket_factory_session,
        project_factory_session,
        mcg_obj_session,
        tmp_path,
    )


@pytest.fixture()
def backingstore_factory(request, cld_mgr, mcg_obj, cloud_uls_factory):
    """
    Create a Backing Store factory.
    Calling this fixture creates a new Backing Store(s).

    Returns:
        func: Factory method - each call to this function creates
            a backingstore
        None: If MCG object not found

    """
    if mcg_obj:
        return backingstore_factory_implementation(
            request, cld_mgr, mcg_obj, cloud_uls_factory
        )
    else:
        return None


@pytest.fixture(scope="session")
def backingstore_factory_session(
    request, cld_mgr, mcg_obj_session, cloud_uls_factory_session
):
    """
    Create a Backing Store factory.
    Calling this fixture creates a new Backing Store(s).

    Returns:
        func: Factory method - each call to this function creates
            a backingstore
        None: If session-scoped MCG object not found

    """
    if mcg_obj_session:
        return backingstore_factory_implementation(
            request, cld_mgr, mcg_obj_session, cloud_uls_factory_session
        )
    else:
        return None


@pytest.fixture()
def bucket_class_factory(
    request, mcg_obj, backingstore_factory, namespace_store_factory
):
    """
    Create a Bucket Class factory.
    Calling this fixture creates a new Bucket Class.

    Returns:
        func: Factory method - each call to this function creates
            a bucketclass
        None: If MCG object not found

    """
    if mcg_obj:
        return bucketclass_factory_implementation(
            request, mcg_obj, backingstore_factory, namespace_store_factory
        )
    else:
        return None


@pytest.fixture(scope="session")
def bucket_class_factory_session(
    request,
    mcg_obj_session,
    backingstore_factory_session,
    namespace_store_factory_session,
):
    """
    Create a Bucket Class factory.
    Calling this fixture creates a new Bucket Class.

    Returns:
        func: Factory method - each call to this function creates
            a bucketclass
        None: If session-scoped MCG object not found

    """
    if mcg_obj_session:
        return bucketclass_factory_implementation(
            request,
            mcg_obj_session,
            backingstore_factory_session,
            namespace_store_factory_session,
        )
    else:
        return None


@pytest.fixture()
def multiregion_mirror_setup(bucket_factory):
    return multiregion_mirror_setup_fixture(bucket_factory)


@pytest.fixture(scope="session")
def multiregion_mirror_setup_session(bucket_factory_session):
    return multiregion_mirror_setup_fixture(bucket_factory_session)


def multiregion_mirror_setup_fixture(bucket_factory):
    # Setup
    # Todo:
    #  add region and amount parametrization - note that `us-east-1`
    #  will cause an error as it is the default region. If usage of `us-east-1`
    #  needs to be tested, keep the 'region' field out.

    bucketclass = {
        "interface": "CLI",
        "backingstore_dict": {"aws": [(1, "us-west-1"), (1, "us-east-2")]},
        "placement_policy": "Mirror",
    }

    # Create a NooBucket that'll use the bucket class in order to test
    # the mirroring policy
    bucket = bucket_factory(1, "OC", bucketclass=bucketclass)[0]

    return bucket, bucket.bucketclass.backingstores


@pytest.fixture(scope="session")
def default_storageclasses(request, teardown_factory_session):
    """
    Returns dictionary with storageclasses. Keys represent reclaim policy of
    storageclass. There are two storageclasses for each key. First is RBD based
    and the second one is CephFS based. Storageclasses with Retain Reclaim
    Policy are created from default storageclasses.
    """
    scs = {constants.RECLAIM_POLICY_DELETE: [], constants.RECLAIM_POLICY_RETAIN: []}

    # TODO(fbalak): Use proper constants after
    # https://github.com/red-hat-storage/ocs-ci/issues/1056
    # is resolved
    for sc_name in ("ocs-storagecluster-ceph-rbd", "ocs-storagecluster-cephfs"):
        sc = OCS(kind=constants.STORAGECLASS, metadata={"name": sc_name})
        sc.reload()
        scs[constants.RECLAIM_POLICY_DELETE].append(sc)
        sc.data["reclaimPolicy"] = constants.RECLAIM_POLICY_RETAIN
        sc.data["metadata"]["name"] += "-retain"
        sc._name = sc.data["metadata"]["name"]
        sc.create()
        teardown_factory_session(sc)
        scs[constants.RECLAIM_POLICY_RETAIN].append(sc)
    return scs


@pytest.fixture(scope="class")
def install_logging(request):
    """
    Setup and teardown
    * The setup will deploy openshift-logging in the cluster
    * The teardown will uninstall cluster-logging from the cluster

    """

    def finalizer():
        uninstall_cluster_logging()

    request.addfinalizer(finalizer)

    csv = ocp.OCP(
        kind=constants.CLUSTER_SERVICE_VERSION,
        namespace=constants.OPENSHIFT_LOGGING_NAMESPACE,
    )
    logging_csv = csv.get().get("items")
    if logging_csv:
        log.info("Logging is already configured, Skipping Installation")
        return

    log.info("Configuring Openshift-logging")

    # Gets OCP version to align logging version to OCP version
    ocp_version = version.get_semantic_ocp_version_from_config()
    logging_channel = "stable" if ocp_version >= version.VERSION_4_7 else ocp_version

    # Creates namespace openshift-operators-redhat
    ocp_logging_obj.create_namespace(yaml_file=constants.EO_NAMESPACE_YAML)

    # Creates an operator-group for elasticsearch
    assert ocp_logging_obj.create_elasticsearch_operator_group(
        yaml_file=constants.EO_OG_YAML, resource_name="openshift-operators-redhat"
    )

    # Set RBAC policy on the project
    assert ocp_logging_obj.set_rbac(
        yaml_file=constants.EO_RBAC_YAML, resource_name="prometheus-k8s"
    )

    # Creates subscription for elastic-search operator
    subscription_yaml = templating.load_yaml(constants.EO_SUB_YAML)
    subscription_yaml["spec"]["channel"] = logging_channel
    helpers.create_resource(**subscription_yaml)
    assert ocp_logging_obj.get_elasticsearch_subscription()

    # Creates a namespace openshift-logging
    ocp_logging_obj.create_namespace(yaml_file=constants.CL_NAMESPACE_YAML)

    # Creates an operator-group for cluster-logging
    assert ocp_logging_obj.create_clusterlogging_operator_group(
        yaml_file=constants.CL_OG_YAML
    )

    # Creates subscription for cluster-logging
    cl_subscription = templating.load_yaml(constants.CL_SUB_YAML)
    cl_subscription["spec"]["channel"] = logging_channel
    helpers.create_resource(**cl_subscription)
    assert ocp_logging_obj.get_clusterlogging_subscription()

    # Creates instance in namespace openshift-logging
    cluster_logging_operator = OCP(
        kind=constants.POD, namespace=constants.OPENSHIFT_LOGGING_NAMESPACE
    )
    log.info(f"The cluster-logging-operator {cluster_logging_operator.get()}")
    ocp_logging_obj.create_instance()


@pytest.fixture
def fio_pvc_dict():
    """
    PVC template for fio workloads.
    Note that all 'None' values needs to be defined before usage.

    """
    return fio_artefacts.get_pvc_dict()


@pytest.fixture(scope="session")
def fio_pvc_dict_session():
    """
    PVC template for fio workloads.
    Note that all 'None' values needs to be defined before usage.

    """
    return fio_artefacts.get_pvc_dict()


@pytest.fixture
def fio_configmap_dict():
    """
    ConfigMap template for fio workloads.
    Note that you need to add actual configuration to workload.fio file.

    """
    return fio_artefacts.get_configmap_dict()


@pytest.fixture(scope="session")
def fio_configmap_dict_session():
    """
    ConfigMap template for fio workloads.
    Note that you need to add actual configuration to workload.fio file.

    """
    return fio_artefacts.get_configmap_dict()


@pytest.fixture
def fio_job_dict():
    """
    Job template for fio workloads.

    """
    return fio_artefacts.get_job_dict()


@pytest.fixture(scope="session")
def fio_job_dict_session():
    """
    Job template for fio workloads.
    """
    return fio_artefacts.get_job_dict()


@pytest.fixture(scope="function")
def start_apps_workload(request):
    """
    Application workload fixture which reads the list of app workloads to run and
    starts running those iterating over the workloads in the list for a specified
    duration

    Usage:
    start_app_workload(workloads_list=['pgsql', 'couchbase', 'cosbench'], run_time=60,
    run_in_bg=True)
    """
    return start_app_workload(request)


@pytest.fixture(scope="function")
def pgsql_factory_fixture(request):
    """
    Pgsql factory fixture
    """
    pgsql = Postgresql()

    def factory(
        replicas,
        clients=None,
        threads=None,
        transactions=None,
        scaling_factor=None,
        samples=None,
        timeout=None,
        sc_name=None,
    ):
        """
        Factory to start pgsql workload

        Args:
            replicas (int): Number of pgbench pods to be deployed
            clients (int): Number of clients
            threads (int): Number of threads
            transactions (int): Number of transactions
            scaling_factor (int): scaling factor
            samples (int): Number of samples to run

            timeout (int): Time in seconds to wait

        """
        # Setup postgres
        pgsql.setup_postgresql(replicas=replicas, sc_name=sc_name)

        # Create pgbench benchmark
        pgsql.create_pgbench_benchmark(
            replicas=replicas,
            clients=clients,
            threads=threads,
            transactions=transactions,
            scaling_factor=scaling_factor,
            samples=samples,
            timeout=timeout,
        )

        # Wait for pg_bench pod to initialized and complete
        pgsql.wait_for_pgbench_status(status=constants.STATUS_COMPLETED)

        # Get pgbench pods
        pgbench_pods = pgsql.get_pgbench_pods()

        # Validate pgbench run and parse logs
        pgsql.validate_pgbench_run(pgbench_pods)
        return pgsql

    def finalizer():
        """
        Clean up
        """
        pgsql.cleanup()

    request.addfinalizer(finalizer)
    return factory


@pytest.fixture(scope="function")
def jenkins_factory_fixture(request):
    """
    Jenkins factory fixture
    """
    jenkins = Jenkins()

    def factory(num_projects=1, num_of_builds=1):
        """
        Factory to start jenkins workload

        Args:
            num_projects (int): Number of Jenkins projects
            num_of_builds (int): Number of builds per project

        """
        # Jenkins template
        jenkins.create_ocs_jenkins_template()
        # Init number of projects
        jenkins.number_projects = num_projects
        # Create app jenkins
        jenkins.create_app_jenkins()
        # Create jenkins pvc
        jenkins.create_jenkins_pvc()
        # Create jenkins build config
        jenkins.create_jenkins_build_config()
        # Wait jenkins deploy pod reach to completed state
        jenkins.wait_for_jenkins_deploy_status(status=constants.STATUS_COMPLETED)
        # Init number of builds per project
        jenkins.number_builds_per_project = num_of_builds
        # Start Builds
        jenkins.start_build()
        # Wait build reach 'Complete' state
        jenkins.wait_for_build_to_complete()
        # Print table of builds
        jenkins.print_completed_builds_results()

        return jenkins

    def finalizer():
        """
        Clean up
        """
        jenkins.cleanup()

    request.addfinalizer(finalizer)
    return factory


@pytest.fixture(scope="function")
def couchbase_factory_fixture(request):
    """
    Couchbase factory fixture using Couchbase operator
    """
    couchbase = CouchBase()

    def factory(
        replicas=3,
        run_in_bg=False,
        skip_analyze=True,
        sc_name=None,
        num_items=None,
        num_threads=None,
    ):
        """
        Factory to start couchbase workload

        Args:
            replicas (int): Number of couchbase workers to be deployed
            run_in_bg (bool): Run IOs in background as option
            skip_analyze (bool): Skip logs analysis as option

        """
        # Create Couchbase subscription
        couchbase.couchbase_subscription()
        # Create Couchbase worker secrets
        couchbase.create_cb_secrets()
        # Create couchbase workers
        couchbase.create_cb_cluster(replicas=3, sc_name=sc_name)
        couchbase.create_data_buckets()
        # Run couchbase workload
        couchbase.run_workload(
            replicas=replicas,
            run_in_bg=run_in_bg,
            num_items=num_items,
            num_threads=num_threads,
        )
        # Run sanity check on data logs
        couchbase.analyze_run(skip_analyze=skip_analyze)

        return couchbase

    def finalizer():
        """
        Clean up
        """
        couchbase.cleanup()

    request.addfinalizer(finalizer)
    return factory


@pytest.fixture(scope="function")
def amq_factory_fixture(request):
    """
    AMQ factory fixture
    """
    amq = AMQ()

    def factory(
        sc_name,
        kafka_namespace=constants.AMQ_NAMESPACE,
        size=100,
        replicas=3,
        topic_name="my-topic",
        user_name="my-user",
        partitions=1,
        topic_replicas=1,
        num_of_producer_pods=1,
        num_of_consumer_pods=1,
        value="10000",
        since_time=1800,
    ):
        """
        Factory to start amq workload

        Args:
            sc_name (str): Name of storage clase
            kafka_namespace (str): Namespace where kafka cluster to be created
            size (int): Size of the storage
            replicas (int): Number of kafka and zookeeper pods to be created
            topic_name (str): Name of the topic to be created
            user_name (str): Name of the user to be created
            partitions (int): Number of partitions of topic
            topic_replicas (int): Number of replicas of topic
            num_of_producer_pods (int): Number of producer pods to be created
            num_of_consumer_pods (int): Number of consumer pods to be created
            value (str): Number of messages to be sent and received
            since_time (int): Number of seconds to required to sent the msg

        """
        # Setup kafka cluster
        amq.setup_amq_cluster(
            sc_name=sc_name, namespace=kafka_namespace, size=size, replicas=replicas
        )

        # Run open messages
        amq.create_messaging_on_amq(
            topic_name=topic_name,
            user_name=user_name,
            partitions=partitions,
            replicas=topic_replicas,
            num_of_producer_pods=num_of_producer_pods,
            num_of_consumer_pods=num_of_consumer_pods,
            value=value,
        )

        # Wait for some time to generate msg
        waiting_time = 60
        log.info(f"Waiting for {waiting_time}sec to generate msg")
        time.sleep(waiting_time)

        # Check messages are sent and received
        threads = amq.run_in_bg(
            namespace=kafka_namespace, value=value, since_time=since_time
        )

        return amq, threads

    def finalizer():
        """
        Clean up

        """
        # Clean up
        amq.cleanup()

    request.addfinalizer(finalizer)
    return factory


@pytest.fixture
def measurement_dir(tmp_path):
    """
    Returns directory path where should be stored all results related
    to measurement. If 'measurement_dir' is provided by config then use it,
    otherwise new directory is generated.

    Returns:
        str: Path to measurement directory
    """
    if config.ENV_DATA.get("measurement_dir"):
        measurement_dir = config.ENV_DATA.get("measurement_dir")
        log.info(f"Using measurement dir from configuration: {measurement_dir}")
    else:
        measurement_dir = os.path.join(os.path.dirname(tmp_path), "measurement_results")
    if not os.path.exists(measurement_dir):
        log.info(f"Measurement dir {measurement_dir} doesn't exist. Creating it.")
        os.mkdir(measurement_dir)
    return measurement_dir


@pytest.fixture()
def multi_dc_pod(multi_pvc_factory, dc_pod_factory, service_account_factory):
    """
    Prepare multiple dc pods for the test
    Returns:
        list: Pod instances
    """

    def factory(
        num_of_pvcs=1,
        pvc_size=100,
        project=None,
        access_mode="RWO",
        pool_type="rbd",
        timeout=60,
    ):

        dict_modes = {
            "RWO": "ReadWriteOnce",
            "RWX": "ReadWriteMany",
            "RWX-BLK": "ReadWriteMany-Block",
        }
        dict_types = {"rbd": "CephBlockPool", "cephfs": "CephFileSystem"}

        if access_mode in "RWX-BLK" and pool_type in "rbd":
            modes = dict_modes["RWX-BLK"]
            create_rbd_block_rwx_pod = True
        else:
            modes = dict_modes[access_mode]
            create_rbd_block_rwx_pod = False

        pvc_objs = multi_pvc_factory(
            interface=dict_types[pool_type],
            access_modes=[modes],
            size=pvc_size,
            num_of_pvc=num_of_pvcs,
            project=project,
            timeout=timeout,
        )
        dc_pods = []
        dc_pods_res = []
        sa_obj = service_account_factory(project=project)
        with ThreadPoolExecutor() as p:
            for pvc_obj in pvc_objs:
                if create_rbd_block_rwx_pod:
                    dc_pods_res.append(
                        p.submit(
                            dc_pod_factory,
                            interface=constants.CEPHBLOCKPOOL,
                            pvc=pvc_obj,
                            raw_block_pv=True,
                            sa_obj=sa_obj,
                        )
                    )
                else:
                    dc_pods_res.append(
                        p.submit(
                            dc_pod_factory,
                            interface=dict_types[pool_type],
                            pvc=pvc_obj,
                            sa_obj=sa_obj,
                        )
                    )

        for dc in dc_pods_res:
            pod_obj = dc.result()
            if create_rbd_block_rwx_pod:
                log.info(
                    "#### setting attribute pod_type since "
                    f"create_rbd_block_rwx_pod = {create_rbd_block_rwx_pod}"
                )
                setattr(pod_obj, "pod_type", "rbd_block_rwx")
            else:
                setattr(pod_obj, "pod_type", "")
            dc_pods.append(pod_obj)

        with ThreadPoolExecutor() as p:
            for dc in dc_pods:
                p.submit(
                    helpers.wait_for_resource_state,
                    resource=dc,
                    state=constants.STATUS_RUNNING,
                    timeout=120,
                )

        return dc_pods

    return factory


@pytest.fixture(scope="session")
def htpasswd_path(tmpdir_factory):
    """
    Returns:
        string: Path to HTPasswd file with additional usernames

    """
    return str(tmpdir_factory.mktemp("idp_data").join("users.htpasswd"))


@pytest.fixture(scope="session")
def htpasswd_identity_provider(request):
    """
    Creates HTPasswd Identity provider.

    Returns:
        object: OCS object representing OCP OAuth object with HTPasswd IdP

    """
    users.create_htpasswd_idp()
    cluster = OCS(kind=constants.OAUTH, metadata={"name": "cluster"})
    cluster.reload()

    def finalizer():
        """
        Remove HTPasswd IdP

        """
        # TODO(fbalak): remove HTPasswd identityProvider
        # cluster.ocp.patch(
        #     resource_name='cluster',
        #     params=f'[{ "op": "remove", "path": "/spec/identityProviders" }]'
        # )
        # users.delete_htpasswd_secret()

    request.addfinalizer(finalizer)
    return cluster


@pytest.fixture(scope="function")
def user_factory(request, htpasswd_identity_provider, htpasswd_path):
    return users.user_factory(request, htpasswd_path)


@pytest.fixture(scope="session")
def user_factory_session(request, htpasswd_identity_provider, htpasswd_path):
    return users.user_factory(request, htpasswd_path)


@pytest.fixture(autouse=True)
def log_alerts(request):
    """
    Log alerts at the beginning and end of each test case. At the end of test
    case print a difference: what new alerts are in place after the test is
    complete.

    """
    teardown = config.RUN["cli_params"].get("teardown")
    dev_mode = config.RUN["cli_params"].get("dev_mode")
    if teardown:
        return
    elif dev_mode:
        log.info("Skipping alert check for development mode")
        return

    alerts_before = []
    prometheus = None

    try:
        prometheus = PrometheusAPI()
    except Exception:
        log.exception("There was a problem with connecting to Prometheus")

    def _collect_alerts():
        try:
            alerts_response = prometheus.get(
                "alerts", payload={"silenced": False, "inhibited": False}
            )
            if alerts_response.ok:
                alerts = alerts_response.json().get("data").get("alerts")
                log.debug(f"Found alerts: {alerts}")
                return alerts
            else:
                log.warning(
                    f"There was a problem with collecting alerts for analysis: {alerts_response.text}"
                )
                return False
        except Exception:
            log.exception("There was a problem with collecting alerts for analysis")
            return False

    def _print_diff():
        if alerts_before:
            alerts_after = _collect_alerts()
            if alerts_after:
                alerts_new = [
                    alert for alert in alerts_after if alert not in alerts_before
                ]
                if alerts_new:
                    log.warning("During test were raised new alerts")
                    log.warning(alerts_new)

    alerts_before = _collect_alerts()
    request.addfinalizer(_print_diff)


@pytest.fixture(scope="session", autouse=True)
def ceph_toolbox(request):
    """
    This fixture initiates ceph toolbox pod for manually created deployment
    and if it does not already exist.
    """
    deploy = config.RUN["cli_params"]["deploy"]
    teardown = config.RUN["cli_params"].get("teardown")
    skip_ocs = config.ENV_DATA["skip_ocs_deployment"]
    deploy_teardown = deploy or teardown
    managed_platform = (
        config.ENV_DATA["platform"].lower() == constants.OPENSHIFT_DEDICATED_PLATFORM
        or config.ENV_DATA["platform"].lower() == constants.ROSA_PLATFORM
    )
    if not (deploy_teardown or skip_ocs) or (managed_platform and not deploy_teardown):
        try:
            # Creating toolbox pod
            setup_ceph_toolbox()
        except CommandFailed:
            log.info("Failed to create toolbox")


@pytest.fixture(scope="function")
def node_drain_teardown(request):
    """
    Tear down function after Node drain

    """

    def finalizer():
        """
        Make sure that all cluster's nodes are in 'Ready' state and if not,
        change them back to 'Ready' state by marking them as schedulable

        """
        scheduling_disabled_nodes = [
            n.name
            for n in get_node_objs()
            if n.ocp.get_resource_status(n.name)
            == constants.NODE_READY_SCHEDULING_DISABLED
        ]
        if scheduling_disabled_nodes:
            schedule_nodes(scheduling_disabled_nodes)
        ceph_health_check(tries=60)

    request.addfinalizer(finalizer)


@pytest.fixture(scope="function")
def node_restart_teardown(request, nodes):
    """
    Make sure all nodes are up and in 'Ready' state and if not,
    try to make them 'Ready' by restarting the nodes.

    """

    def finalizer():
        # Start the powered off nodes
        nodes.restart_nodes_by_stop_and_start_teardown()
        try:
            node.wait_for_nodes_status(status=constants.NODE_READY)
        except ResourceWrongStatusException:
            # Restart the nodes if in NotReady state
            not_ready_nodes = [
                n
                for n in node.get_node_objs()
                if n.ocp.get_resource_status(n.name) == constants.NODE_NOT_READY
            ]
            if not_ready_nodes:
                log.info(
                    f"Nodes in NotReady status found: {[n.name for n in not_ready_nodes]}"
                )
                nodes.restart_nodes_by_stop_and_start(not_ready_nodes)
                node.wait_for_nodes_status(status=constants.NODE_READY)

    request.addfinalizer(finalizer)


@pytest.fixture()
def mcg_connection_factory(request, mcg_obj, cld_mgr):
    """
    Create a new MCG connection for given platform. If there already exists
    a connection for the platform then return this previously created
    connection.

    """
    created_connections = {}

    def _create_connection(platform=constants.AWS_PLATFORM, name=None):
        """
        Args:
            platform (str): Platform used for connection
            name (str): New connection name. If not provided then new name will
                be generated. New name will be used only if there is not
                existing connection for given platform

        Returns:
            str: connection name

        """
        if platform not in created_connections:
            connection_name = name or create_unique_resource_name(
                constants.MCG_CONNECTION, platform
            )
            mcg_obj.create_connection(cld_mgr, platform, connection_name)
            created_connections[platform] = connection_name
        return created_connections[platform]

    def _connections_cleanup():
        for platform in created_connections:
            mcg_obj.delete_ns_connection(created_connections[platform])

    request.addfinalizer(_connections_cleanup)

    return _create_connection


@pytest.fixture()
def ns_resource_factory(
    request, mcg_obj, cld_mgr, cloud_uls_factory, mcg_connection_factory
):
    """
    Create a namespace resource factory. Calling this fixture creates a new namespace resource.

    """
    created_ns_resources = []

    def _create_ns_resources(platform=constants.AWS_PLATFORM):
        # Create random connection_name
        rand_connection = mcg_connection_factory(platform)

        # Create the actual namespace resource
        rand_ns_resource = create_unique_resource_name(
            constants.MCG_NS_RESOURCE, platform
        )
        if platform == constants.RGW_PLATFORM:
            region = None
        else:
            # TODO: fix this when https://github.com/red-hat-storage/ocs-ci/issues/3338
            # is resolved
            region = "us-east-2"
        target_bucket_name = mcg_obj.create_namespace_resource(
            rand_ns_resource,
            rand_connection,
            region,
            cld_mgr,
            cloud_uls_factory,
            platform,
        )

        log.info(f"Check validity of NS resource {rand_ns_resource}")
        if platform == constants.AWS_PLATFORM:
            endpoint = constants.MCG_NS_AWS_ENDPOINT
        elif platform == constants.AZURE_PLATFORM:
            endpoint = constants.MCG_NS_AZURE_ENDPOINT
        elif platform == constants.RGW_PLATFORM:
            rgw_conn = RGW()
            endpoint, _, _ = rgw_conn.get_credentials()
        else:
            raise UnsupportedPlatformError(f"Unsupported Platform: {platform}")

        mcg_obj.check_ns_resource_validity(
            rand_ns_resource, target_bucket_name, endpoint
        )

        created_ns_resources.append(rand_ns_resource)
        return target_bucket_name, rand_ns_resource

    def ns_resources_cleanup():
        for ns_resource in created_ns_resources:
            mcg_obj.delete_ns_resource(ns_resource)

    request.addfinalizer(ns_resources_cleanup)

    return _create_ns_resources


@pytest.fixture()
def namespace_store_factory(request, cld_mgr, mcg_obj, cloud_uls_factory, pvc_factory):
    """
    Create a Namespace Store factory.
    Calling this fixture creates a new Namespace Store(s).

    Returns:
        func: Factory method - each call to this function creates
            a namespacestore

    """
    return namespacestore_factory_implementation(
        request, cld_mgr, mcg_obj, cloud_uls_factory, pvc_factory
    )


@pytest.fixture(scope="session")
def namespace_store_factory_session(
    request, cld_mgr, mcg_obj_session, cloud_uls_factory_session, pvc_factory_session
):
    """
    Create a Namespace Store factory.
    Calling this fixture creates a new Namespace Store(s).

    Returns:
        func: Factory method - each call to this function creates
            a namespacestore

    """
    return namespacestore_factory_implementation(
        request,
        cld_mgr,
        mcg_obj_session,
        cloud_uls_factory_session,
        pvc_factory_session,
    )


@pytest.fixture()
def snapshot_factory(request):
    """
    Snapshot factory. Calling this fixture creates a volume snapshot from the
    specified PVC

    """
    instances = []

    def factory(pvc_obj, wait=True, snapshot_name=None):
        """
        Args:
            pvc_obj (PVC): PVC object from which snapshot has to be created
            wait (bool): True to wait for snapshot to be ready, False otherwise
            snapshot_name (str): Name to be provided for snapshot

        Returns:
            OCS: OCS instance of kind VolumeSnapshot

        """
        snap_obj = pvc_obj.create_snapshot(snapshot_name=snapshot_name, wait=wait)
        instances.append(snap_obj)
        return snap_obj

    def finalizer():
        """
        Delete the snapshots

        """
        snapcontent_objs = []

        # Get VolumeSnapshotContent form VolumeSnapshots and delete
        # VolumeSnapshots
        for instance in instances:
            if not instance.is_deleted:
                snapcontent_objs.append(
                    helpers.get_snapshot_content_obj(snap_obj=instance)
                )
                instance.delete()
                instance.ocp.wait_for_delete(instance.name)

        # Wait for VolumeSnapshotContents to be deleted
        for snapcontent_obj in snapcontent_objs:
            snapcontent_obj.ocp.wait_for_delete(
                resource_name=snapcontent_obj.name, timeout=240
            )

    request.addfinalizer(finalizer)
    return factory


@pytest.fixture()
def multi_snapshot_factory(snapshot_factory):
    """
    Snapshot factory. Calling this fixture creates volume snapshots of each
    PVC in the provided list

    """

    def factory(pvc_obj, wait=True, snapshot_name_suffix=None):
        """
        Args:
            pvc_obj (list): List PVC object from which snapshot has to be created
            wait (bool): True to wait for snapshot to be ready, False otherwise
            snapshot_name_suffix (str): Suffix to be added to snapshot

        Returns:
            OCS: List of OCS instances of kind VolumeSnapshot

        """
        snapshot = []

        for obj in pvc_obj:
            log.info(f"Creating snapshot of PVC {obj.name}")
            snapshot_name = (
                f"{obj.name}-{snapshot_name_suffix}" if snapshot_name_suffix else None
            )
            snap_obj = snapshot_factory(
                pvc_obj=obj, snapshot_name=snapshot_name, wait=wait
            )
            snapshot.append(snap_obj)
        return snapshot

    return factory


@pytest.fixture()
def snapshot_restore_factory(request):
    """
    Snapshot restore factory. Calling this fixture creates new PVC out of the
    specified VolumeSnapshot.

    """
    instances = []

    def factory(
        snapshot_obj,
        restore_pvc_name=None,
        storageclass=None,
        size=None,
        volume_mode=None,
        restore_pvc_yaml=None,
        access_mode=constants.ACCESS_MODE_RWO,
        status=constants.STATUS_BOUND,
    ):
        """
        Args:
            snapshot_obj (OCS): OCS instance of kind VolumeSnapshot which has
                to be restored to new PVC
            restore_pvc_name (str): Name to be provided for restored pvc
            storageclass (str): Name of storageclass
            size (str): Size of PVC being created. eg: 5Gi. Ideally, this
                should be same as the restore size of snapshot. Adding this
                parameter to consider negative test scenarios.
            volume_mode (str): Volume mode for PVC. This should match the
                volume mode of parent PVC.
            restore_pvc_yaml (str): The location of pvc-restore.yaml
            access_mode (str): This decides the access mode to be used for the
                PVC. ReadWriteOnce is default.
            status (str): If provided then factory waits for the PVC to reach
                desired state.

        Returns:
            PVC: Restored PVC object

        """
        snapshot_info = snapshot_obj.get()
        size = size or snapshot_info["status"]["restoreSize"]
        restore_pvc_name = restore_pvc_name or (
            helpers.create_unique_resource_name(snapshot_obj.name, "restore")
        )

        if snapshot_info["spec"]["volumeSnapshotClassName"] == (
            helpers.default_volumesnapshotclass(constants.CEPHBLOCKPOOL).name
        ):
            storageclass = (
                storageclass
                or helpers.default_storage_class(constants.CEPHBLOCKPOOL).name
            )
            restore_pvc_yaml = restore_pvc_yaml or constants.CSI_RBD_PVC_RESTORE_YAML
            interface = constants.CEPHBLOCKPOOL
        elif snapshot_info["spec"]["volumeSnapshotClassName"] == (
            helpers.default_volumesnapshotclass(constants.CEPHFILESYSTEM).name
        ):
            storageclass = (
                storageclass
                or helpers.default_storage_class(constants.CEPHFILESYSTEM).name
            )
            restore_pvc_yaml = restore_pvc_yaml or constants.CSI_CEPHFS_PVC_RESTORE_YAML
            interface = constants.CEPHFILESYSTEM
        restored_pvc = create_restore_pvc(
            sc_name=storageclass,
            snap_name=snapshot_obj.name,
            namespace=snapshot_obj.namespace,
            size=size,
            pvc_name=restore_pvc_name,
            volume_mode=volume_mode,
            restore_pvc_yaml=restore_pvc_yaml,
            access_mode=access_mode,
        )
        instances.append(restored_pvc)
        restored_pvc.snapshot = snapshot_obj
        restored_pvc.interface = interface
        if status:
            helpers.wait_for_resource_state(restored_pvc, status)
        return restored_pvc

    def finalizer():
        """
        Delete the PVCs

        """
        pv_objs = []

        # Get PV form PVC instances and delete PVCs
        for instance in instances:
            if not instance.is_deleted:
                pv_objs.append(instance.backed_pv_obj)
                instance.delete()
                instance.ocp.wait_for_delete(instance.name)

        # Wait for PVs to delete
        helpers.wait_for_pv_delete(pv_objs)

    request.addfinalizer(finalizer)
    return factory


@pytest.fixture()
def multi_snapshot_restore_factory(snapshot_restore_factory):
    """
    Snapshot restore factory. Calling this fixture creates set of new PVC out of the
    each VolumeSnapshot provided in the list.

    """

    def factory(
        snapshot_obj,
        restore_pvc_suffix=None,
        storageclass=None,
        size=None,
        volume_mode=None,
        restore_pvc_yaml=None,
        access_mode=constants.ACCESS_MODE_RWO,
        status=constants.STATUS_BOUND,
        wait_each=False,
    ):
        """
        Args:
            snapshot_obj (list): List OCS instance of kind VolumeSnapshot which has
                to be restored to new PVC
            restore_pvc_suffix (str): Suffix to be added to pvc name
            storageclass (str): Name of storageclass
            size (str): Size of PVC being created. eg: 5Gi. Ideally, this
                should be same as the restore size of snapshot. Adding this
                parameter to consider negative test scenarios.
            volume_mode (str): Volume mode for PVC. This should match the
                volume mode of parent PVC.
            restore_pvc_yaml (str): The location of pvc-restore.yaml
            access_mode (str): This decides the access mode to be used for the
                PVC. ReadWriteOnce is default.
            status (str): If provided then factory waits for the PVC to reach
                desired state.
            wait_each(bool): True to wait for each PVC to be in status 'status'
                before creating next PVC, False otherwise

        Returns:
            PVC: List of restored PVC object

        """
        new_pvcs = []

        status_tmp = status if wait_each else ""

        for snap_obj in snapshot_obj:
            log.info(f"Creating a PVC from snapshot {snap_obj.name}")
            restore_pvc_name = (
                f"{snap_obj.name}-{restore_pvc_suffix}" if restore_pvc_suffix else None
            )
            restored_pvc = snapshot_restore_factory(
                snapshot_obj=snap_obj,
                restore_pvc_name=restore_pvc_name,
                storageclass=storageclass,
                size=size,
                volume_mode=volume_mode,
                restore_pvc_yaml=restore_pvc_yaml,
                access_mode=access_mode,
                status=status_tmp,
            )
            restored_pvc.snapshot = snapshot_obj
            new_pvcs.append(restored_pvc)

        if status and not wait_each:
            for restored_pvc in new_pvcs:
                helpers.wait_for_resource_state(restored_pvc, status)

        return new_pvcs

    return factory


@pytest.fixture(scope="session", autouse=True)
def collect_logs_fixture(request):
    """
    This fixture collects ocs logs after tier execution and this will allow
    to see the cluster's status after the execution on all execution status options.
    """

    def finalizer():
        """
        Tracking both logs separately reduce changes of collision
        """
        if not config.RUN["cli_params"].get("deploy") and not config.RUN[
            "cli_params"
        ].get("teardown"):
            if config.REPORTING["collect_logs_on_success_run"]:
                collect_ocs_logs("testcases", ocs=False, status_failure=False)
                collect_ocs_logs("testcases", ocp=False, status_failure=False)

    request.addfinalizer(finalizer)


def get_ready_noobaa_endpoint_count(namespace):
    """
    Get the number of ready nooobaa endpoints
    """
    pods_info = get_pods_having_label(
        label=constants.NOOBAA_ENDPOINT_POD_LABEL, namespace=namespace
    )
    ready_count = 0
    for ep_info in pods_info:
        container_statuses = ep_info.get("status", {}).get("containerStatuses")
        if container_statuses is not None and len(container_statuses) > 0:
            if container_statuses[0].get("ready"):
                ready_count += 1
    return ready_count


@pytest.fixture(scope="function")
def nb_ensure_endpoint_count(request):
    """
    Validate and ensure the number of running noobaa endpoints
    """
    cls = request.cls
    min_ep_count = cls.MIN_ENDPOINT_COUNT
    max_ep_count = cls.MAX_ENDPOINT_COUNT

    assert min_ep_count <= max_ep_count
    namespace = defaults.ROOK_CLUSTER_NAMESPACE
    should_wait = False

    # prior to 4.6 we configured the ep count directly on the noobaa cr.
    if version.get_semantic_ocs_version_from_config() < version.VERSION_4_6:
        noobaa = OCP(kind="noobaa", namespace=namespace)
        resource = noobaa.get()["items"][0]
        endpoints = resource.get("spec", {}).get("endpoints", {})

        if endpoints.get("minCount", -1) != min_ep_count:
            log.info(f"Changing minimum Noobaa endpoints to {min_ep_count}")
            params = f'{{"spec":{{"endpoints":{{"minCount":{min_ep_count}}}}}}}'
            noobaa.patch(resource_name="noobaa", params=params, format_type="merge")
            should_wait = True

        if endpoints.get("maxCount", -1) != max_ep_count:
            log.info(f"Changing maximum Noobaa endpoints to {max_ep_count}")
            params = f'{{"spec":{{"endpoints":{{"maxCount":{max_ep_count}}}}}}}'
            noobaa.patch(resource_name="noobaa", params=params, format_type="merge")
            should_wait = True

    else:
        storage_cluster = OCP(kind=constants.STORAGECLUSTER, namespace=namespace)
        resource = storage_cluster.get()["items"][0]
        resource_name = resource["metadata"]["name"]
        endpoints = (
            resource.get("spec", {}).get("multiCloudGateway", {}).get("endpoints", {})
        )

        if endpoints.get("minCount", -1) != min_ep_count:
            log.info(f"Changing minimum Noobaa endpoints to {min_ep_count}")
            params = f'{{"spec":{{"multiCloudGateway":{{"endpoints":{{"minCount":{min_ep_count}}}}}}}}}'
            storage_cluster.patch(
                resource_name=resource_name, params=params, format_type="merge"
            )
            should_wait = True

        if endpoints.get("maxCount", -1) != max_ep_count:
            log.info(f"Changing maximum Noobaa endpoints to {max_ep_count}")
            params = f'{{"spec":{{"multiCloudGateway":{{"endpoints":{{"maxCount":{max_ep_count}}}}}}}}}'
            storage_cluster.patch(
                resource_name=resource_name, params=params, format_type="merge"
            )
            should_wait = True

    if should_wait:
        # Wait for the NooBaa endpoint pods to stabilize
        try:
            for ready_nb_ep_count in TimeoutSampler(
                300, 30, get_ready_noobaa_endpoint_count, namespace
            ):
                if min_ep_count <= ready_nb_ep_count <= max_ep_count:
                    log.info(
                        f"NooBaa endpoints stabilized. Ready endpoints: {ready_nb_ep_count}"
                    )
                    break
                log.info(
                    f"Waiting for the NooBaa endpoints to stabilize. "
                    f"Current ready count: {ready_nb_ep_count}"
                )
        except TimeoutExpiredError:
            raise TimeoutExpiredError(
                "NooBaa endpoints did not stabilize in time.\n"
                f"Min count: {min_ep_count}, max count: {max_ep_count}, ready count: {ready_nb_ep_count}"
            )


@pytest.fixture()
def pvc_clone_factory(request):
    """
    Calling this fixture creates a clone from the specified PVC

    """
    instances = []

    def factory(
        pvc_obj,
        status=constants.STATUS_BOUND,
        clone_name=None,
        storageclass=None,
        size=None,
        access_mode=None,
        volume_mode=None,
    ):
        """
        Args:
            pvc_obj (PVC): PVC object from which clone has to be created
            status (str): If provided then factory waits for cloned PVC to
                reach the desired state
            clone_name (str): Name to be provided for cloned PVC
            storageclass (str): storage class to be used for cloned PVC
            size (int): The requested size for the cloned PVC. This should
                be same as the size of parent PVC for a successful clone
            access_mode (str): This decides the access mode to be used for
                the cloned PVC. eg: ReadWriteOnce, ReadOnlyMany, ReadWriteMany
            volume_mode (str): Volume mode for PVC. This should match the
                volume mode of parent PVC

        Returns:
            PVC: PVC instance

        """
        assert (
            pvc_obj.provisioner in constants.OCS_PROVISIONERS
        ), f"Unknown provisioner in PVC {pvc_obj.name}"
        if pvc_obj.provisioner == "openshift-storage.rbd.csi.ceph.com":
            clone_yaml = constants.CSI_RBD_PVC_CLONE_YAML
            interface = constants.CEPHBLOCKPOOL
        elif pvc_obj.provisioner == "openshift-storage.cephfs.csi.ceph.com":
            clone_yaml = constants.CSI_CEPHFS_PVC_CLONE_YAML
            interface = constants.CEPHFILESYSTEM

        size = size or pvc_obj.get().get("spec").get("resources").get("requests").get(
            "storage"
        )
        storageclass = storageclass or pvc_obj.backed_sc
        access_mode = access_mode or pvc_obj.get_pvc_access_mode
        volume_mode = volume_mode or getattr(pvc_obj, "volume_mode", None)

        # Create clone
        clone_pvc_obj = pvc.create_pvc_clone(
            sc_name=storageclass,
            parent_pvc=pvc_obj.name,
            clone_yaml=clone_yaml,
            pvc_name=clone_name,
            namespace=pvc_obj.namespace,
            storage_size=size,
            access_mode=access_mode,
            volume_mode=volume_mode,
        )
        instances.append(clone_pvc_obj)
        clone_pvc_obj.parent = pvc_obj
        clone_pvc_obj.volume_mode = volume_mode
        clone_pvc_obj.interface = interface

        if status:
            helpers.wait_for_resource_state(clone_pvc_obj, status)
        return clone_pvc_obj

    def finalizer():
        """
        Delete the cloned PVCs

        """
        pv_objs = []

        # Get PV form PVC instances and delete PVCs
        for instance in instances:
            if not instance.is_deleted:
                pv_objs.append(instance.backed_pv_obj)
                instance.delete()
                instance.ocp.wait_for_delete(instance.name)

        # Wait for PVs to delete
        helpers.wait_for_pv_delete(pv_objs)

    request.addfinalizer(finalizer)
    return factory


@pytest.fixture(scope="session", autouse=True)
def reportportal_customization(request):
    if config.REPORTING.get("rp_launch_url"):
        request.config._metadata["RP Launch URL:"] = config.REPORTING["rp_launch_url"]


@pytest.fixture()
def multi_pvc_clone_factory(pvc_clone_factory):
    """
    Calling this fixture creates clone from each PVC in the provided list of PVCs

    """

    def factory(
        pvc_obj,
        status=constants.STATUS_BOUND,
        clone_name=None,
        storageclass=None,
        size=None,
        access_mode=None,
        volume_mode=None,
        wait_each=False,
    ):
        """
        Args:
            pvc_obj (list): List PVC object from which clone has to be created
            status (str): If provided then factory waits for cloned PVC to
                reach the desired state
            clone_name (str): Name to be provided for cloned PVC
            storageclass (str): storage class to be used for cloned PVC
            size (int): The requested size for the cloned PVC. This should
                be same as the size of parent PVC for a successful clone
            access_mode (str): This decides the access mode to be used for
                the cloned PVC. eg: ReadWriteOnce, ReadOnlyMany, ReadWriteMany
            volume_mode (str): Volume mode for PVC. This should match the
                volume mode of parent PVC
            wait_each(bool): True to wait for each PVC to be in status 'status'
                before creating next PVC, False otherwise

        Returns:
            PVC: List PVC instance

        """
        cloned_pvcs = []

        status_tmp = status if wait_each else ""

        for obj in pvc_obj:
            # Create clone
            clone_pvc_obj = pvc_clone_factory(
                pvc_obj=obj,
                clone_name=clone_name,
                storageclass=storageclass,
                size=size,
                access_mode=access_mode,
                volume_mode=volume_mode,
                status=status_tmp,
            )
            cloned_pvcs.append(clone_pvc_obj)

        if status and not wait_each:
            for cloned_pvc in cloned_pvcs:
                helpers.wait_for_resource_state(cloned_pvc, status)

        return cloned_pvcs

    return factory


@pytest.fixture(scope="function")
def multiple_snapshot_and_clone_of_postgres_pvc_factory(
    request,
    multi_snapshot_factory,
    multi_snapshot_restore_factory,
    multi_pvc_clone_factory,
):
    """
    Calling this fixture creates multiple snapshots & clone of postgres PVC
    """
    instances = []

    def factory(pvc_size_new, pgsql, sc_name=None):
        """
        Args:
            pvc_size_new (int): Resize/Expand the pvc size
            pgsql (obj): Pgsql obj

        Returns:
            Postgres pod: Pod instances

        """

        # Get postgres pvc list obj
        postgres_pvcs_obj = pgsql.get_postgres_pvc()

        snapshots = multi_snapshot_factory(pvc_obj=postgres_pvcs_obj)
        log.info("Created snapshots from all the PVCs and snapshots are in Ready state")

        restored_pvc_objs = multi_snapshot_restore_factory(
            snapshot_obj=snapshots, storageclass=sc_name
        )
        log.info("Created new PVCs from all the snapshots")

        cloned_pvcs = multi_pvc_clone_factory(
            pvc_obj=restored_pvc_objs,
            volume_mode=constants.VOLUME_MODE_FILESYSTEM,
            storageclass=sc_name,
        )
        log.info("Created new PVCs from all restored volumes")

        # Attach a new pgsql pod cloned pvcs
        sset_list = pgsql.attach_pgsql_pod_to_claim_pvc(
            pvc_objs=cloned_pvcs, postgres_name="postgres-clone", run_benchmark=False
        )
        instances.extend(sset_list)

        # Resize cloned PVCs
        for pvc_obj in cloned_pvcs:
            log.info(f"Expanding size of PVC {pvc_obj.name} to {pvc_size_new}G")
            pvc_obj.resize_pvc(pvc_size_new, True)

        new_snapshots = multi_snapshot_factory(pvc_obj=cloned_pvcs)
        log.info(
            "Created snapshots from all the cloned PVCs"
            " and snapshots are in Ready state"
        )

        new_restored_pvc_objs = multi_snapshot_restore_factory(
            snapshot_obj=new_snapshots, storageclass=sc_name
        )
        log.info("Created new PVCs from all the snapshots and in Bound state")
        # Attach a new pgsql pod restored pvcs
        pgsql_obj_list = pgsql.attach_pgsql_pod_to_claim_pvc(
            pvc_objs=new_restored_pvc_objs,
            postgres_name="postgres-clone-restore",
            run_benchmark=False,
        )
        instances.extend(pgsql_obj_list)

        # Resize restored PVCs
        for pvc_obj in new_restored_pvc_objs:
            log.info(f"Expanding size of PVC {pvc_obj.name} to {pvc_size_new}G")
            pvc_obj.resize_pvc(pvc_size_new, True)

        return instances

    def finalizer():
        """
        Delete the list of pod objects created

        """
        for instance in instances:
            if not instance.is_deleted:
                instance.delete()
                instance.ocp.wait_for_delete(instance.name)

    request.addfinalizer(finalizer)
    return factory


@pytest.fixture()
def es(request):
    """
    Create In-cluster elastic-search deployment for benchmark-operator tests.

    using the name es - as shortcut for elastic-search for simplicity
    """

    def teardown():
        es.cleanup()

    request.addfinalizer(teardown)

    es = ElasticSearch()

    return es


@pytest.fixture(scope="session")
def setup_ui_session(request):
    return setup_ui_fixture(request)


@pytest.fixture(scope="class")
def setup_ui_class(request):
    return setup_ui_fixture(request)


@pytest.fixture(scope="function")
def setup_ui(request):
    return setup_ui_fixture(request)


def setup_ui_fixture(request):
    driver = login_ui()

    def finalizer():
        close_browser(driver)

    request.addfinalizer(finalizer)

    return driver


@pytest.fixture(scope="function")
def setup_acm_ui(request):
    return setup_acm_ui_fixture(request)


def setup_acm_ui_fixture(request):
    driver = login_to_acm()

    def finalizer():
        close_browser(driver)

    request.addfinalizer(finalizer)

    return driver


@pytest.fixture(scope="session", autouse=True)
def load_cluster_info_file(request):
    """
    This fixture tries to load cluster_info.json file if exists (on cluster
    installed via Flexy) and apply the information to the config object (for
    example related to disconnected cluster)
    """
    load_cluster_info()


@pytest.fixture(scope="function")
def pv_encryption_kms_setup_factory(request):
    """
    Create vault resources and setup csi-kms-connection-details configMap
    """

    # set the KMS provider based on KMS_PROVIDER env value.
    if config.ENV_DATA["KMS_PROVIDER"].lower() == constants.HPCS_KMS_PROVIDER:
        return pv_encryption_hpcs_setup_factory(request)
    else:
        return pv_encryption_vault_setup_factory(request)


def pv_encryption_vault_setup_factory(request):
    """
    Create vault resources and setup csi-kms-connection-details configMap

    """
    vault = KMS.Vault()

    def factory(kv_version, use_vault_namespace=False):
        """
        Args:
            kv_version(str): KV version to be used, either v1 or v2
            use_vault_namespace (bool): True, to use vault namespace
        Returns:
            object: Vault(KMS) object
        """
        vault.gather_init_vault_conf()
        vault.update_vault_env_vars()

        # Check if cert secrets already exist, if not create cert resources
        ocp_obj = OCP(kind="secret", namespace=constants.OPENSHIFT_STORAGE_NAMESPACE)
        try:
            ocp_obj.get_resource(resource_name="ocs-kms-ca-secret", column="NAME")
        except CommandFailed as cfe:
            if "not found" not in str(cfe):
                raise
            else:
                vault.create_ocs_vault_cert_resources()

        # Create vault namespace, backend path and policy in vault
        vault_resource_name = create_unique_resource_name("test", "vault")
        if use_vault_namespace:
            vault.vault_create_namespace(namespace=vault_resource_name)
        vault.vault_create_backend_path(
            backend_path=vault_resource_name, kv_version=kv_version
        )
        vault.vault_create_policy(policy_name=vault_resource_name)

        # If csi-kms-connection-details exists, edit the configmap to add new vault config
        ocp_obj = OCP(kind="configmap", namespace=constants.OPENSHIFT_STORAGE_NAMESPACE)

        try:
            ocp_obj.get_resource(
                resource_name="csi-kms-connection-details", column="NAME"
            )
            new_kmsid = vault_resource_name
            vdict = defaults.VAULT_CSI_CONNECTION_CONF
            for key in vdict.keys():
                old_key = key
            vdict[new_kmsid] = vdict.pop(old_key)
            vdict[new_kmsid]["VAULT_BACKEND_PATH"] = vault_resource_name
            if use_vault_namespace:
                vdict[new_kmsid]["VAULT_NAMESPACE"] = vault_resource_name
            vault.kmsid = vault_resource_name
            if kv_version == "v1":
                vdict[new_kmsid]["VAULT_BACKEND"] = "kv"
            else:
                vdict[new_kmsid]["VAULT_BACKEND"] = "kv-v2"
            KMS.update_csi_kms_vault_connection_details(vdict)

        except CommandFailed as cfe:
            if "not found" not in str(cfe):
                raise
            else:
                vault.kmsid = "1-vault"
                vault.create_vault_csi_kms_connection_details(kv_version=kv_version)

        return vault

    def finalizer():
        """
        Remove the vault config from csi-kms-connection-details configMap

        """
        if len(KMS.get_encryption_kmsid()) > 1:
            KMS.remove_kmsid(vault.kmsid)
        vault.remove_vault_backend_path()
        vault.remove_vault_policy()
        if vault.vault_namespace:
            vault.remove_vault_namespace()

    request.addfinalizer(finalizer)
    return factory


def pv_encryption_hpcs_setup_factory(request):
    """
    Create hpcs resources and setup csi-kms-connection-details configMap

    """
    hpcs = KMS.HPCS()

    def factory(kv_version):
        """
        Args:
            kv_version(str): KV version to be used
        Returns:
            object: HPCS(KMS) object
        Raises:
            CommandFailed: if fails to get csi-kms-connection-details configmap
        """
        hpcs.gather_init_hpcs_conf()

        # Create hpcs secret with a unique name otherwise raise error if it already exists.
        hpcs.ibm_kp_secret_name = hpcs.create_ibm_kp_kms_secret()

        # Create or update hpcs related confimap.
        hpcs_resource_name = create_unique_resource_name("test", "hpcs")
        ocp_obj = OCP(kind="configmap", namespace=constants.OPENSHIFT_STORAGE_NAMESPACE)
        # If csi-kms-connection-details exists, edit the configmap to add new hpcs config
        try:
            ocp_obj.get_resource(
                resource_name="csi-kms-connection-details", column="NAME"
            )
            new_kmsid = hpcs_resource_name
            hdict = defaults.HPCS_CSI_CONNECTION_CONF
            for key in hdict.keys():
                old_key = key
            hdict[new_kmsid] = hdict.pop(old_key)
            hdict[new_kmsid][
                "IBM_KP_SERVICE_INSTANCE_ID"
            ] = hpcs.ibm_kp_service_instance_id
            hdict[new_kmsid]["IBM_KP_SECRET_NAME"] = hpcs.ibm_kp_secret_name
            hdict[new_kmsid]["IBM_KP_BASE_URL"] = hpcs.ibm_kp_base_url
            hdict[new_kmsid]["IBM_KP_TOKEN_URL"] = hpcs.ibm_kp_token_url
            hdict[new_kmsid]["KMS_SERVICE_NAME"] = new_kmsid
            hpcs.kmsid = hpcs_resource_name
            KMS.update_csi_kms_vault_connection_details(hdict)

        except CommandFailed as cfe:
            if "not found" not in str(cfe):
                raise
            else:
                hpcs.kmsid = "1-hpcs"
                hpcs.create_hpcs_csi_kms_connection_details()

        return hpcs

    def finalizer():
        """
        Remove the hpcs config from csi-kms-connection-details configMap

        """
        if len(KMS.get_encryption_kmsid()) > 1:
            KMS.remove_kmsid(hpcs.kmsid)
        # remove the kms secret created to store hpcs creds
        hpcs.delete_resource(
            hpcs.ibm_kp_secret_name,
            "secret",
            constants.OPENSHIFT_STORAGE_NAMESPACE,
        )

    request.addfinalizer(finalizer)
    return factory


@pytest.fixture(scope="class")
def cephblockpool_factory_ui_class(request, setup_ui_class):
    return cephblockpool_factory_ui_fixture(request, setup_ui_class)


@pytest.fixture(scope="session")
def cephblockpool_factory_ui_session(request, setup_ui_session):
    return cephblockpool_factory_ui_fixture(request, setup_ui_session)


@pytest.fixture(scope="function")
def cephblockpool_factory_ui(request, setup_ui):
    return cephblockpool_factory_ui_fixture(request, setup_ui)


def cephblockpool_factory_ui_fixture(request, setup_ui):
    """
    This funcion create new cephblockpool
    """
    instances = []

    def factory(
        replica=3,
        compression=False,
    ):
        """
        Args:
            replica (int): size of pool 2,3 supported for now
            compression (bool): True to enable compression otherwise False
        Return:
            (ocs_ci.ocs.resource.ocs) ocs object of the CephBlockPool.

        """
        blockpool_ui_object = BlockPoolUI(setup_ui)
        pool_name, pool_status = blockpool_ui_object.create_pool(
            replica=replica, compression=compression
        )
        if pool_status:
            log.info(
                f"Pool {pool_name} with replica {replica} and compression {compression} was created and "
                f"is in ready state"
            )
            ocs_blockpool_obj = create_ocs_object_from_kind_and_name(
                kind=constants.CEPHBLOCKPOOL,
                resource_name=pool_name,
            )
            instances.append(ocs_blockpool_obj)
            return ocs_blockpool_obj
        else:
            blockpool_ui_object.take_screenshot()
            if pool_name:
                instances.append(
                    create_ocs_object_from_kind_and_name(
                        kind=constants.CEPHBLOCKPOOL, resource_name=pool_name
                    )
                )
            raise PoolDidNotReachReadyState(
                f"Pool {pool_name} with replica {replica} and compression {compression}"
                f" did not reach ready state"
            )

    def finalizer():
        """
        Delete the cephblockpool from ui and if fails from cli
        """

        for instance in instances:
            try:
                instance.get()
            except CommandFailed:
                log.warning("Pool is already deleted")
                continue
            blockpool_ui_obj = BlockPoolUI(setup_ui)
            if not blockpool_ui_obj.delete_pool(instance.name):
                instance.delete()
                raise PoolNotDeletedFromUI(
                    f"Could not delete block pool {instances.name} from UI."
                    f" Deleted from CLI"
                )

    request.addfinalizer(finalizer)
    return factory


@pytest.fixture(scope="class")
def storageclass_factory_ui_class(
    request, cephblockpool_factory_ui_class, setup_ui_class
):
    return storageclass_factory_ui_fixture(
        request, cephblockpool_factory_ui_class, setup_ui_class
    )


@pytest.fixture(scope="session")
def storageclass_factory_ui_session(
    request, cephblockpool_factory_ui_session, setup_ui_session
):
    return storageclass_factory_ui_fixture(
        request, cephblockpool_factory_ui_session, setup_ui_session
    )


@pytest.fixture(scope="function")
def storageclass_factory_ui(request, cephblockpool_factory_ui, setup_ui):
    return storageclass_factory_ui_fixture(request, cephblockpool_factory_ui, setup_ui)


def storageclass_factory_ui_fixture(request, cephblockpool_factory_ui, setup_ui):
    """
    The function create new storageclass
    """
    instances = []

    def factory(
        provisioner=constants.OCS_PROVISIONERS[0],
        compression=False,
        replica=3,
        create_new_pool=False,
        encryption=False,  # not implemented yet
        reclaim_policy=constants.RECLAIM_POLICY_DELETE,  # not implemented yet
        default_pool=constants.DEFAULT_BLOCKPOOL,
        existing_pool=None,
    ):
        """
        Args:
            provisioner (str): The name of the provisioner. Default is openshift-storage.rbd.csi.ceph.com
            compression (bool): if create_new_pool is True, compression will be set if True.
            replica (int): if create_new_pool is True, replica will be set.
            create_new_pool (bool): True to create new pool with factory.
            encryption (bool): enable PV encryption if True.
            reclaim_policy (str): Reclaim policy for the storageclass.
            existing_pool(str): Use pool name for storageclass.
        Return:
            (ocs_ci.ocs.resource.ocs) ocs object of the storageclass.

        """
        storageclass_ui_object = StorageClassUI(setup_ui)
        if existing_pool is None and create_new_pool is False:
            pool_name = default_pool
        if create_new_pool is True:
            pool_ocs_obj = cephblockpool_factory_ui(
                replica=replica, compression=compression
            )
            pool_name = pool_ocs_obj.name
        if existing_pool is not None:
            pool_name = existing_pool
        sc_name = storageclass_ui_object.create_storageclass(pool_name)
        if sc_name is None:
            log.error("Storageclass was not created")
            raise StorageclassNotCreated(
                "Storageclass is not found in storageclass list page"
            )
        else:
            log.info(f"Storageclass created with name {sc_name}")
            sc_obj = create_ocs_object_from_kind_and_name(
                resource_name=sc_name, kind=constants.STORAGECLASS
            )
            instances.append(sc_obj)
            log.info(f"{sc_obj.get()}")
            return sc_obj

    def finalizer():
        for instance in instances:
            try:
                instance.get()
            except CommandFailed:
                log.warning("Storageclass is already deleted")
                continue
            storageclass_ui_obj = StorageClassUI(setup_ui)
            if not storageclass_ui_obj.delete_rbd_storage_class(instance.name):
                instance.delete()
                raise StorageClassNotDeletedFromUI(
                    f"Could not delete storageclass {instances.name} from UI."
                    f"Deleted from CLI"
                )

    request.addfinalizer(finalizer)
    return


@pytest.fixture()
def vault_tenant_sa_setup_factory(request):
    """
    Create vault resources and setup csi-kms-connection-details configMap for
    vault tenant sa method of PV encryption

    """
    vault = KMS.Vault()

    def factory(
        kv_version,
        use_auth_path=False,
        use_vault_namespace=True,
        use_backend=False,
    ):
        """
        Args:
            kv_version (str): KV version to be used, either v1 or v2
            use_auth_path (bool): Use a non-default auth path (used with kubernetes auth method)
            use_vault_namespace (bool): Use namespace in Vault
            use_backend (bool): Specify VaultBackend variable in the configmap when set to True

        Returns:
            object: Vault(KMS) object

        """
        vault.gather_init_vault_conf()
        vault.update_vault_env_vars()

        # Check if cert secrets already exist, if not create cert resources
        ocp_obj = OCP(kind="secret", namespace=constants.OPENSHIFT_STORAGE_NAMESPACE)
        try:
            ocp_obj.get_resource(resource_name="ocs-kms-ca-secret", column="NAME")
        except CommandFailed as cfe:
            if "not found" not in str(cfe):
                raise
            else:
                vault.create_ocs_vault_cert_resources()

        # Create vault namespace, backend path and policy in vault
        vault_resource_name = create_unique_resource_name("test", "vault")

        if use_vault_namespace:
            vault.vault_create_namespace(namespace=vault_resource_name)

        vault.vault_create_backend_path(
            backend_path=vault_resource_name, kv_version=kv_version
        )
        vault.vault_create_policy(policy_name=vault_resource_name)
        vault.kmsid = vault_resource_name

        vault.create_token_reviewer_resources()
        if use_auth_path and use_vault_namespace:
            vault.vault_kube_auth_setup(
                auth_path=vault_resource_name, auth_namespace=vault_resource_name
            )
        elif use_auth_path:
            vault.vault_kube_auth_setup(auth_path=vault_resource_name)
        elif use_vault_namespace:
            vault.vault_kube_auth_setup(auth_namespace=vault_resource_name)
        else:
            vault.vault_kube_auth_setup()

        # If csi-kms-connection-details exists, edit the configmap to add new vault config
        ocp_obj = OCP(kind="configmap", namespace=constants.OPENSHIFT_STORAGE_NAMESPACE)
        try:
            ocp_obj.get_resource(
                resource_name="csi-kms-connection-details", column="NAME"
            )
            vdict = copy.deepcopy(defaults.VAULT_TENANT_SA_CONNECTION_CONF)
            for key in vdict.keys():
                old_key = key
            vdict[vault.kmsid] = vdict.pop(old_key)
            vdict[vault.kmsid]["vaultBackendPath"] = vault_resource_name
            if use_vault_namespace:
                vdict[vault.kmsid]["vaultNamespace"] = vault_resource_name
                vdict[vault.kmsid]["vaultAuthNamespace"] = vault_resource_name
            else:
                vdict[vault.kmsid].pop("vaultNamespace")
                vdict[vault.kmsid].pop("vaultAuthNamespace")
            if use_auth_path:
                vdict[vault.kmsid][
                    "vaultAuthPath"
                ] = f"/v1/auth/{vault_resource_name}/login"
            else:
                vdict[vault.kmsid].pop("vaultAuthPath")
            if use_backend:
                if kv_version == "v1":
                    vdict[vault.kmsid]["vaultBackend"] = "kv"
                else:
                    vdict[vault.kmsid]["vaultBackend"] = "kv-v2"
            else:
                vdict[vault.kmsid].pop("vaultBackend")
            KMS.update_csi_kms_vault_connection_details(vdict)

        except CommandFailed as cfe:
            if "not found" not in str(cfe):
                raise
            else:
                vault.kmsid = "vault-tenant-sa"
                vault.create_vault_csi_kms_connection_details(
                    kv_version=kv_version, vault_auth_method=constants.VAULT_TENANT_SA
                )
        return vault

    def finalizer():
        """
        Cleanup for vault resources and csi-kms-connection-details configMap

        """
        vault.remove_vault_backend_path()
        vault.remove_vault_policy()
        if "VAULT_NAMESPACE" in os.environ:
            vault.remove_vault_namespace()
        KMS.remove_token_reviewer_resources()
        if len(KMS.get_encryption_kmsid()) > 1:
            KMS.remove_kmsid(vault.kmsid)

    request.addfinalizer(finalizer)
    return factory


@pytest.fixture(scope="session")
def nsfs_interface_session(request):
    return nsfs_interface_fixture(request)


@pytest.fixture(scope="function")
def nsfs_interface(request):
    return nsfs_interface_fixture(request)


def nsfs_interface_fixture(request):
    created_deployments = []

    def nsfs_interface_deployment_factory(pvc_name, pvc_mount_path="/nsfs"):
        """
        A factory for creating an NSFS deployment whose pods can be used as a filesystem interface
        for the NSFS PVC and bucket.

        Args:
            pvc_name (str): The name of the PVC to mount
            pvc_mount_path (str, optional): The filesystem path in which the PVC should be mounted. Defaults to '/nsfs'.

        Returns:
            (OCS): The OCS object of the NSFS deployment

        """
        nsfs_deployment_data = templating.load_yaml(constants.NSFS_INTERFACE_YAML)
        nsfs_deployment_data["metadata"]["name"] = create_unique_resource_name(
            "nsfs-interface", "deployment"
        )
        uid = nsfs_deployment_data["metadata"]["name"].split("-")[-1]
        nsfs_deployment_data["spec"]["selector"]["matchLabels"]["app"] += f"-{uid}"
        nsfs_deployment_data["spec"]["template"]["metadata"]["labels"][
            "app"
        ] += f"-{uid}"
        vol_mnt = nsfs_deployment_data["spec"]["template"]["spec"]["containers"][0][
            "volumeMounts"
        ][0]
        vol_mnt["name"] = pvc_name
        vol_mnt["mountPath"] = pvc_mount_path
        volumes = nsfs_deployment_data["spec"]["template"]["spec"]["volumes"][0]
        volumes["name"] = pvc_name
        volumes["persistentVolumeClaim"]["claimName"] = pvc_name
        deployment_obj = helpers.create_resource(**nsfs_deployment_data)
        created_deployments.append(deployment_obj)
        return deployment_obj

    def nsfs_interface_deployment_cleanup():
        """
        Delete the deployment that was created for the test

        """
        for deploy in created_deployments:
            deploy.delete()
            deploy.ocp.wait_for_delete(deploy.name)

    request.addfinalizer(nsfs_interface_deployment_cleanup)
    return nsfs_interface_deployment_factory


@pytest.fixture(scope="function")
def mcg_account_factory(request, mcg_obj_session):
    return mcg_account_factory_fixture(request, mcg_obj_session)


def mcg_account_factory_fixture(request, mcg_obj_session):
    created_accounts = []

    def mcg_account_factory_implementation(
        name,
        allowed_buckets,
        default_resource,
        uid=None,
        gid=None,
        new_buckets_path=None,
        nsfs_only=None,
        ssl=True,
    ):
        """
        Create a new MCG account with the given parameters

        Args:
            name (str): Name of the user; Has to be RFC 1123 compliant
            allowed_buckets (str|dict): Comma separated list of allowed buckets,
            or a dict stating {'full_permission': True}
            default_resource (str): Default resource for the user
            uid (str): UID of the user
            gid (str): GID of the user
            new_buckets_path (str): The FS path in which new buckets will be created
            nsfs_only (bool): Whether the user has access to NSFS only

        Returns:
            A dictionary containing the S3 credentials, with the following keys:
            access_key (str)
            access_key_id (str)
            endpoint (str)
            ssl (bool)

        """
        cli_cmd = "".join(
            (
                f"account create {name}",
                f" --allowed_buckets {','.join([bucketname for bucketname in allowed_buckets])}"
                if type(allowed_buckets) in (list, tuple)
                else "",
                " --full_permission=" + "True"
                if type(allowed_buckets) is dict
                and allowed_buckets.get("full_permission")
                else "False",
                f" --default_resource {default_resource}" if default_resource else "",
                f" --uid {uid}" if uid else "",
                f" --gid {gid}" if gid else "",
                f" --new_buckets_path {new_buckets_path}" if new_buckets_path else "",
                f" --nsfs_only={nsfs_only}" if type(nsfs_only) is bool else "",
                " --nsfs_account_config=" + "True" if uid else "False",
            )
        )
        acc_creation_process_output = mcg_obj_session.exec_mcg_cmd(cli_cmd)
        created_accounts.append(name)
        # Verify that the account was created successfuly and that the response contains the needed data
        assert (
            "access_key" in str(acc_creation_process_output).lower()
        ), f"Did not find access_key in account creation response. Response: {str(acc_creation_process_output)}"

        acc_secret_dict = OCP(
            kind="secret", namespace=config.ENV_DATA["cluster_namespace"]
        ).get(f"noobaa-account-{name}")
        return {
            "access_key_id": base64.b64decode(
                acc_secret_dict.get("data").get("AWS_ACCESS_KEY_ID")
            ).decode("utf-8"),
            "access_key": base64.b64decode(
                acc_secret_dict.get("data").get("AWS_SECRET_ACCESS_KEY")
            ).decode("utf-8"),
            "endpoint": mcg_obj_session.s3_endpoint,
            "ssl": ssl,
        }

    def mcg_account_factory_cleanup():
        for acc_name in created_accounts:
            log.info(f"Deleting MCG account {acc_name}")
            deletion_process_output = mcg_obj_session.exec_mcg_cmd(
                f"account delete {acc_name}"
            )
            assert "Deleted" in str(deletion_process_output)

    request.addfinalizer(mcg_account_factory_cleanup)
    return mcg_account_factory_implementation


@pytest.fixture(scope="function")
def nsfs_bucket_factory(
    request,
    namespace_store_factory,
    nsfs_interface,
    mcg_obj_session,
    mcg_account_factory,
    bucket_factory,
):
    return nsfs_bucket_factory_fixture(
        request,
        namespace_store_factory,
        nsfs_interface,
        mcg_obj_session,
        mcg_account_factory,
        bucket_factory,
    )


def nsfs_bucket_factory_fixture(
    request,
    namespace_store_factory,
    nsfs_interface,
    mcg_obj_session,
    mcg_account_factory,
    bucket_factory,
):
    created_rpc_buckets = []

    def nsfs_bucket_factory_implementation(nsfs_obj):
        """
        A factory for creating an NSFS bucket and setting up all required components.

        Args:
            nsfs_obj (NSFS): An NSFS parametrization object (please see `mcg_params.py`)

        """
        # Create a PVC and namespacestore for the bucket
        nsfs_obj.nss = namespace_store_factory(
            nsfs_obj.method,
            {
                "nsfs": [
                    (
                        nsfs_obj.pvc_name,
                        nsfs_obj.pvc_size,
                        nsfs_obj.sub_path,
                        nsfs_obj.fs_backend,
                    )
                ]
            },
        )[0]
        # Create a deployment for mounting the PVC and accessing its filesystem
        nsfs_deploy = nsfs_interface(nsfs_obj.nss.uls_name, nsfs_obj.mount_path)
        deployment_app_label = nsfs_deploy.data["spec"]["selector"]["matchLabels"][
            "app"
        ]
        nsfs_interface_pod = Pod(
            **get_pods_having_label(
                f"app={deployment_app_label}", config.ENV_DATA["cluster_namespace"]
            )[0]
        )
        wait_for_pods_to_be_running(pod_names=[nsfs_interface_pod.name])
        # Apply the necessary permissions on the filesystem
        nsfs_interface_pod.exec_cmd_on_pod(f"chmod -R 777 {nsfs_obj.mount_path}")
        nsfs_interface_pod.exec_cmd_on_pod(f"groupadd -g {nsfs_obj.gid} nsfs-group")
        nsfs_interface_pod.exec_cmd_on_pod(
            f"useradd -g {nsfs_obj.gid} -u {nsfs_obj.uid} nsfs-user"
        )
        nsfs_obj.interface_pod = nsfs_interface_pod
        # Create a new MCG account
        nsfs_obj.s3_creds = mcg_account_factory(
            f"nsfs-integrity-test-{random.randrange(100)}",
            {"full_permission": True},
            nsfs_obj.nss.name,
            nsfs_obj.uid,
            nsfs_obj.gid,
            "/",
            False,
            False,
        )
        # Let the account propagate through the system
        time.sleep(15)
        # Create a boto3 S3 resource for commmunication with the NSFS bucket
        nsfs_s3_client = boto3.resource(
            "s3",
            verify=False,
            endpoint_url=nsfs_obj.s3_creds["endpoint"],
            aws_access_key_id=nsfs_obj.s3_creds["access_key_id"],
            aws_secret_access_key=nsfs_obj.s3_creds["access_key"],
        )
        # Create a new NSFS bucket
        # Follow this flow if the bucket should be created on top of an existing directory
        if nsfs_obj.mount_existing_dir:
            nsfs_obj.bucket_name = helpers.create_unique_resource_name(
                resource_description="nsfs-bucket", resource_type="rpc"
            )
            new_dir_path = f"/{nsfs_obj.bucket_name}"
            nsfs_interface_pod.exec_cmd_on_pod(
                f"mkdir -m {nsfs_obj.existing_dir_mode} {nsfs_obj.mount_path}/{new_dir_path}"
            )
            rpc_bucket_creation_response = mcg_obj_session.send_rpc_query(
                "bucket_api",
                "create_bucket",
                {
                    "name": nsfs_obj.bucket_name,
                    "namespace": {
                        "write_resource": {
                            "resource": nsfs_obj.nss.name,
                            "path": new_dir_path,
                        },
                        "read_resources": [
                            {"resource": nsfs_obj.nss.name, "path": new_dir_path}
                        ],
                    },
                },
            )
            created_rpc_buckets.append(nsfs_obj.bucket_name)
            # A hardcoded sleep is necessary since the bucket is not immediately available
            # for usage, despite it reporting a healthy status.
            # Instantly using the bucket results in a NoSuchKey error.
            try:
                for resp in TimeoutSampler(
                    60,
                    15,
                    mcg_obj_session.exec_mcg_cmd,
                    f"bucket status {nsfs_obj.bucket_name}",
                ):
                    if "OPTIMAL" in resp.stdout:
                        break
                    else:
                        log.info(
                            f"""RPC bucket isn't in optimal state; Full creation response:
                            {rpc_bucket_creation_response.text}"""
                        )
            except TimeoutExpiredError:
                raise TimeoutExpiredError(
                    f"Bucket {nsfs_obj.bucket_name} did not reach optimal state in time"
                )
        # Otherwise, the new bucket will create a directory for itself
        else:
            nsfs_obj.bucket_name = retry(ClientError, tries=4, delay=10)(
                bucket_factory
            )(s3resource=nsfs_s3_client, verify_health=nsfs_obj.verify_health)[0].name
        nsfs_obj.mounted_bucket_path = f"{nsfs_obj.mount_path}/{nsfs_obj.bucket_name}"

    def nsfs_bucket_factory_cleanup():
        """
        Delete the NSFS mounting DeploymentConfig

        """
        for rpc_bucket_name in created_rpc_buckets:
            mcg_obj_session.send_rpc_query(
                "bucket_api", "delete_bucket", {"name": rpc_bucket_name}
            )

    request.addfinalizer(nsfs_bucket_factory_cleanup)
    return nsfs_bucket_factory_implementation


@pytest.fixture(scope="session", autouse=True)
def patch_consumer_toolbox_with_secret():
    """
    Patch the rook-ceph-tools deployment with ceph.admin key. Applicable for MS platform only to enable rook-ceph-tools
    to run ceph commands until we have the fix for rook-ceph-tools in consumer cluster

    """
    # Get the secret from provider if MS multicluster run
    if not (
        config.multicluster
        and config.ENV_DATA.get("platform", "").lower()
        in constants.MANAGED_SERVICE_PLATFORMS
        and not config.RUN["cli_params"].get("deploy")
    ):
        return

    restore_ctx_index = config.cur_index

    # Get the admin key if available
    ceph_admin_key = os.environ.get("CEPHADMINKEY") or config.AUTH.get(
        "external", {}
    ).get("ceph_admin_key")

    if not ceph_admin_key:
        provider_cluster = ""

        # Identify the provider cluster
        for cluster in config.clusters:
            if cluster.ENV_DATA.get("cluster_type") == "provider":
                provider_cluster = cluster
                break
        if not provider_cluster:
            log.warning(
                "Provider cluster not found to patch rook-ceph-tools deployment on consumers with ceph.admin key. "
                "Assuming the toolbox on consumers are already fixed to run ceph commands."
            )
            return

        # Switch context to provider cluster
        log.info("Switching to the provider cluster context")
        config.switch_ctx(provider_cluster.MULTICLUSTER["multicluster_index"])

        # Get the key from provider cluster tools pod
        provider_tools_pod = get_ceph_tools_pod()
        ceph_admin_key = (
            provider_tools_pod.exec_cmd_on_pod("grep key /etc/ceph/keyring")
            .strip()
            .split()[-1]
        )

    # Patch the rook-ceph-tools deployment of all consumer clusters
    for cluster in config.clusters:
        if cluster.ENV_DATA.get("cluster_type") == "consumer":
            config.switch_ctx(cluster.MULTICLUSTER["multicluster_index"])
            consumer_tools_pod = get_ceph_tools_pod()

            # Check whether ceph command is working on tools pod.
            # Patch is needed only if the error is "RADOS permission error"
            try:
                consumer_tools_pod.exec_ceph_cmd("ceph health")
                continue
            except Exception as exc:
                if "RADOS permission error" not in str(exc):
                    raise

            consumer_tools_deployment = OCP(
                kind=constants.DEPLOYMENT,
                namespace=defaults.ROOK_CLUSTER_NAMESPACE,
                resource_name="rook-ceph-tools",
            )
            patch_value = (
                f'[{{"op": "replace", "path": "/spec/template/spec/containers/0/env", '
                f'"value":[{{"name": "ROOK_CEPH_USERNAME", "value": "client.admin"}}, '
                f'{{"name": "ROOK_CEPH_SECRET", "value": "{ceph_admin_key}"}}]}}]'
            )
            assert consumer_tools_deployment.patch(
                params=patch_value, format_type="json"
            ), "Failed to patch rook-ceph-tools deployment in consumer cluster"

            # Wait for the existing tools pod to delete
            consumer_tools_pod.ocp.wait_for_delete(
                resource_name=consumer_tools_pod.name
            )

            # Wait for the new tools pod to reach Running state
            new_tools_pod_info = get_pods_having_label(
                label=constants.TOOL_APP_LABEL,
                namespace=defaults.ROOK_CLUSTER_NAMESPACE,
            )[0]
            new_tools_pod = Pod(**new_tools_pod_info)
            helpers.wait_for_resource_state(new_tools_pod, constants.STATUS_RUNNING)

    log.info("Switching back to the initial cluster context")
    config.switch_ctx(restore_ctx_index)


@pytest.fixture(scope="function", autouse=True)
def switch_to_provider_for_test(request):
    """
    Switch to provider cluster as required by the test. Applicable for Managed Services only if
    the marker 'runs_on_provider' is added in the test.

    """
    switched_to_provider = False
    current_cluster = config.cluster_ctx
    if (
        request.node.get_closest_marker("runs_on_provider")
        and config.multicluster
        and current_cluster.ENV_DATA.get("platform", "").lower()
        in constants.MANAGED_SERVICE_PLATFORMS
    ):
        for cluster in config.clusters:
            if cluster.ENV_DATA.get("cluster_type") == "provider":
                provider_cluster = cluster
                log.debug("Switching to the provider cluster context")
                # TODO: Use 'switch_to_provider' function introduced in PR 5541
                config.switch_ctx(provider_cluster.MULTICLUSTER["multicluster_index"])
                switched_to_provider = True
                break

    def finalizer():
        """
        Switch context to the initial cluster

        """
        if switched_to_provider:
            log.debug("Switching back to the previous cluster context")
            config.switch_ctx(current_cluster.MULTICLUSTER["multicluster_index"])

    request.addfinalizer(finalizer)


@pytest.fixture()
def create_pvcs_and_pods(multi_pvc_factory, pod_factory, service_account_factory):
    """
    Create rbd, cephfs PVCs and dc pods. To be used for test cases which need
    rbd and cephfs PVCs with different access modes.

    """

    def factory(
        pvc_size=3,
        pods_for_rwx=1,
        access_modes_rbd=None,
        access_modes_cephfs=None,
        num_of_rbd_pvc=None,
        num_of_cephfs_pvc=None,
        replica_count=1,
        deployment_config=False,
        sc_rbd=None,
        sc_cephfs=None,
    ):
        """
        Args:
            pvc_size (int): The requested size for the PVC in GB
            pods_for_rwx (int): Number of pods to be created if PVC
                access mode is RWX
            access_modes_rbd (list): List of access modes. One of the
                access modes will be chosen for creating each PVC. To specify
                volume mode, append volume mode in the access mode name
                separated by '-'. Default is set as
                ['ReadWriteOnce', 'ReadWriteOnce-Block', 'ReadWriteMany-Block']
            access_modes_cephfs (list): List of access modes.
                One of the access modes will be chosen for creating each PVC.
                Default is set as ['ReadWriteOnce', 'ReadWriteMany']
            num_of_rbd_pvc (int): Number of rbd PVCs to be created. Value
                should be greater than or equal to the number of elements in
                the list 'access_modes_rbd'. Pass 0 for not creating RBD PVC.
            num_of_cephfs_pvc (int): Number of cephfs PVCs to be created
                Value should be greater than or equal to the number of
                elements in the list 'access_modes_cephfs'. Pass 0 for not
                creating CephFS PVC
            replica_count (int): The replica count for deployment config
            deployment_config (bool): True for DeploymentConfig creation,
                False otherwise
            sc_rbd (OCS): RBD storage class. ocs_ci.ocs.resources.ocs.OCS instance
                of 'StorageClass' kind
            sc_cephfs (OCS): Cephfs storage class. ocs_ci.ocs.resources.ocs.OCS instance
                of 'StorageClass' kind
        Returns:
            tuple: List of pvcs and pods
        """

        access_modes_rbd = access_modes_rbd or [
            constants.ACCESS_MODE_RWO,
            f"{constants.ACCESS_MODE_RWO}-Block",
            f"{constants.ACCESS_MODE_RWX}-Block",
        ]

        access_modes_cephfs = access_modes_cephfs or [
            constants.ACCESS_MODE_RWO,
            constants.ACCESS_MODE_RWX,
        ]

        num_of_rbd_pvc = (
            num_of_rbd_pvc if num_of_rbd_pvc is not None else len(access_modes_rbd)
        )
        num_of_cephfs_pvc = (
            num_of_cephfs_pvc
            if num_of_cephfs_pvc is not None
            else len(access_modes_cephfs)
        )

        pvcs_rbd = multi_pvc_factory(
            interface=constants.CEPHBLOCKPOOL,
            storageclass=sc_rbd,
            size=pvc_size,
            access_modes=access_modes_rbd,
            status=constants.STATUS_BOUND,
            num_of_pvc=num_of_rbd_pvc,
            timeout=180,
        )
        for pvc_obj in pvcs_rbd:
            pvc_obj.interface = constants.CEPHBLOCKPOOL

        project = pvcs_rbd[0].project if pvcs_rbd else None

        pvcs_cephfs = multi_pvc_factory(
            interface=constants.CEPHFILESYSTEM,
            project=project,
            storageclass=sc_cephfs,
            size=pvc_size,
            access_modes=access_modes_cephfs,
            status=constants.STATUS_BOUND,
            num_of_pvc=num_of_cephfs_pvc,
            timeout=180,
        )
        for pvc_obj in pvcs_cephfs:
            pvc_obj.interface = constants.CEPHFILESYSTEM

        pvcs = pvcs_cephfs + pvcs_rbd

        # Set volume mode on PVC objects
        for pvc_obj in pvcs:
            pvc_info = pvc_obj.get()
            setattr(pvc_obj, "volume_mode", pvc_info["spec"]["volumeMode"])

        sa_obj = service_account_factory(project=project) if deployment_config else None

        pods_dc = []
        pods = []

        # Create pods
        for pvc_obj in pvcs:
            if constants.CEPHFS_INTERFACE in pvc_obj.storageclass.name:
                interface = constants.CEPHFILESYSTEM
            else:
                interface = constants.CEPHBLOCKPOOL

            # TODO: Remove pod_dict_path variable if issue 2524 is fixed
            if deployment_config:
                pod_dict_path = constants.FEDORA_DC_YAML
            elif pvc_obj.volume_mode == "Block":
                pod_dict_path = constants.CSI_RBD_RAW_BLOCK_POD_YAML
            else:
                pod_dict_path = ""

            num_pods = (
                pods_for_rwx if pvc_obj.access_mode == constants.ACCESS_MODE_RWX else 1
            )
            for _ in range(num_pods):
                # pod_obj will be a Pod instance if deployment_config=False,
                # otherwise an OCP instance of kind DC
                pod_obj = pod_factory(
                    interface=interface,
                    pvc=pvc_obj,
                    pod_dict_path=pod_dict_path,
                    raw_block_pv=pvc_obj.volume_mode == "Block",
                    deployment_config=deployment_config,
                    service_account=sa_obj,
                    replica_count=replica_count,
                )
                pod_obj.pvc = pvc_obj
                pods_dc.append(pod_obj) if deployment_config else pods.append(pod_obj)

        # Get pod objects if deployment_config is True
        # pods_dc will be an empty list if deployment_config is False
        for pod_dc in pods_dc:
            pod_objs = get_all_pods(
                namespace=pvcs[0].project.namespace,
                selector=[pod_dc.name],
                selector_label="name",
            )
            for pod_obj in pod_objs:
                pod_obj.pvc = pod_dc.pvc
            pods.extend(pod_objs)

        log.info(
            f"Created {len(pvcs_cephfs)} cephfs PVCs and {len(pvcs_rbd)} rbd "
            f"PVCs. Created {len(pods)} pods. "
        )
        return pvcs, pods

    return factory


@pytest.fixture()
def multi_pvc_pod_lifecycle_factory(
    project_factory, multi_pvc_factory, pod_factory, teardown_factory
):
    return _multi_pvc_pod_lifecycle_factory(
        project_factory, multi_pvc_factory, pod_factory, teardown_factory
    )


@pytest.fixture()
def multi_obc_lifecycle_factory(
    bucket_factory, mcg_obj, awscli_pod_session, mcg_obj_session, test_directory_setup
):
    return _multi_obc_lifecycle_factory(
        bucket_factory,
        mcg_obj,
        awscli_pod_session,
        mcg_obj_session,
        test_directory_setup,
    )<|MERGE_RESOLUTION|>--- conflicted
+++ resolved
@@ -127,15 +127,11 @@
 from ocs_ci.ocs.ui.block_pool import BlockPoolUI
 from ocs_ci.ocs.ui.storageclass import StorageClassUI
 from ocs_ci.ocs.couchbase import CouchBase
-<<<<<<< HEAD
 from ocs_ci.ocs.longevity_stage2 import (
     _multi_pvc_pod_lifecycle_factory,
     _multi_obc_lifecycle_factory,
 )
-=======
 from ocs_ci.ocs.longevity import start_app_workload
-
->>>>>>> 57d746bf
 
 log = logging.getLogger(__name__)
 
