--- conflicted
+++ resolved
@@ -1555,26 +1555,6 @@
 
 
 @pytest.fixture()
-def rgw_obj(request):
-    return rgw_obj_fixture(request)
-
-
-@pytest.fixture(scope='session')
-def rgw_obj_session(request):
-    return rgw_obj_fixture(request)
-
-
-def rgw_obj_fixture(request):
-    """
-    Returns an RGW resource that represents RGW in the cluster
-
-    Returns:
-        RGW: An RGW resource
-    """
-    return RGW()
-
-
-@pytest.fixture()
 def mcg_obj(request):
     return mcg_obj_fixture(request)
 
@@ -1776,23 +1756,17 @@
 
 @pytest.fixture()
 def bucket_factory(request, mcg_obj):
-<<<<<<< HEAD
-=======
     """
     Returns an MCG bucket factory
     """
->>>>>>> 6f50659b
     return bucket_factory_fixture(request, mcg_obj, rgw_obj=None)
 
 
 @pytest.fixture(scope='session')
 def bucket_factory_session(request, mcg_obj_session):
-<<<<<<< HEAD
-=======
     """
     Returns a session-scoped MCG bucket factory
     """
->>>>>>> 6f50659b
     return bucket_factory_fixture(request, mcg_obj_session, rgw_obj_session=None)
 
 
