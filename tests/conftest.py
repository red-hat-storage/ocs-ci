--- conflicted
+++ resolved
@@ -5084,11 +5084,7 @@
 @pytest.fixture()
 def create_pvcs_and_pods(multi_pvc_factory, pod_factory, service_account_factory):
     """
-<<<<<<< HEAD
-    Create rbd, cephfs PVCs and pods. To be used for test cases which need
-=======
     Create rbd, cephfs PVCs and dc pods. To be used for test cases which need
->>>>>>> 413730b7
     rbd and cephfs PVCs with different access modes.
 
     """
