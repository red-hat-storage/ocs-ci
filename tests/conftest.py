import logging
import os
import tempfile
import pytest
import threading
from datetime import datetime

from ocs_ci.utility.utils import TimeoutSampler
from ocs_ci.ocs.exceptions import TimeoutExpiredError
from ocs_ci.utility.spreadsheet.spreadsheet_api import GoogleSpreadSheetAPI

from ocs_ci.framework import config
from ocs_ci.framework.pytest_customization.marks import (
    deployment, destroy, ignore_leftovers
)
from ocs_ci.utility.environment_check import (
    get_status_before_execution, get_status_after_execution
)
<<<<<<< HEAD
from ocs_ci.utility.retry import retry
from ocs_ci.utility.utils import (
    destroy_cluster, run_cmd, get_openshift_installer, get_openshift_client,
    is_cluster_running, ocsci_log_path, get_testrun_id,
)
=======
from ocs_ci.utility.utils import get_openshift_client, ocsci_log_path
from ocs_ci.deployment import factory as dep_factory
>>>>>>> 1ad7166a
from tests import helpers
from ocs_ci.ocs import constants


log = logging.getLogger(__name__)


class OCSLogFormatter(logging.Formatter):

    def __init__(self):
        fmt = (
            "%(asctime)s - %(levelname)s - %(name)s.%(funcName)s.%(lineno)d "
            "- %(message)s"
        )
        super(OCSLogFormatter, self).__init__(fmt)


def pytest_logger_config(logger_config):
    logger_config.add_loggers([''], stdout_level='info')
    logger_config.set_log_option_default('')
    logger_config.split_by_outcome()
    logger_config.set_formatter_class(OCSLogFormatter)


@pytest.fixture(scope="session", autouse=True)
def polarion_testsuite_properties(record_testsuite_property, pytestconfig):
    """
    Configures polarion testsuite properties for junit xml
    """
    polarion_project_id = config.REPORTING['polarion']['project_id']
    record_testsuite_property('polarion-project-id', polarion_project_id)
    jenkins_build_url = config.RUN.get('jenkins_build_url')
    if jenkins_build_url:
        record_testsuite_property(
            'polarion-custom-description', jenkins_build_url
        )
    polarion_testrun_id = get_testrun_id()
    record_testsuite_property(
        'polarion-testrun-id', polarion_testrun_id
    )
    record_testsuite_property(
        'polarion-testrun-status-id', 'inprogress'
    )


@pytest.fixture(scope="session", autouse=True)
def cluster(request, log_cli_level):
    """
    This fixture initiates deployment for both OCP and OCS clusters.
    Specific platform deployment classes will handle the fine details
    of action
    """
    log.info(f"All logs located at {ocsci_log_path()}")

    teardown = config.RUN['cli_params']['teardown']
    factory = dep_factory.DeploymentFactory()
    deployer = factory.get_deployment()

    # Add a finalizer to teardown the cluster after test execution is finished
    if teardown:
        def cluster_teardown_finalizer():
            deployer.destroy_cluster(log_cli_level)
        request.addfinalizer(cluster_teardown_finalizer)
        log.info("Will teardown cluster because --teardown was provided")

    # Download client
    get_openshift_client()

    # Deploy cluster
    deployer.deploy_cluster(log_cli_level)


@pytest.fixture(scope='class')
def environment_checker(request):
    node = request.node
    # List of marks for which we will ignore the leftover checker
    marks_to_ignore = [m.mark for m in [deployment, destroy, ignore_leftovers]]
    for mark in node.iter_markers():
        if mark in marks_to_ignore:
            return

    request.addfinalizer(get_status_after_execution)
    get_status_before_execution()


@pytest.fixture(scope="session")
def log_cli_level(pytestconfig):
    """
    Retrieves the log_cli_level set in pytest.ini

    Returns:
        str: log_cli_level set in pytest.ini or DEBUG if not set

    """
    return pytestconfig.getini('log_cli_level') or 'DEBUG'


@pytest.fixture(scope="session")
def run_io_in_background(request):
    """
    Run IO during the test execution
    """
    if config.RUN['cli_params'].get('io_in_bg'):
        log.info(f"Tests will be running while IO is in the background")

        g_sheet = None
        if config.RUN['google_api_secret']:
            g_sheet = GoogleSpreadSheetAPI("IO BG results", 0)
        else:
            log.warning(
                "Google API secret was not found. IO won't be reported to "
                "a Google spreadsheet"
            )
        results = list()
        temp_file = tempfile.NamedTemporaryFile(
            mode='w+', prefix='test_status', delete=False
        )

        def get_test_status():
            with open(temp_file.name, 'r') as t_file:
                return t_file.readline()

        def set_test_status(status):
            with open(temp_file.name, 'w') as t_file:
                t_file.writelines(status)

        set_test_status('running')

        def finalizer():
            """
            Delete the resources created during setup, used for
            running IO in the test background
            """
            set_test_status('finished')
            try:
                for status in TimeoutSampler(90, 3, get_test_status):
                    if status == 'terminated':
                        break
            except TimeoutExpiredError:
                log.warning(
                    "Background IO was still in progress before IO "
                    "thread termination"
                )
            if thread:
                thread.join()

            log.info(f"Background IO has stopped")
            for result in results:
                log.info(f"IOPs after FIO for pod {pod_obj.name}:")
                log.info(f"Read: {result[0]}")
                log.info(f"Write: {result[1]}")

            if pod_obj:
                pod_obj.delete()
                pod_obj.ocp.wait_for_delete(resource_name=pod_obj.name)
            if pvc_obj:
                pvc_obj.delete()
                pvc_obj.ocp.wait_for_delete(resource_name=pvc_obj.name)
            if sc_obj:
                sc_obj.delete()
            if cbp_obj:
                cbp_obj.delete()
            if secret_obj:
                secret_obj.delete()

        request.addfinalizer(finalizer)

        secret_obj = helpers.create_secret(
            interface_type=constants.CEPHBLOCKPOOL
        )
        cbp_obj = helpers.create_ceph_block_pool()
        sc_obj = helpers.create_storage_class(
            interface_type=constants.CEPHBLOCKPOOL,
            interface_name=cbp_obj.name,
            secret_name=secret_obj.name
        )
        pvc_obj = helpers.create_pvc(sc_name=sc_obj.name, size='2Gi')
        pod_obj = helpers.create_pod(
            interface_type=constants.CEPHBLOCKPOOL, pvc_name=pvc_obj.name
        )

        def run_io_in_bg():
            """
            Run IO by executing FIO and deleting the file created for FIO on
            the pod, in a while true loop. Will be running as long as
            the test is running.
            """
            while get_test_status() == 'running':
                pod_obj.run_io('fs', '1G')
                result = pod_obj.get_fio_results()
                reads = result.get('jobs')[0].get('read').get('iops')
                writes = result.get('jobs')[0].get('write').get('iops')
                if g_sheet:
                    now = datetime.now().strftime("%Y-%m-%d %H:%M:%S")
                    g_sheet.insert_row([now, reads, writes])

                results.append((reads, writes))

                file_path = os.path.join(
                    pod_obj.get_mount_path(),
                    pod_obj.io_params['filename']
                )
                pod_obj.exec_cmd_on_pod(f'rm -rf {file_path}')
            set_test_status('terminated')

        log.info(f"Start running IO in the test background")

        thread = threading.Thread(target=run_io_in_bg)
        thread.start()<|MERGE_RESOLUTION|>--- conflicted
+++ resolved
@@ -16,16 +16,10 @@
 from ocs_ci.utility.environment_check import (
     get_status_before_execution, get_status_after_execution
 )
-<<<<<<< HEAD
-from ocs_ci.utility.retry import retry
 from ocs_ci.utility.utils import (
-    destroy_cluster, run_cmd, get_openshift_installer, get_openshift_client,
-    is_cluster_running, ocsci_log_path, get_testrun_id,
+    get_openshift_client, ocsci_log_path, get_testrun_id
 )
-=======
-from ocs_ci.utility.utils import get_openshift_client, ocsci_log_path
 from ocs_ci.deployment import factory as dep_factory
->>>>>>> 1ad7166a
 from tests import helpers
 from ocs_ci.ocs import constants
 
