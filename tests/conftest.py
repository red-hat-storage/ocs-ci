--- conflicted
+++ resolved
@@ -2670,23 +2670,6 @@
     request.addfinalizer(finalizer)
 
 
-<<<<<<< HEAD
-@pytest.fixture(scope="session", autouse=True)
-def collect_logs_fixture(request):
-    """
-    This fixture collects ocs logs after tier execution and this will allow
-    to see the cluster's status after the execution on all execution status options.
-    """
-    def finalizer():
-        """
-        Tracking both logs separately reduce changes of collision
-        """
-        if not config.RUN['cli_params'].get('deploy'):
-            collect_ocs_logs('testcases', ocs=False, status_failure=False)
-            collect_ocs_logs('testcases', ocp=False, status_failure=False)
-
-    request.addfinalizer(finalizer)
-=======
 @pytest.fixture()
 def ns_resource_factory(request, mcg_obj, cld_mgr, cloud_uls_factory):
     """
@@ -2721,4 +2704,20 @@
     request.addfinalizer(ns_resources_and_connections_cleanup)
 
     return _create_ns_resources
->>>>>>> e8502f54
+
+
+@pytest.fixture(scope="session", autouse=True)
+def collect_logs_fixture(request):
+    """
+    This fixture collects ocs logs after tier execution and this will allow
+    to see the cluster's status after the execution on all execution status options.
+    """
+    def finalizer():
+        """
+        Tracking both logs separately reduce changes of collision
+        """
+        if not config.RUN['cli_params'].get('deploy'):
+            collect_ocs_logs('testcases', ocs=False, status_failure=False)
+            collect_ocs_logs('testcases', ocp=False, status_failure=False)
+
+    request.addfinalizer(finalizer)