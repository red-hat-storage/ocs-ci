import logging
import os
import random
import time
import tempfile
import threading
from concurrent.futures.thread import ThreadPoolExecutor
from datetime import datetime
from itertools import chain
from math import floor
from shutil import copyfile
from functools import partial

from botocore.exceptions import ClientError
import pytest

from ocs_ci.deployment import factory as dep_factory
from ocs_ci.framework import config
from ocs_ci.framework.pytest_customization.marks import (
    deployment, ignore_leftovers, tier_marks, ignore_leftover_label
)
from ocs_ci.ocs import (
    constants,
    defaults,
    fio_artefacts,
    node,
    ocp,
    platform_nodes
)
from ocs_ci.ocs.bucket_utils import craft_s3_command
<<<<<<< HEAD
from ocs_ci.ocs.exceptions import TimeoutExpiredError, CephHealthException, ResourceWrongStatusException
from ocs_ci.ocs.mcg_workload import (
    mcg_job_factory as mcg_job_factory_implementation
=======
from ocs_ci.ocs.exceptions import (
    CommandFailed, TimeoutExpiredError,
    CephHealthException, ResourceWrongStatusException
>>>>>>> d33562b1
)
from ocs_ci.ocs.node import get_node_objs, schedule_nodes
from ocs_ci.ocs.ocp import OCP
from ocs_ci.ocs.utils import setup_ceph_toolbox
from ocs_ci.ocs.resources.backingstore import (
    backingstore_factory as backingstore_factory_implementation
)
from ocs_ci.ocs.resources.cloud_manager import CloudManager
from ocs_ci.ocs.resources.cloud_uls import (
    cloud_uls_factory as cloud_uls_factory_implementation
)
from ocs_ci.ocs.node import check_nodes_specs
from ocs_ci.ocs.resources.mcg import MCG
from ocs_ci.ocs.resources.objectbucket import BUCKET_MAP
from ocs_ci.ocs.resources.ocs import OCS
from ocs_ci.ocs.resources.pod import get_rgw_pods, delete_deploymentconfig_pods
from ocs_ci.ocs.resources.pvc import PVC
from ocs_ci.ocs.version import get_ocs_version, report_ocs_version
from ocs_ci.ocs.cluster_load import ClusterLoad, wrap_msg
from ocs_ci.utility import aws
from ocs_ci.utility import deployment_openshift_logging as ocp_logging_obj
from ocs_ci.utility import templating
from ocs_ci.utility.environment_check import (
    get_status_before_execution, get_status_after_execution
)
from ocs_ci.utility.uninstall_openshift_logging import uninstall_cluster_logging
from ocs_ci.utility.utils import (
    ceph_health_check,
    ceph_health_check_base,
    get_ocp_version,
    get_openshift_client,
    get_system_architecture,
    get_testrun_name,
    ocsci_log_path,
    skipif_ocs_version,
    TimeoutSampler,
    skipif_upgraded_from
)
from tests import helpers
from tests.helpers import create_unique_resource_name
from ocs_ci.ocs.bucket_utils import get_rgw_restart_counts
from ocs_ci.ocs.pgsql import Postgresql
from ocs_ci.ocs.resources.rgw import RGW
from ocs_ci.ocs.jenkins import Jenkins
from ocs_ci.ocs.couchbase import CouchBase
from ocs_ci.ocs.amq import AMQ

log = logging.getLogger(__name__)


class OCSLogFormatter(logging.Formatter):

    def __init__(self):
        fmt = (
            "%(asctime)s - %(threadName)s - %(levelname)s - %(name)s.%(funcName)s.%(lineno)d "
            "- %(message)s"
        )
        super(OCSLogFormatter, self).__init__(fmt)


def pytest_logger_config(logger_config):
    logger_config.add_loggers([''], stdout_level='info')
    logger_config.set_log_option_default('')
    logger_config.split_by_outcome()
    logger_config.set_formatter_class(OCSLogFormatter)


def pytest_collection_modifyitems(session, config, items):
    """
    A pytest hook to filter out skipped tests satisfying
    skipif_ocs_version or skipif_upgraded_from

    Args:
        session: pytest session
        config: pytest config object
        items: list of collected tests

    """
    for item in items[:]:
        skipif_ocs_version_marker = item.get_closest_marker(
            "skipif_ocs_version"
        )
        skipif_upgraded_from_marker = item.get_closest_marker(
            "skipif_upgraded_from"
        )
        if skipif_ocs_version_marker:
            skip_condition = skipif_ocs_version_marker.args
            # skip_condition will be a tuple
            # and condition will be first element in the tuple
            if skipif_ocs_version(skip_condition[0]):
                log.info(
                    f'Test: {item} will be skipped due to {skip_condition}'
                )
                items.remove(item)
                continue
        if skipif_upgraded_from_marker:
            skip_args = skipif_upgraded_from_marker.args
            if skipif_upgraded_from(skip_args[0]):
                log.info(
                    f'Test: {item} will be skipped because the OCS cluster is'
                    f' upgraded from one of these versions: {skip_args[0]}'
                )
                items.remove(item)


@pytest.fixture()
def supported_configuration():
    """
    Check that cluster nodes have enough CPU and Memory as described in:
    https://access.redhat.com/documentation/en-us/red_hat_openshift_container_storage/4.2/html-single/planning_your_deployment/index#infrastructure-requirements_rhocs
    This fixture is intended as a prerequisite for tests or fixtures that
    run flaky on configurations that don't meet minimal requirements.

    Minimum requirements for each starting node (OSD+MON):
        16 CPUs
        64 GB memory
    Last documentation check: 2020-02-21
    """
    min_cpu = constants.MIN_NODE_CPU
    min_memory = constants.MIN_NODE_MEMORY

    log.info('Checking if system meets minimal requirements')
    if not check_nodes_specs(min_memory=min_memory, min_cpu=min_cpu):
        err_msg = (
            f"At least one of the worker nodes doesn't meet the "
            f"required minimum specs of {min_cpu} vCPUs and {min_memory} RAM"
        )
        pytest.xfail(err_msg)


@pytest.fixture(scope='class')
def secret_factory_class(request):
    return secret_factory_fixture(request)


@pytest.fixture(scope='session')
def secret_factory_session(request):
    return secret_factory_fixture(request)


@pytest.fixture(scope='function')
def secret_factory(request):
    return secret_factory_fixture(request)


def secret_factory_fixture(request):
    """
    Secret factory. Calling this fixture creates a new secret.
    RBD based is default.
    ** This method should not be used anymore **
    ** This method is for internal testing only **
    """
    instances = []

    def factory(interface=constants.CEPHBLOCKPOOL):
        """
        Args:
            interface (str): CephBlockPool or CephFileSystem. This decides
                whether a RBD based or CephFS resource is created.
                RBD is default.
        """
        secret_obj = helpers.create_secret(
            interface_type=interface
        )
        assert secret_obj, "Failed to create a secret"
        instances.append(secret_obj)
        return secret_obj

    def finalizer():
        """
        Delete the RBD secrets
        """
        for instance in instances:
            instance.delete()
            instance.ocp.wait_for_delete(
                instance.name
            )

    request.addfinalizer(finalizer)
    return factory


@pytest.fixture(scope="session", autouse=True)
def log_ocs_version(cluster):
    """
    Fixture handling version reporting for OCS.

    This fixture handles alignment of the version reporting, so that we:

     * report version for each test run (no matter if just deployment, just
       test or both deployment and tests are executed)
     * prevent conflict of version reporting with deployment/teardown (eg. we
       should not run the version logging before actual deployment, or after
       a teardown)

    Version is reported in:

     * log entries of INFO log level during test setup phase
     * ocs_version file in cluster path directory (for copy pasting into bug
       reports)
    """
    teardown = config.RUN['cli_params'].get('teardown')
    deploy = config.RUN['cli_params'].get('deploy')
    if teardown and not deploy:
        log.info("Skipping version reporting for teardown.")
        return
    cluster_version, image_dict = get_ocs_version()
    file_name = os.path.join(
        config.ENV_DATA['cluster_path'],
        "ocs_version." + datetime.now().isoformat())
    with open(file_name, "w") as file_obj:
        report_ocs_version(cluster_version, image_dict, file_obj)
    log.info("human readable ocs version info written into %s", file_name)


@pytest.fixture(scope='class')
def ceph_pool_factory_class(request):
    return ceph_pool_factory_fixture(request)


@pytest.fixture(scope='session')
def ceph_pool_factory_session(request):
    return ceph_pool_factory_fixture(request)


@pytest.fixture(scope='function')
def ceph_pool_factory(request):
    return ceph_pool_factory_fixture(request)


def ceph_pool_factory_fixture(request):
    """
    Create a Ceph pool factory.
    Calling this fixture creates new Ceph pool instance.
    ** This method should not be used anymore **
    ** This method is for internal testing only **
    """
    instances = []

    def factory(interface=constants.CEPHBLOCKPOOL):
        if interface == constants.CEPHBLOCKPOOL:
            ceph_pool_obj = helpers.create_ceph_block_pool()
        elif interface == constants.CEPHFILESYSTEM:
            cfs = ocp.OCP(
                kind=constants.CEPHFILESYSTEM,
                namespace=defaults.ROOK_CLUSTER_NAMESPACE
            ).get(defaults.CEPHFILESYSTEM_NAME)
            ceph_pool_obj = OCS(**cfs)
        assert ceph_pool_obj, f"Failed to create {interface} pool"
        if interface != constants.CEPHFILESYSTEM:
            instances.append(ceph_pool_obj)
        return ceph_pool_obj

    def finalizer():
        """
        Delete the Ceph block pool
        """
        for instance in instances:
            instance.delete()
            instance.ocp.wait_for_delete(
                instance.name
            )

    request.addfinalizer(finalizer)
    return factory


@pytest.fixture(scope='class')
def storageclass_factory_class(
    request,
    ceph_pool_factory_class,
    secret_factory_class
):
    return storageclass_factory_fixture(
        request,
        ceph_pool_factory_class,
        secret_factory_class
    )


@pytest.fixture(scope='session')
def storageclass_factory_session(
    request,
    ceph_pool_factory_session,
    secret_factory_session
):
    return storageclass_factory_fixture(
        request,
        ceph_pool_factory_session,
        secret_factory_session
    )


@pytest.fixture(scope='function')
def storageclass_factory(
    request,
    ceph_pool_factory,
    secret_factory
):
    return storageclass_factory_fixture(
        request,
        ceph_pool_factory,
        secret_factory
    )


def storageclass_factory_fixture(
    request,
    ceph_pool_factory,
    secret_factory,
):
    """
    Create a storage class factory. Default is RBD based.
    Calling this fixture creates new storage class instance.

    ** This method should not be used anymore **
    ** This method is for internal testing only **

    """
    instances = []

    def factory(
        interface=constants.CEPHBLOCKPOOL,
        secret=None,
        custom_data=None,
        sc_name=None,
        reclaim_policy=constants.RECLAIM_POLICY_DELETE
    ):
        """
        Args:
            interface (str): CephBlockPool or CephFileSystem. This decides
                whether a RBD based or CephFS resource is created.
                RBD is default.
            secret (object): An OCS instance for the secret.
            custom_data (dict): If provided then storageclass object is created
                by using these data. Parameters `block_pool` and `secret`
                are not useds but references are set if provided.
            sc_name (str): Name of the storage class

        Returns:
            object: helpers.create_storage_class instance with links to
                block_pool and secret.
        """
        if custom_data:
            sc_obj = helpers.create_resource(**custom_data)
        else:
            secret = secret or secret_factory(interface=interface)
            if interface == constants.CEPHBLOCKPOOL:
                interface_name = helpers.default_ceph_block_pool()
            elif interface == constants.CEPHFILESYSTEM:
                interface_name = helpers.get_cephfs_data_pool_name()

            sc_obj = helpers.create_storage_class(
                interface_type=interface,
                interface_name=interface_name,
                secret_name=secret.name,
                sc_name=sc_name,
                reclaim_policy=reclaim_policy
            )
            assert sc_obj, f"Failed to create {interface} storage class"
            sc_obj.secret = secret

        instances.append(sc_obj)
        return sc_obj

    def finalizer():
        """
        Delete the storageclass
        """
        for instance in instances:
            instance.delete()
            instance.ocp.wait_for_delete(
                instance.name
            )

    request.addfinalizer(finalizer)
    return factory


@pytest.fixture(scope='class')
def project_factory_class(request):
    return project_factory_fixture(request)


@pytest.fixture(scope='session')
def project_factory_session(request):
    return project_factory_fixture(request)


@pytest.fixture()
def project_factory(request):
    return project_factory_fixture(request)


@pytest.fixture()
def project(project_factory):
    """
    This fixture creates a single project instance.
    """
    project_obj = project_factory()
    return project_obj


def project_factory_fixture(request):
    """
    Create a new project factory.
    Calling this fixture creates new project.
    """
    instances = []

    def factory(project_name=None):
        """
        Args:
            project_name (str): The name for the new project

        Returns:
            object: ocs_ci.ocs.resources.ocs instance of 'Project' kind.
        """
        proj_obj = helpers.create_project(project_name=project_name)
        instances.append(proj_obj)
        return proj_obj

    def finalizer():
        """
        Delete the project
        """
        for instance in instances:
            try:
                ocp_event = ocp.OCP(kind="Event", namespace=instance.namespace)
                events = ocp_event.get()
                event_count = len(events['items'])
                warn_event_count = 0
                for event in events['items']:
                    if event['type'] == "Warning":
                        warn_event_count += 1
                log.info(
                    (
                        "There were %d events in %s namespace before it's"
                        " removal (out of which %d were of type Warning)."
                        " For a full dump of this event list, see DEBUG logs."
                    ),
                    event_count,
                    instance.namespace,
                    warn_event_count
                )
            except Exception:
                # we don't want any problem to disrupt the teardown itself
                log.exception(
                    "Failed to get events for project %s",
                    instance.namespace
                )
            ocp.switch_to_default_rook_cluster_project()
            instance.delete(resource_name=instance.namespace)
            instance.wait_for_delete(instance.namespace, timeout=300)

    request.addfinalizer(finalizer)
    return factory


@pytest.fixture(scope='class')
def pvc_factory_class(
    request,
    project_factory_class
):
    return pvc_factory_fixture(
        request,
        project_factory_class
    )


@pytest.fixture(scope='session')
def pvc_factory_session(
    request,
    project_factory_session
):
    return pvc_factory_fixture(
        request,
        project_factory_session
    )


@pytest.fixture(scope='function')
def pvc_factory(
    request,
    project_factory
):
    return pvc_factory_fixture(
        request,
        project_factory,
    )


def pvc_factory_fixture(
    request,
    project_factory
):
    """
    Create a persistent Volume Claim factory. Calling this fixture creates new
    PVC. For custom PVC provide 'storageclass' parameter.
    """
    instances = []
    active_project = None
    active_rbd_storageclass = None
    active_cephfs_storageclass = None

    def factory(
        interface=constants.CEPHBLOCKPOOL,
        project=None,
        storageclass=None,
        size=None,
        access_mode=constants.ACCESS_MODE_RWO,
        custom_data=None,
        status=constants.STATUS_BOUND,
        volume_mode=None,
    ):
        """
        Args:
            interface (str): CephBlockPool or CephFileSystem. This decides
                whether a RBD based or CephFS resource is created.
                RBD is default.
            project (object): ocs_ci.ocs.resources.ocs.OCS instance
                of 'Project' kind.
            storageclass (object): ocs_ci.ocs.resources.ocs.OCS instance
                of 'StorageClass' kind.
            size (int): The requested size for the PVC
            access_mode (str): ReadWriteOnce, ReadOnlyMany or ReadWriteMany.
                This decides the access mode to be used for the PVC.
                ReadWriteOnce is default.
            custom_data (dict): If provided then PVC object is created
                by using these data. Parameters `project` and `storageclass`
                are not used but reference is set if provided.
            status (str): If provided then factory waits for object to reach
                desired state.
            volume_mode (str): Volume mode for PVC.
                eg: volume_mode='Block' to create rbd `block` type volume

        Returns:
            object: helpers.create_pvc instance.
        """
        if custom_data:
            pvc_obj = PVC(**custom_data)
            pvc_obj.create(do_reload=False)
        else:
            nonlocal active_project
            nonlocal active_rbd_storageclass
            nonlocal active_cephfs_storageclass

            project = project or active_project or project_factory()
            active_project = project
            if interface == constants.CEPHBLOCKPOOL:
                storageclass = storageclass or helpers.default_storage_class(
                    interface_type=interface
                )
                active_rbd_storageclass = storageclass
            elif interface == constants.CEPHFILESYSTEM:
                storageclass = storageclass or helpers.default_storage_class(
                    interface_type=interface
                )
                active_cephfs_storageclass = storageclass

            pvc_size = f"{size}Gi" if size else None

            pvc_obj = helpers.create_pvc(
                sc_name=storageclass.name,
                namespace=project.namespace,
                size=pvc_size,
                do_reload=False,
                access_mode=access_mode,
                volume_mode=volume_mode,
            )
            assert pvc_obj, "Failed to create PVC"

        if status:
            helpers.wait_for_resource_state(pvc_obj, status)
        pvc_obj.storageclass = storageclass
        pvc_obj.project = project
        pvc_obj.access_mode = access_mode
        instances.append(pvc_obj)

        return pvc_obj

    def finalizer():
        """
        Delete the PVC
        """
        pv_objs = []

        # Get PV form PVC instances and delete PVCs
        for instance in instances:
            if not instance.is_deleted:
                pv_objs.append(instance.backed_pv_obj)
                instance.delete()
                instance.ocp.wait_for_delete(
                    instance.name
                )

        # Wait for PVs to delete
        # If they have ReclaimPolicy set to Retain then delete them manually
        for pv_obj in pv_objs:
            if pv_obj.data.get('spec').get(
                'persistentVolumeReclaimPolicy'
            ) == constants.RECLAIM_POLICY_RETAIN:
                helpers.wait_for_resource_state(
                    pv_obj,
                    constants.STATUS_RELEASED
                )
                pv_obj.delete()
                pv_obj.ocp.wait_for_delete(pv_obj.name)
            else:
                pv_obj.ocp.wait_for_delete(
                    resource_name=pv_obj.name, timeout=180
                )

    request.addfinalizer(finalizer)
    return factory


@pytest.fixture(scope='class')
def pod_factory_class(request, pvc_factory_class):
    return pod_factory_fixture(request, pvc_factory_class)


@pytest.fixture(scope='session')
def pod_factory_session(request, pvc_factory_session):
    return pod_factory_fixture(request, pvc_factory_session)


@pytest.fixture(scope='function')
def pod_factory(request, pvc_factory):
    return pod_factory_fixture(request, pvc_factory)


def pod_factory_fixture(request, pvc_factory):
    """
    Create a Pod factory. Calling this fixture creates new Pod.
    For custom Pods provide 'pvc' parameter.
    """
    instances = []

    def factory(
        interface=constants.CEPHBLOCKPOOL,
        pvc=None,
        custom_data=None,
        status=constants.STATUS_RUNNING,
        node_name=None,
        pod_dict_path=None,
        raw_block_pv=False,
        deployment_config=False,
        service_account=None,
        replica_count=1,
        command=None,
        command_args=None
    ):
        """
        Args:
            interface (str): CephBlockPool or CephFileSystem. This decides
                whether a RBD based or CephFS resource is created.
                RBD is default.
            pvc (PVC object): ocs_ci.ocs.resources.pvc.PVC instance kind.
            custom_data (dict): If provided then Pod object is created
                by using these data. Parameter `pvc` is not used but reference
                is set if provided.
            status (str): If provided then factory waits for object to reach
                desired state.
            node_name (str): The name of specific node to schedule the pod
            pod_dict_path (str): YAML path for the pod.
            raw_block_pv (bool): True for creating raw block pv based pod,
                False otherwise.
            deployment_config (bool): True for DeploymentConfig creation,
                False otherwise
            service_account (OCS): Service account object, in case DeploymentConfig
                is to be created
            replica_count (int): The replica count for deployment config
            command (list): The command to be executed on the pod
            command_args (list): The arguments to be sent to the command running
                on the pod

        Returns:
            object: helpers.create_pod instance

        """
        sa_name = service_account.name if service_account else None
        if custom_data:
            pod_obj = helpers.create_resource(**custom_data)
        else:
            pvc = pvc or pvc_factory(interface=interface)
            pod_obj = helpers.create_pod(
                pvc_name=pvc.name,
                namespace=pvc.namespace,
                interface_type=interface,
                node_name=node_name,
                pod_dict_path=pod_dict_path,
                raw_block_pv=raw_block_pv,
                dc_deployment=deployment_config,
                sa_name=sa_name,
                replica_count=replica_count,
                command=command,
                command_args=command_args
            )
            assert pod_obj, "Failed to create pod"
        if deployment_config:
            dc_name = pod_obj.get_labels().get('name')
            dc_ocp_dict = ocp.OCP(
                kind=constants.DEPLOYMENTCONFIG, namespace=pod_obj.namespace
            ).get(resource_name=dc_name)
            dc_obj = OCS(**dc_ocp_dict)
            instances.append(dc_obj)

        else:
            instances.append(pod_obj)
        if status:
            helpers.wait_for_resource_state(pod_obj, status)
            pod_obj.reload()
        pod_obj.pvc = pvc
        if deployment_config:
            return dc_obj
        return pod_obj

    def finalizer():
        """
        Delete the Pod or the DeploymentConfig
        """
        for instance in instances:
            instance.delete()
            instance.ocp.wait_for_delete(
                instance.name
            )

    request.addfinalizer(finalizer)
    return factory


@pytest.fixture(scope='class')
def teardown_factory_class(request):
    return teardown_factory_fixture(request)


@pytest.fixture(scope='session')
def teardown_factory_session(request):
    return teardown_factory_fixture(request)


@pytest.fixture(scope='function')
def teardown_factory(request):
    return teardown_factory_fixture(request)


def teardown_factory_fixture(request):
    """
    Tearing down a resource that was created during the test
    To use this factory, you'll need to pass 'teardown_factory' to your test
    function and call it in your test when a new resource was created and you
    want it to be removed in teardown phase:
    def test_example(self, teardown_factory):
        pvc_obj = create_pvc()
        teardown_factory(pvc_obj)

    """
    instances = []

    def factory(resource_obj):
        """
        Args:
            resource_obj (OCS object or list of OCS objects) : Object to teardown after the test

        """
        if isinstance(resource_obj, list):
            instances.extend(resource_obj)
        else:
            instances.append(resource_obj)

    def finalizer():
        """
        Delete the resources created in the test
        """
        for instance in instances[::-1]:
            if not instance.is_deleted:
                reclaim_policy = instance.reclaim_policy if instance.kind == constants.PVC else None
                instance.delete()
                instance.ocp.wait_for_delete(
                    instance.name
                )
                if reclaim_policy == constants.RECLAIM_POLICY_DELETE:
                    helpers.validate_pv_delete(instance.backed_pv)

    request.addfinalizer(finalizer)
    return factory


@pytest.fixture(scope='class')
def service_account_factory_class(request):
    return service_account_factory_fixture(request)


@pytest.fixture(scope='session')
def service_account_factory_session(request):
    return service_account_factory_fixture(request)


@pytest.fixture(scope='function')
def service_account_factory(request):
    return service_account_factory_fixture(request)


def service_account_factory_fixture(request):
    """
    Create a service account
    """
    instances = []
    active_service_account_obj = None

    def factory(
        project=None, service_account=None
    ):
        """
        Args:
            project (object): ocs_ci.ocs.resources.ocs.OCS instance
                of 'Project' kind.
            service_account (str): service_account_name

        Returns:
            object: serviceaccount instance.
        """
        nonlocal active_service_account_obj

        if active_service_account_obj and not service_account:
            return active_service_account_obj
        elif service_account:
            sa_obj = helpers.get_serviceaccount_obj(sa_name=service_account,
                                                    namespace=project.namespace)
            if not helpers.validate_scc_policy(sa_name=service_account,
                                               namespace=project.namespace):
                helpers.add_scc_policy(sa_name=service_account, namespace=project.namespace)
            sa_obj.project = project
            active_service_account_obj = sa_obj
            instances.append(sa_obj)
            return sa_obj
        else:
            sa_obj = helpers.create_serviceaccount(
                namespace=project.namespace,
            )
            sa_obj.project = project
            active_service_account_obj = sa_obj
            helpers.add_scc_policy(sa_name=sa_obj.name, namespace=project.namespace)
            assert sa_obj, "Failed to create serviceaccount"
            instances.append(sa_obj)
            return sa_obj

    def finalizer():
        """
        Delete the service account
        """
        for instance in instances:
            helpers.remove_scc_policy(
                sa_name=instance.name,
                namespace=instance.namespace
            )
            instance.delete()
            instance.ocp.wait_for_delete(resource_name=instance.name)

    request.addfinalizer(finalizer)
    return factory


@pytest.fixture()
def dc_pod_factory(
    request,
    pvc_factory,
    service_account_factory
):
    """
    Create deploymentconfig pods
    """
    instances = []

    def factory(
        interface=constants.CEPHBLOCKPOOL,
        pvc=None,
        service_account=None,
        size=None,
        custom_data=None,
        node_name=None,
        node_selector=None,
        replica_count=1,
        raw_block_pv=False,
        sa_obj=None,
        wait=True
    ):
        """
        Args:
            interface (str): CephBlockPool or CephFileSystem. This decides
                whether a RBD based or CephFS resource is created.
                RBD is default.
            pvc (PVC object): ocs_ci.ocs.resources.pvc.PVC instance kind.
            service_account (str): service account name for dc_pods
            size (int): The requested size for the PVC
            custom_data (dict): If provided then Pod object is created
                by using these data. Parameter `pvc` is not used but reference
                is set if provided.
            node_name (str): The name of specific node to schedule the pod
            node_selector (dict): dict of key-value pair to be used for nodeSelector field
                eg: {'nodetype': 'app-pod'}
            replica_count (int): Replica count for deployment config
            raw_block_pv (str): True if pod with raw block pvc
            sa_obj (object) : If specific service account is needed

        """
        if custom_data:
            dc_pod_obj = helpers.create_resource(**custom_data)
        else:
            pvc = pvc or pvc_factory(interface=interface, size=size)
            sa_obj = sa_obj or service_account_factory(project=pvc.project, service_account=service_account)
            dc_pod_obj = helpers.create_pod(
                interface_type=interface, pvc_name=pvc.name, do_reload=False,
                namespace=pvc.namespace, sa_name=sa_obj.name, dc_deployment=True,
                replica_count=replica_count, node_name=node_name, node_selector=node_selector,
                raw_block_pv=raw_block_pv, pod_dict_path=constants.FEDORA_DC_YAML
            )
        instances.append(dc_pod_obj)
        log.info(dc_pod_obj.name)
        if wait:
            helpers.wait_for_resource_state(
                dc_pod_obj, constants.STATUS_RUNNING, timeout=180
            )
        dc_pod_obj.pvc = pvc
        return dc_pod_obj

    def finalizer():
        """
        Delete dc pods
        """
        for instance in instances:
            delete_deploymentconfig_pods(instance)

    request.addfinalizer(finalizer)
    return factory


@pytest.fixture(scope="session", autouse=True)
def polarion_testsuite_properties(record_testsuite_property, pytestconfig):
    """
    Configures polarion testsuite properties for junit xml
    """
    polarion_project_id = config.REPORTING['polarion']['project_id']
    record_testsuite_property('polarion-project-id', polarion_project_id)
    jenkins_build_url = config.RUN.get('jenkins_build_url')
    if jenkins_build_url:
        record_testsuite_property(
            'polarion-custom-description', jenkins_build_url
        )
    polarion_testrun_name = get_testrun_name()
    record_testsuite_property(
        'polarion-testrun-id', polarion_testrun_name
    )
    record_testsuite_property(
        'polarion-testrun-status-id', 'inprogress'
    )
    record_testsuite_property(
        'polarion-custom-isautomated', "True"
    )


@pytest.fixture(scope='session')
def tier_marks_name():
    """
    Gets the tier mark names

    Returns:
        list: list of tier mark names

    """
    tier_marks_name = []
    for each_tier in tier_marks:
        try:
            tier_marks_name.append(each_tier.name)
        except AttributeError:
            tier_marks_name.append(each_tier().args[0].name)
    return tier_marks_name


@pytest.fixture(scope='function', autouse=True)
def health_checker(request, tier_marks_name):
    skipped = False

    def finalizer():
        if not skipped:
            try:
                teardown = config.RUN['cli_params']['teardown']
                skip_ocs_deployment = config.ENV_DATA['skip_ocs_deployment']
                if not (teardown or skip_ocs_deployment):
                    ceph_health_check_base()
                    log.info("Ceph health check passed at teardown")
            except CephHealthException:
                log.info("Ceph health check failed at teardown")
                # Retrying to increase the chance the cluster health will be OK
                # for next test
                ceph_health_check()
                raise

    node = request.node
    request.addfinalizer(finalizer)
    for mark in node.iter_markers():
        if mark.name in tier_marks_name:
            log.info("Checking for Ceph Health OK ")
            try:
                status = ceph_health_check_base()
                if status:
                    log.info("Ceph health check passed at setup")
                    return
            except CephHealthException:
                skipped = True
                # skip because ceph is not in good health
                pytest.skip("Ceph health check failed at setup")


@pytest.fixture(scope="session", autouse=True)
def cluster(request, log_cli_level):
    """
    This fixture initiates deployment for both OCP and OCS clusters.
    Specific platform deployment classes will handle the fine details
    of action
    """
    log.info(f"All logs located at {ocsci_log_path()}")

    teardown = config.RUN['cli_params']['teardown']
    deploy = config.RUN['cli_params']['deploy']
    if teardown or deploy:
        factory = dep_factory.DeploymentFactory()
        deployer = factory.get_deployment()

    # Add a finalizer to teardown the cluster after test execution is finished
    if teardown:
        def cluster_teardown_finalizer():
            deployer.destroy_cluster(log_cli_level)

        request.addfinalizer(cluster_teardown_finalizer)
        log.info("Will teardown cluster because --teardown was provided")

    # Download client
    force_download = (
        config.RUN['cli_params'].get('deploy')
        and config.DEPLOYMENT['force_download_client']
    )
    get_openshift_client(force_download=force_download)

    if deploy:
        # Deploy cluster
        deployer.deploy_cluster(log_cli_level)


@pytest.fixture(scope='class')
def environment_checker(request):
    node = request.node
    # List of marks for which we will ignore the leftover checker
    marks_to_ignore = [m.mark for m in [deployment, ignore_leftovers]]

    # app labels of resources to be excluded for leftover check
    exclude_labels = [constants.must_gather_pod_label]
    for mark in node.iter_markers():
        if mark in marks_to_ignore:
            return
        if mark.name == ignore_leftover_label.name:
            exclude_labels.extend(list(mark.args))
    request.addfinalizer(
        partial(get_status_after_execution, exclude_labels=exclude_labels)
    )
    get_status_before_execution(exclude_labels=exclude_labels)


@pytest.fixture(scope="session")
def log_cli_level(pytestconfig):
    """
    Retrieves the log_cli_level set in pytest.ini

    Returns:
        str: log_cli_level set in pytest.ini or DEBUG if not set

    """
    return pytestconfig.getini('log_cli_level') or 'DEBUG'


@pytest.fixture(scope="session", autouse=True)
def cluster_load(
    request, project_factory_session, pvc_factory_session,
    service_account_factory_session, pod_factory_session
):
    """
    Run IO during the test execution
    """
    cl_load_obj = None
    io_in_bg = config.RUN.get('io_in_bg')
    log_utilization = config.RUN.get('log_utilization')
    io_load = config.RUN.get('io_load')

    # IO load should not happen during deployment
    deployment_test = True if 'deployment' in request.node.items[0].location[0] else False
    if io_in_bg and not deployment_test:
        io_load = int(io_load) * 0.01
        log.info(wrap_msg("Tests will be running while IO is in the background"))
        log.info(
            "Start running IO in the background. The amount of IO that "
            "will be written is going to be determined by the cluster "
            "capabilities according to its limit"
        )
        cl_load_obj = ClusterLoad(
            project_factory=project_factory_session,
            sa_factory=service_account_factory_session,
            pvc_factory=pvc_factory_session,
            pod_factory=pod_factory_session,
            target_percentage=io_load
        )
        cl_load_obj.reach_cluster_load_percentage()

    if (log_utilization or io_in_bg) and not deployment_test:
        if not cl_load_obj:
            cl_load_obj = ClusterLoad()

        config.RUN['load_status'] = 'running'

        def finalizer():
            """
            Stop the thread that executed watch_load()
            """
            config.RUN['load_status'] = 'finished'
            if thread:
                thread.join()

        request.addfinalizer(finalizer)

        def watch_load():
            """
            Watch the cluster load by monitoring the cluster latency.
            Print the cluster utilization metrics every 15 seconds.

            If IOs are running in the test background, dynamically adjust
            the IO load based on the cluster latency.

            """
            while config.RUN['load_status'] != 'finished':
                time.sleep(20)
                try:
                    cl_load_obj.print_metrics(mute_logs=True)
                    if io_in_bg:
                        if config.RUN['load_status'] == 'running':
                            cl_load_obj.adjust_load_if_needed()
                        elif config.RUN['load_status'] == 'to_be_paused':
                            cl_load_obj.pause_load()
                            config.RUN['load_status'] = 'paused'
                        elif config.RUN['load_status'] == 'to_be_resumed':
                            cl_load_obj.resume_load()
                            config.RUN['load_status'] = 'running'

                # Any type of exception should be caught and we should continue.
                # We don't want any test to fail
                except Exception:
                    continue

        thread = threading.Thread(target=watch_load)
        thread.start()


@pytest.fixture()
def pause_cluster_load(request):
    """
    Pause the background cluster load

    """
    if config.RUN.get('io_in_bg'):

        def finalizer():
            """
            Resume the cluster load

            """
            config.RUN['load_status'] = 'to_be_resumed'
            try:
                for load_status in TimeoutSampler(180, 3, config.RUN.get, 'load_status'):
                    if load_status == 'running':
                        break
            except TimeoutExpiredError:
                log.error("Cluster load was not resumed successfully")
        request.addfinalizer(finalizer)

        config.RUN['load_status'] = 'to_be_paused'
        try:
            for load_status in TimeoutSampler(180, 3, config.RUN.get, 'load_status'):
                if load_status == 'paused':
                    break
        except TimeoutExpiredError:
            log.error("Cluster load was not paused successfully")


@pytest.fixture(
    params=[
        pytest.param({'interface': constants.CEPHBLOCKPOOL}),
        pytest.param({'interface': constants.CEPHFILESYSTEM})
    ],
    ids=["RBD", "CephFS"]
)
def interface_iterate(request):
    """
    Iterate over interfaces - CephBlockPool and CephFileSystem

    """
    return request.param['interface']


@pytest.fixture(scope='class')
def multi_pvc_factory_class(
    project_factory_class,
    pvc_factory_class
):
    return multi_pvc_factory_fixture(
        project_factory_class,
        pvc_factory_class
    )


@pytest.fixture(scope='session')
def multi_pvc_factory_session(
    project_factory_session,
    pvc_factory_session
):
    return multi_pvc_factory_fixture(
        project_factory_session,
        pvc_factory_session
    )


@pytest.fixture(scope='function')
def multi_pvc_factory(project_factory, pvc_factory):
    return multi_pvc_factory_fixture(
        project_factory,
        pvc_factory
    )


def multi_pvc_factory_fixture(
    project_factory,
    pvc_factory
):
    """
    Create a Persistent Volume Claims factory. Calling this fixture creates a
    set of new PVCs. Options for PVC creation based on provided assess modes:
    1. For each PVC, choose random value from the list of access modes
    2. Create PVCs based on the specified distribution number of access modes.
       Create sets of PVCs based on the order of access modes.
    3. Create PVCs based on the specified distribution number of access modes.
       The order of PVC creation is independent of access mode.
    """

    def factory(
        interface=constants.CEPHBLOCKPOOL,
        project=None,
        storageclass=None,
        size=None,
        access_modes=None,
        access_modes_selection='distribute_sequential',
        access_mode_dist_ratio=None,
        status=constants.STATUS_BOUND,
        num_of_pvc=1,
        wait_each=False,
        timeout=60
    ):
        """
        Args:
            interface (str): CephBlockPool or CephFileSystem. This decides
                whether a RBD based or CephFS resource is created.
                RBD is default.
            project (object): ocs_ci.ocs.resources.ocs.OCS instance
                of 'Project' kind.
            storageclass (object): ocs_ci.ocs.resources.ocs.OCS instance
                of 'StorageClass' kind.
            size (int): The requested size for the PVC
            access_modes (list): List of access modes. One of the access modes
                will be chosen for creating each PVC. If not specified,
                ReadWriteOnce will be selected for all PVCs. To specify
                volume mode, append volume mode in the access mode name
                separated by '-'.
                eg: ['ReadWriteOnce', 'ReadOnlyMany', 'ReadWriteMany',
                'ReadWriteMany-Block']
            access_modes_selection (str): Decides how to select accessMode for
                each PVC from the options given in 'access_modes' list.
                Values are 'select_random', 'distribute_random'
                'select_random' : While creating each PVC, one access mode will
                    be selected from the 'access_modes' list.
                'distribute_random' : The access modes in the list
                    'access_modes' will be distributed based on the values in
                    'distribute_ratio' and the order in which PVCs are created
                    will not be based on the access modes. For example, 1st and
                    6th PVC might have same access mode.
                'distribute_sequential' :The access modes in the list
                    'access_modes' will be distributed based on the values in
                    'distribute_ratio' and the order in which PVCs are created
                    will be as sets of PVCs of same assess mode. For example,
                    first set of 10 will be having same access mode followed by
                    next set of 13 with a different access mode.
            access_mode_dist_ratio (list): Contains the number of PVCs to be
                created for each access mode. If not specified, the given list
                of access modes will be equally distributed among the PVCs.
                eg: [10,12] for num_of_pvc=22 and
                access_modes=['ReadWriteOnce', 'ReadWriteMany']
            status (str): If provided then factory waits for object to reach
                desired state.
            num_of_pvc(int): Number of PVCs to be created
            wait_each(bool): True to wait for each PVC to be in status 'status'
                before creating next PVC, False otherwise
            timeout(int): Time in seconds to wait

        Returns:
            list: objects of PVC class.
        """
        pvc_list = []
        if wait_each:
            status_tmp = status
        else:
            status_tmp = ""

        project = project or project_factory()
        storageclass = storageclass or helpers.default_storage_class(
            interface_type=interface
        )

        access_modes = access_modes or [constants.ACCESS_MODE_RWO]

        access_modes_list = []
        if access_modes_selection == 'select_random':
            for _ in range(num_of_pvc):
                mode = random.choice(access_modes)
                access_modes_list.append(mode)

        else:
            if not access_mode_dist_ratio:
                num_of_modes = len(access_modes)
                dist_val = floor(num_of_pvc / num_of_modes)
                access_mode_dist_ratio = [dist_val] * num_of_modes
                access_mode_dist_ratio[-1] = (
                    dist_val + (num_of_pvc % num_of_modes)
                )
            zipped_share = list(zip(access_modes, access_mode_dist_ratio))
            for mode, share in zipped_share:
                access_modes_list.extend([mode] * share)

        if access_modes_selection == 'distribute_random':
            random.shuffle(access_modes_list)

        for access_mode in access_modes_list:
            if '-' in access_mode:
                access_mode, volume_mode = access_mode.split('-')
            else:
                volume_mode = ''
            pvc_obj = pvc_factory(
                interface=interface,
                project=project,
                storageclass=storageclass,
                size=size,
                access_mode=access_mode,
                status=status_tmp,
                volume_mode=volume_mode
            )
            pvc_list.append(pvc_obj)
            pvc_obj.project = project
        if status and not wait_each:
            for pvc_obj in pvc_list:
                helpers.wait_for_resource_state(pvc_obj, status, timeout=timeout)
        return pvc_list

    return factory


@pytest.fixture(scope="function")
def memory_leak_function(request):
    """
    Function to start Memory leak thread which will be executed parallel with test run
    Memory leak data will be captured in all worker nodes for ceph-osd process
    Data will be appended in /tmp/(worker)-top-output.txt file for each worker
    During teardown created tmp files will be deleted

    Usage:
        test_case(.., memory_leak_function):
            .....
            median_dict = helpers.get_memory_leak_median_value()
            .....
            TC execution part, memory_leak_fun will capture data
            ....
            helpers.memory_leak_analysis(median_dict)
            ....
    """

    def finalizer():
        """
        Finalizer to stop memory leak data capture thread and cleanup the files
        """
        set_flag_status('terminated')
        try:
            for status in TimeoutSampler(90, 3, get_flag_status):
                if status == 'terminated':
                    break
        except TimeoutExpiredError:
            log.warning(
                "Background test execution still in progress before"
                "memory leak thread terminated"
            )
        if thread:
            thread.join()
        log_path = ocsci_log_path()
        for worker in helpers.get_worker_nodes():
            if os.path.exists(f"/tmp/{worker}-top-output.txt"):
                copyfile(
                    f"/tmp/{worker}-top-output.txt",
                    f"{log_path}/{worker}-top-output.txt"
                )
                os.remove(f"/tmp/{worker}-top-output.txt")
        log.info("Memory leak capture has stopped")

    request.addfinalizer(finalizer)

    temp_file = tempfile.NamedTemporaryFile(
        mode='w+', prefix='test_status', delete=False
    )

    def get_flag_status():
        with open(temp_file.name, 'r') as t_file:
            return t_file.readline()

    def set_flag_status(value):
        with open(temp_file.name, 'w') as t_file:
            t_file.writelines(value)

    set_flag_status('running')

    def run_memory_leak_in_bg():
        """
        Function to run memory leak in background thread
        Memory leak data is written in below format
        date time PID USER PR NI VIRT RES SHR S %CPU %MEM TIME+ COMMAND
        """
        oc = ocp.OCP(
            namespace=config.ENV_DATA['cluster_namespace']
        )
        while get_flag_status() == 'running':
            for worker in helpers.get_worker_nodes():
                filename = f"/tmp/{worker}-top-output.txt"
                top_cmd = f"debug nodes/{worker} -- chroot /host top -n 2 b"
                with open("/tmp/file.txt", "w+") as temp:
                    temp.write(str(oc.exec_oc_cmd(
                        command=top_cmd, out_yaml_format=False
                    )))
                    temp.seek(0)
                    for line in temp:
                        if line.__contains__("ceph-osd"):
                            with open(filename, "a+") as f:
                                f.write(str(datetime.now()))
                                f.write(' ')
                                f.write(line)

    log.info("Start memory leak data capture in the test background")
    thread = threading.Thread(target=run_memory_leak_in_bg)
    thread.start()


@pytest.fixture()
def aws_obj():
    """
    Initialize AWS instance

    Returns:
        AWS: An instance of AWS class

    """
    aws_obj = aws.AWS()
    return aws_obj


@pytest.fixture()
def ec2_instances(request, aws_obj):
    """
    Get cluster instances

    Returns:
        dict: The ID keys and the name values of the instances

    """
    # Get all cluster nodes objects
    nodes = node.get_node_objs()

    # Get the cluster nodes ec2 instances
    ec2_instances = aws.get_instances_ids_and_names(nodes)
    assert ec2_instances, f"Failed to get ec2 instances for node {[n.name for n in nodes]}"

    def finalizer():
        """
        Make sure all instances are running
        """
        # Getting the instances that are in status 'stopping' (if there are any), to wait for them to
        # get to status 'stopped' so it will be possible to start them
        stopping_instances = {
            key: val for key, val in ec2_instances.items() if (
                aws_obj.get_instances_status_by_id(key) == constants.INSTANCE_STOPPING
            )
        }

        # Waiting fot the instances that are in status 'stopping'
        # (if there are any) to reach 'stopped'
        if stopping_instances:
            for stopping_instance in stopping_instances:
                instance = aws_obj.get_ec2_instance(stopping_instance.key())
                instance.wait_until_stopped()
        stopped_instances = {
            key: val for key, val in ec2_instances.items() if (
                aws_obj.get_instances_status_by_id(key) == constants.INSTANCE_STOPPED
            )
        }

        # Start the instances
        if stopped_instances:
            aws_obj.start_ec2_instances(instances=stopped_instances, wait=True)

    request.addfinalizer(finalizer)

    return ec2_instances


@pytest.fixture(scope='session')
def cld_mgr(request):
    """
    Returns a cloud manager instance that'll be used throughout the session

    Returns:
        CloudManager: A CloudManager resource

    """
    cld_mgr = CloudManager()

    def finalizer():
        for client in vars(cld_mgr):
            try:
                getattr(cld_mgr, client).secret.delete()
            except AttributeError:
                log.info(f"{client} secret not found")

    request.addfinalizer(finalizer)

    return cld_mgr


@pytest.fixture()
def rgw_obj(request):
    return rgw_obj_fixture(request)


@pytest.fixture(scope='session')
def rgw_obj_session(request):
    return rgw_obj_fixture(request)


def rgw_obj_fixture(request):
    """
    Returns an RGW resource that represents RGW in the cluster

    Returns:
        RGW: An RGW resource
    """
    return RGW()


@pytest.fixture()
def mcg_obj(request):
    return mcg_obj_fixture(request)


@pytest.fixture(scope='session')
def mcg_obj_session(request):
    return mcg_obj_fixture(request)


def mcg_obj_fixture(request, *args, **kwargs):
    """
    Returns an MCG resource that's connected to the S3 endpoint

    Returns:
        MCG: An MCG resource
    """

    mcg_obj = MCG(*args, **kwargs)

    def finalizer():
        if config.ENV_DATA['platform'].lower() == 'aws':
            mcg_obj.cred_req_obj.delete()

    if kwargs.get("create_aws_creds"):
        request.addfinalizer(finalizer)

    return mcg_obj


@pytest.fixture()
def awscli_pod(request):
    return awscli_pod_fixture(request)


@pytest.fixture(scope='session')
def awscli_pod_session(request):
    return awscli_pod_fixture(request)


def awscli_pod_fixture(request):
    """
    Creates a new AWSCLI pod for relaying commands

    Returns:
        pod: A pod running the AWS CLI

    """
    # Create the service-ca configmap to be mounted upon pod creation
    try:
        log.info('Trying to create the AWS CLI service CA')
        service_ca_configmap = helpers.create_resource(
            **templating.load_yaml(constants.AWSCLI_SERVICE_CA_YAML)
        )
    except CommandFailed as e:
        if 'already exists' in str(e):
            log.info('Leftover service CA configmap found. Trying to delete and recreate.')
            ocp.OCP(
                namespace=constants.DEFAULT_NAMESPACE, kind='configmap'
            ).delete(resource_name=constants.AWSCLI_SERVICE_CA_CONFIGMAP_NAME)
            service_ca_configmap = helpers.create_resource(
                **templating.load_yaml(constants.AWSCLI_SERVICE_CA_YAML)
            )

    pod_dict_path = constants.AWSCLI_POD_YAML

    arch = get_system_architecture()
    if arch.startswith('x86'):
        pod_dict_path = constants.AWSCLI_POD_YAML
    else:
        pod_dict_path = constants.AWSCLI_MULTIARCH_POD_YAML

    awscli_pod_obj = helpers.create_pod(
        namespace=constants.DEFAULT_NAMESPACE,
        pod_dict_path=pod_dict_path,
        pod_name=constants.AWSCLI_RELAY_POD_NAME
    )
    OCP(namespace=constants.DEFAULT_NAMESPACE, kind='ConfigMap').wait_for_resource(
        resource_name=service_ca_configmap.name,
        column='DATA',
        condition='1'
    )
    helpers.wait_for_resource_state(awscli_pod_obj, constants.STATUS_RUNNING)

    def _awscli_pod_cleanup():
        awscli_pod_obj.delete()
        service_ca_configmap.delete()

    request.addfinalizer(_awscli_pod_cleanup)

    return awscli_pod_obj


@pytest.fixture()
def nodes():
    """
    Return an instance of the relevant platform nodes class
    (e.g. AWSNodes, VMWareNodes) to be later used in the test
    for nodes related operations, like nodes restart,
    detach/attach volume, etc.

    """
    factory = platform_nodes.PlatformNodesFactory()
    nodes = factory.get_nodes_platform()
    return nodes


@pytest.fixture()
def uploaded_objects(request, mcg_obj, awscli_pod, verify_rgw_restart_count):
    return uploaded_objects_fixture(
        request,
        mcg_obj,
        awscli_pod,
        verify_rgw_restart_count
    )


@pytest.fixture(scope='session')
def uploaded_objects_session(
    request,
    mcg_obj_session,
    awscli_pod_session,
    verify_rgw_restart_count_session
):
    return uploaded_objects_fixture(
        request,
        mcg_obj_session,
        awscli_pod_session,
        verify_rgw_restart_count_session
    )


def uploaded_objects_fixture(
    request,
    mcg_obj,
    awscli_pod,
    verify_rgw_restart_count
):
    """
    Deletes all objects that were created as part of the test

    Args:
        mcg_obj (MCG): An MCG object containing the MCG S3 connection
            credentials
        awscli_pod (Pod): A pod running the AWSCLI tools

    Returns:
        list: An empty list of objects

    """

    uploaded_objects_paths = []

    def object_cleanup():
        for uploaded_filename in uploaded_objects_paths:
            log.info(f'Deleting object {uploaded_filename}')
            awscli_pod.exec_cmd_on_pod(
                command=craft_s3_command(
                    "rm " + uploaded_filename, mcg_obj
                ),
                secrets=[
                    mcg_obj.access_key_id,
                    mcg_obj.access_key,
                    mcg_obj.s3_internal_endpoint
                ]
            )

    request.addfinalizer(object_cleanup)
    return uploaded_objects_paths


@pytest.fixture()
def verify_rgw_restart_count(request):
    return verify_rgw_restart_count_fixture(request)


@pytest.fixture(scope='session')
def verify_rgw_restart_count_session(request):
    return verify_rgw_restart_count_fixture(request)


def verify_rgw_restart_count_fixture(request):
    """
    Verifies the RGW restart count at start and end of a test
    """
    if config.ENV_DATA['platform'].lower() in constants.ON_PREM_PLATFORMS:
        log.info("Getting RGW pod restart count before executing the test")
        initial_counts = get_rgw_restart_counts()

        def finalizer():
            rgw_pods = get_rgw_pods()
            for rgw_pod in rgw_pods:
                rgw_pod.reload()
            log.info("Verifying whether RGW pods changed after executing the test")
            for rgw_pod in rgw_pods:
                assert rgw_pod.restart_count in initial_counts, 'RGW pod restarted'

        request.addfinalizer(finalizer)


@pytest.fixture()
def rgw_bucket_factory(request, rgw_obj):
    return bucket_factory_fixture(request, rgw_obj=rgw_obj)


@pytest.fixture(scope='session')
def rgw_bucket_factory_session(request, rgw_obj_session):
    return bucket_factory_fixture(request, rgw_obj=rgw_obj_session)


@pytest.fixture()
def bucket_factory(request, mcg_obj):
    """
    Returns an MCG bucket factory
    """
    return bucket_factory_fixture(request, mcg_obj)


@pytest.fixture(scope='session')
def bucket_factory_session(request, mcg_obj_session):
    """
    Returns a session-scoped MCG bucket factory
    """
    return bucket_factory_fixture(request, mcg_obj_session)


def bucket_factory_fixture(request, mcg_obj=None, rgw_obj=None):
    """
    Create a bucket factory. Calling this fixture creates a new bucket(s).
    For a custom amount, provide the 'amount' parameter.

    Args:
        mcg_obj (MCG): An MCG object containing the MCG S3 connection
            credentials
        rgw_obj (RGW): An RGW object

    """
    created_buckets = []

    def _create_buckets(
        amount=1, interface='S3',
        verify_health=True, *args, **kwargs
    ):
        """
        Creates and deletes all buckets that were created as part of the test

        Args:
            amount (int): The amount of buckets to create
            interface (str): The interface to use for creation of buckets.
                S3 | OC | CLI | NAMESPACE

        Returns:
            list: A list of s3.Bucket objects, containing all the created
                buckets

        """
        if interface.lower() not in BUCKET_MAP:
            raise RuntimeError(
                f'Invalid interface type received: {interface}. '
                f'available types: {", ".join(BUCKET_MAP.keys())}'
            )
        for i in range(amount):
            bucket_name = helpers.create_unique_resource_name(
                resource_description='bucket', resource_type=interface.lower()
            )
            created_bucket = BUCKET_MAP[interface.lower()](
                bucket_name,
                mcg=mcg_obj,
                rgw=rgw_obj,
                *args,
                **kwargs
            )
            created_buckets.append(created_bucket)
            if verify_health:
                assert created_bucket.verify_health(), (
                    f"{bucket_name} did not reach a healthy state in time."
                )
        return created_buckets

    def bucket_cleanup():
        for bucket in created_buckets:
            log.info(f'Cleaning up bucket {bucket.name}')
            try:
                bucket.delete()
            except ClientError as e:
                if e.response['Error']['Code'] == 'NoSuchBucket':
                    log.warn(f'{bucket.name} could not be found in cleanup')
                else:
                    raise

    request.addfinalizer(bucket_cleanup)

    return _create_buckets


@pytest.fixture(scope='class')
def cloud_uls_factory(request, cld_mgr):
    """
    Create an Underlying Storage factory.
    Calling this fixture creates a new underlying storage(s).

    Returns:
       func: Factory method - each call to this function creates
           an Underlying Storage factory

    """
    return cloud_uls_factory_implementation(request, cld_mgr)


@pytest.fixture(scope='session')
def cloud_uls_factory_session(request, cld_mgr):
    """
    Create an Underlying Storage factory.
    Calling this fixture creates a new underlying storage(s).

    Returns:
       func: Factory method - each call to this function creates
           an Underlying Storage factory

    """
    return cloud_uls_factory_implementation(request, cld_mgr)


@pytest.fixture(scope='function')
def mcg_job_factory(
    request,
    bucket_factory,
    project_factory,
    mcg_obj,
    tmp_path
):
    """
    Create a Job factory.
    Calling this fixture creates a new Job(s) that utilize MCG bucket.

    Returns:
        func: Factory method - each call to this function creates
            a job

    """
    return mcg_job_factory_implementation(
        request,
        bucket_factory,
        project_factory,
        mcg_obj,
        tmp_path
    )


@pytest.fixture(scope='session')
def mcg_job_factory_session(
    request,
    bucket_factory_session,
    project_factory_session,
    mcg_obj_session,
    tmp_path
):
    """
    Create a Job factory.
    Calling this fixture creates a new Job(s) that utilize MCG bucket.

    Returns:
        func: Factory method - each call to this function creates
            a job

    """
    return mcg_job_factory_implementation(
        request,
        bucket_factory_session,
        project_factory_session,
        mcg_obj_session,
        tmp_path
    )


@pytest.fixture(scope='class')
def backingstore_factory(request, cld_mgr, cloud_uls_factory):
    """
        Create a Backing Store factory.
        Calling this fixture creates a new Backing Store(s).

        Returns:
            func: Factory method - each call to this function creates
                a backingstore

    """
    return backingstore_factory_implementation(
        request,
        cld_mgr,
        cloud_uls_factory
    )


@pytest.fixture(scope='session')
def backingstore_factory_session(request, cld_mgr, cloud_uls_factory_session):
    """
        Create a Backing Store factory.
        Calling this fixture creates a new Backing Store(s).

        Returns:
            func: Factory method - each call to this function creates
                a backingstore

    """
    return backingstore_factory_implementation(
        request,
        cld_mgr,
        cloud_uls_factory_session
    )


@pytest.fixture()
def multiregion_resources(request, cld_mgr, mcg_obj):
    return multiregion_resources_fixture(request, cld_mgr, mcg_obj)


@pytest.fixture(scope='session')
def multiregion_resources_session(request, cld_mgr, mcg_obj_session):
    return multiregion_resources_fixture(request, cld_mgr, mcg_obj_session)


def multiregion_resources_fixture(request, cld_mgr, mcg_obj):
    bs_objs, bs_secrets, bucketclasses, aws_buckets = (
        [] for _ in range(4)
    )

    # Cleans up all resources that were created for the test
    def resource_cleanup():
        for resource in chain(bs_secrets, bucketclasses):
            resource.delete()

        for aws_bucket in aws_buckets:
            cld_mgr.toggle_aws_bucket_readwrite(aws_bucket.name, block=False)

    request.addfinalizer(resource_cleanup)

    return aws_buckets, bs_secrets, bs_objs, bucketclasses


@pytest.fixture()
def multiregion_mirror_setup(mcg_obj, multiregion_resources, backingstore_factory, bucket_factory):
    return multiregion_mirror_setup_fixture(
        mcg_obj,
        multiregion_resources,
        backingstore_factory,
        bucket_factory
    )


@pytest.fixture(scope='session')
def multiregion_mirror_setup_session(
    mcg_obj_session,
    multiregion_resources_session,
    backingstore_factory_session,
    bucket_factory_session
):
    return multiregion_mirror_setup_fixture(
        mcg_obj_session,
        multiregion_resources_session,
        backingstore_factory_session,
        bucket_factory_session
    )


def multiregion_mirror_setup_fixture(
    mcg_obj,
    multiregion_resources,
    backingstore_factory,
    bucket_factory
):
    # Setup
    # Todo:
    #  add region and amount parametrization - note that `us-east-1`
    #  will cause an error as it is the default region. If usage of `us-east-1`
    #  needs to be tested, keep the 'region' field out.
    (
        aws_buckets,
        backingstore_secrets,
        backingstore_objects,
        bucketclasses
    ) = multiregion_resources

    # Define backing stores
    created_backingstores = backingstore_factory(
        'OC',
        {
            'aws': [(1, 'us-west-1'), (1, 'us-east-2')]
        }
    )

    # Create a new mirror bucketclass that'll use all the backing stores we
    # created
    bucketclass = mcg_obj.oc_create_bucketclass(
        helpers.create_unique_resource_name(
            resource_description='testbc',
            resource_type='bucketclass'
        ),
        [backingstore.name for backingstore in created_backingstores], 'Mirror'
    )
    bucketclasses.append(bucketclass)
    # Create a NooBucket that'll use the bucket class in order to test
    # the mirroring policy
    bucket = bucket_factory(1, 'OC', bucketclass=bucketclass.name)[0]

    return bucket, created_backingstores


@pytest.fixture(scope='session')
def default_storageclasses(request, teardown_factory_session):
    """
    Returns dictionary with storageclasses. Keys represent reclaim policy of
    storageclass. There are two storageclasses for each key. First is RBD based
    and the second one is CephFS based. Storageclasses with Retain Reclaim
    Policy are created from default storageclasses.
    """
    scs = {
        constants.RECLAIM_POLICY_DELETE: [],
        constants.RECLAIM_POLICY_RETAIN: []
    }

    # TODO(fbalak): Use proper constants after
    # https://github.com/red-hat-storage/ocs-ci/issues/1056
    # is resolved
    for sc_name in (
        'ocs-storagecluster-ceph-rbd',
        'ocs-storagecluster-cephfs'
    ):
        sc = OCS(
            kind=constants.STORAGECLASS,
            metadata={'name': sc_name}
        )
        sc.reload()
        scs[constants.RECLAIM_POLICY_DELETE].append(sc)
        sc.data['reclaimPolicy'] = constants.RECLAIM_POLICY_RETAIN
        sc.data['metadata']['name'] += '-retain'
        sc._name = sc.data['metadata']['name']
        sc.create()
        teardown_factory_session(sc)
        scs[constants.RECLAIM_POLICY_RETAIN].append(sc)
    return scs


@pytest.fixture(scope='class')
def install_logging(request):
    """
    Setup and teardown
    * The setup will deploy openshift-logging in the cluster
    * The teardown will uninstall cluster-logging from the cluster

    """

    def finalizer():
        uninstall_cluster_logging()

    request.addfinalizer(finalizer)

    csv = ocp.OCP(
        kind=constants.CLUSTER_SERVICE_VERSION,
        namespace=constants.OPENSHIFT_LOGGING_NAMESPACE
    )
    logging_csv = csv.get().get('items')
    if logging_csv:
        log.info("Logging is already configured, Skipping Installation")
        return

    log.info("Configuring Openshift-logging")

    # Checks OCP version
    ocp_version = get_ocp_version()

    # Creates namespace opensift-operators-redhat
    ocp_logging_obj.create_namespace(yaml_file=constants.EO_NAMESPACE_YAML)

    # Creates an operator-group for elasticsearch
    assert ocp_logging_obj.create_elasticsearch_operator_group(
        yaml_file=constants.EO_OG_YAML,
        resource_name='openshift-operators-redhat'
    )

    # Set RBAC policy on the project
    assert ocp_logging_obj.set_rbac(
        yaml_file=constants.EO_RBAC_YAML, resource_name='prometheus-k8s'
    )

    # Creates subscription for elastic-search operator
    subscription_yaml = templating.load_yaml(constants.EO_SUB_YAML)
    subscription_yaml['spec']['channel'] = ocp_version
    helpers.create_resource(**subscription_yaml)
    assert ocp_logging_obj.get_elasticsearch_subscription()

    # Creates a namespace openshift-logging
    ocp_logging_obj.create_namespace(yaml_file=constants.CL_NAMESPACE_YAML)

    # Creates an operator-group for cluster-logging
    assert ocp_logging_obj.create_clusterlogging_operator_group(
        yaml_file=constants.CL_OG_YAML
    )

    # Creates subscription for cluster-logging
    cl_subscription = templating.load_yaml(constants.CL_SUB_YAML)
    cl_subscription['spec']['channel'] = ocp_version
    helpers.create_resource(**cl_subscription)
    assert ocp_logging_obj.get_clusterlogging_subscription()

    # Creates instance in namespace openshift-logging
    cluster_logging_operator = OCP(
        kind=constants.POD, namespace=constants.OPENSHIFT_LOGGING_NAMESPACE
    )
    log.info(f"The cluster-logging-operator {cluster_logging_operator.get()}")
    ocp_logging_obj.create_instance()


@pytest.fixture
def fio_pvc_dict():
    """
    PVC template for fio workloads.
    Note that all 'None' values needs to be defined before usage.

    """
    return fio_artefacts.get_pvc_dict()


@pytest.fixture(scope='session')
def fio_pvc_dict_session():
    """
    PVC template for fio workloads.
    Note that all 'None' values needs to be defined before usage.

    """
    return fio_artefacts.get_pvc_dict()


@pytest.fixture
def fio_configmap_dict():
    """
    ConfigMap template for fio workloads.
    Note that you need to add actual configuration to workload.fio file.

    """
    return fio_artefacts.get_configmap_dict()


@pytest.fixture(scope='session')
def fio_configmap_dict_session():
    """
    ConfigMap template for fio workloads.
    Note that you need to add actual configuration to workload.fio file.

    """
    return fio_artefacts.get_configmap_dict()


@pytest.fixture
def fio_job_dict():
    """
    Job template for fio workloads.

    """
    return fio_artefacts.get_job_dict()


@pytest.fixture(scope='session')
def fio_job_dict_session():
    """
    Job template for fio workloads.
    """
    return fio_artefacts.get_job_dict()


@pytest.fixture(scope='function')
def pgsql_factory_fixture(request):
    """
    Pgsql factory fixture
    """
    pgsql = Postgresql()

    def factory(
        replicas, clients=None, threads=None,
        transactions=None, scaling_factor=None,
        timeout=None
    ):
        """
        Factory to start pgsql workload

        Args:
            replicas (int): Number of pgbench pods to be deployed
            clients (int): Number of clients
            threads (int): Number of threads
            transactions (int): Number of transactions
            scaling_factor (int): scaling factor
            timeout (int): Time in seconds to wait

        """
        # Setup postgres
        pgsql.setup_postgresql(replicas=replicas)

        # Create pgbench benchmark
        pgsql.create_pgbench_benchmark(
            replicas=replicas, clients=clients, threads=threads,
            transactions=transactions, scaling_factor=scaling_factor,
            timeout=timeout
        )

        # Wait for pg_bench pod to initialized and complete
        pgsql.wait_for_pgbench_status(status=constants.STATUS_COMPLETED)

        # Get pgbench pods
        pgbench_pods = pgsql.get_pgbench_pods()

        # Validate pgbench run and parse logs
        pgsql.validate_pgbench_run(pgbench_pods)
        return pgsql

    def finalizer():
        """
        Clean up
        """
        pgsql.cleanup()

    request.addfinalizer(finalizer)
    return factory


@pytest.fixture(scope='function')
def jenkins_factory_fixture(request):
    """
    Jenkins factory fixture
    """
    jenkins = Jenkins()

    def factory(num_projects=1, num_of_builds=1):
        """
        Factory to start jenkins workload

        Args:
            num_projects (int): Number of Jenkins projects
            num_of_builds (int): Number of builds per project

        """
        # Jenkins template
        jenkins.create_ocs_jenkins_template()
        # Init number of projects
        jenkins.number_projects = num_projects
        # Create app jenkins
        jenkins.create_app_jenkins()
        # Create jenkins pvc
        jenkins.create_jenkins_pvc()
        # Create jenkins build config
        jenkins.create_jenkins_build_config()
        # Wait jenkins deploy pod reach to completed state
        jenkins.wait_for_jenkins_deploy_status(
            status=constants.STATUS_COMPLETED
        )
        # Init number of builds per project
        jenkins.number_builds_per_project = num_of_builds
        # Start Builds
        jenkins.start_build()
        # Wait build reach 'Complete' state
        jenkins.wait_for_build_to_complete()
        # Print table of builds
        jenkins.print_completed_builds_results()

        return jenkins

    def finalizer():
        """
        Clean up
        """
        jenkins.cleanup()

    request.addfinalizer(finalizer)
    return factory


@pytest.fixture(scope='function')
def couchbase_factory_fixture(request):
    """
    Couchbase factory fixture
    """
    couchbase = CouchBase()

    def factory(replicas=3, run_in_bg=False, skip_analyze=False):
        """
        Factory to start couchbase workload

        Args:
            replicas (int): Number of couchbase workers to be deployed
            run_in_bg (bool): Run IOs in background as option
            skip_analyze (bool): Skip logs analysis as option
        """
        # Setup couchbase
        couchbase.setup_cb()
        # Create couchbase workers
        couchbase.create_couchbase_worker(replicas=replicas)
        # Run couchbase workload
        couchbase.run_workload(replicas=replicas, run_in_bg=run_in_bg)
        # Run sanity check on data logs
        couchbase.analyze_run(skip_analyze=skip_analyze)
        return couchbase

    def finalizer():
        """
        Clean up
        """
        couchbase.teardown()

    request.addfinalizer(finalizer)
    return factory


@pytest.fixture(scope='function')
def amq_factory_fixture(request):
    """
    AMQ factory fixture
    """
    amq = AMQ()

    def factory(
        sc_name, kafka_namespace=constants.AMQ_NAMESPACE,
        size=100, replicas=3, topic_name='my-topic',
        user_name="my-user", partitions=1,
        topic_replicas=1, num_of_producer_pods=1,
        num_of_consumer_pods=1, value='10000', since_time=1800
    ):
        """
        Factory to start amq workload

        Args:
            sc_name (str): Name of storage clase
            kafka_namespace (str): Namespace where kafka cluster to be created
            size (int): Size of the storage
            replicas (int): Number of kafka and zookeeper pods to be created
            topic_name (str): Name of the topic to be created
            user_name (str): Name of the user to be created
            partitions (int): Number of partitions of topic
            topic_replicas (int): Number of replicas of topic
            num_of_producer_pods (int): Number of producer pods to be created
            num_of_consumer_pods (int): Number of consumer pods to be created
            value (str): Number of messages to be sent and received
            since_time (int): Number of seconds to required to sent the msg

        """
        # Setup kafka cluster
        amq.setup_amq_cluster(
            sc_name=sc_name, namespace=kafka_namespace, size=size, replicas=replicas
        )

        # Run open messages
        amq.create_messaging_on_amq(
            topic_name=topic_name, user_name=user_name,
            partitions=partitions, replicas=topic_replicas,
            num_of_producer_pods=num_of_producer_pods,
            num_of_consumer_pods=num_of_consumer_pods, value=value
        )

        # Wait for some time to generate msg
        waiting_time = 60
        log.info(f"Waiting for {waiting_time}sec to generate msg")
        time.sleep(waiting_time)

        # Check messages are sent and received
        threads = amq.run_in_bg(
            namespace=kafka_namespace,
            value=value, since_time=since_time)

        return amq, threads

    def finalizer():
        """
        Clean up

        """
        # Clean up
        amq.cleanup()

    request.addfinalizer(finalizer)
    return factory


@pytest.fixture
def measurement_dir(tmp_path):
    """
    Returns directory path where should be stored all results related
    to measurement. If 'measurement_dir' is provided by config then use it,
    otherwise new directory is generated.

    Returns:
        str: Path to measurement directory
    """
    if config.ENV_DATA.get('measurement_dir'):
        measurement_dir = config.ENV_DATA.get('measurement_dir')
        log.info(
            f"Using measurement dir from configuration: {measurement_dir}"
        )
    else:
        measurement_dir = os.path.join(
            os.path.dirname(tmp_path),
            'measurement_results'
        )
    if not os.path.exists(measurement_dir):
        log.info(
            f"Measurement dir {measurement_dir} doesn't exist. Creating it."
        )
        os.mkdir(measurement_dir)
    return measurement_dir


@pytest.fixture()
def multi_dc_pod(multi_pvc_factory, dc_pod_factory, service_account_factory):
    """
    Prepare multiple dc pods for the test
    Returns:
        list: Pod instances
    """

    def factory(num_of_pvcs=1, pvc_size=100, project=None, access_mode="RWO", pool_type="rbd", timeout=60):

        dict_modes = {"RWO": "ReadWriteOnce", "RWX": "ReadWriteMany", "RWX-BLK": "ReadWriteMany-Block"}
        dict_types = {"rbd": "CephBlockPool", "cephfs": "CephFileSystem"}

        if access_mode in "RWX-BLK" and pool_type in "rbd":
            modes = dict_modes["RWX-BLK"]
            create_rbd_block_rwx_pod = True
        else:
            modes = dict_modes[access_mode]
            create_rbd_block_rwx_pod = False

        pvc_objs = multi_pvc_factory(
            interface=dict_types[pool_type],
            access_modes=[modes],
            size=pvc_size,
            num_of_pvc=num_of_pvcs,
            project=project,
            timeout=timeout
        )
        dc_pods = []
        dc_pods_res = []
        sa_obj = service_account_factory(project=project)
        with ThreadPoolExecutor() as p:
            for pvc in pvc_objs:
                if create_rbd_block_rwx_pod:
                    dc_pods_res.append(
                        p.submit(
                            dc_pod_factory, interface=constants.CEPHBLOCKPOOL,
                            pvc=pvc, raw_block_pv=True, sa_obj=sa_obj
                        ))
                else:
                    dc_pods_res.append(
                        p.submit(
                            dc_pod_factory, interface=dict_types[pool_type],
                            pvc=pvc, sa_obj=sa_obj
                        ))

        for dc in dc_pods_res:
            pod_obj = dc.result()
            if create_rbd_block_rwx_pod:
                logging.info(f"#### setting attribute pod_type since"
                             f" create_rbd_block_rwx_pod = {create_rbd_block_rwx_pod}"
                             )
                setattr(pod_obj, 'pod_type', 'rbd_block_rwx')
            else:
                setattr(pod_obj, 'pod_type', '')
            dc_pods.append(pod_obj)

        with ThreadPoolExecutor() as p:
            for dc in dc_pods:
                p.submit(
                    helpers.wait_for_resource_state,
                    resource=dc,
                    state=constants.STATUS_RUNNING,
                    timeout=120)

        return dc_pods

    return factory


@pytest.fixture(scope="session", autouse=True)
def ceph_toolbox(request):
    """
    This fixture initiates ceph toolbox pod for manually created deployment
    and if it does not already exist.
    """
    deploy = config.RUN['cli_params']['deploy']
    teardown = config.RUN['cli_params'].get('teardown')
    skip_ocs = config.ENV_DATA['skip_ocs_deployment']
    if not (deploy or teardown or skip_ocs):
        # Creating toolbox pod
        setup_ceph_toolbox()


@pytest.fixture(scope='function')
def node_drain_teardown(request):
    """
    Tear down function after Node drain

    """
    def finalizer():
        """
        Make sure that all cluster's nodes are in 'Ready' state and if not,
        change them back to 'Ready' state by marking them as schedulable

        """
        scheduling_disabled_nodes = [
            n.name for n in get_node_objs() if n.ocp.get_resource_status(
                n.name
            ) == constants.NODE_READY_SCHEDULING_DISABLED
        ]
        if scheduling_disabled_nodes:
            schedule_nodes(scheduling_disabled_nodes)

    request.addfinalizer(finalizer)


@pytest.fixture(scope='function')
def node_restart_teardown(request, nodes):
    """
    Make sure all nodes are up again
    Make sure that all cluster's nodes are in 'Ready' state and if not,
    change them back to 'Ready' state by restarting the nodes
    """
    def finalizer():
        # Start the powered off nodes
        nodes.restart_nodes_by_stop_and_start_teardown()
        try:
            node.wait_for_nodes_status(status=constants.NODE_READY)
        except ResourceWrongStatusException:
            # Restart the nodes if in NotReady state
            not_ready_nodes = [
                n for n in node.get_node_objs() if n
                .ocp.get_resource_status(n.name) == constants.NODE_NOT_READY
            ]
            if not_ready_nodes:
                log.info(
                    f"Nodes in NotReady status found: {[n.name for n in not_ready_nodes]}"
                )
                nodes.restart_nodes(not_ready_nodes)
                node.wait_for_nodes_status(status=constants.NODE_READY)

    request.addfinalizer(finalizer)


@pytest.fixture()
def ns_resource_factory(request, mcg_obj, cld_mgr, cloud_uls_factory):
    """
    Create a namespace resource factory. Calling this fixture creates a new namespace resource.

    """
    created_ns_resources = []
    created_ns_connections = []

    def _create_ns_resources():
        # Create random connection_name and random namespace resource name
        rand_ns_resource = create_unique_resource_name(constants.MCG_NS_RESOURCE, 'aws')
        rand_connection = create_unique_resource_name(constants.MCG_NS_AWS_CONNECTION, 'aws')

        # Create the actual namespace resource
        target_bucket_name = mcg_obj.create_namespace_resource(rand_ns_resource, rand_connection,
                                                               config.ENV_DATA['region'], cld_mgr, cloud_uls_factory)
        mcg_obj.check_ns_resource_validity(rand_ns_resource,
                                           target_bucket_name, constants.MCG_NS_AWS_ENDPOINT)

        created_ns_resources.append(rand_ns_resource)
        created_ns_connections.append(rand_connection)
        return target_bucket_name, rand_ns_resource

    def ns_resources_and_connections_cleanup():
        for ns_resource in created_ns_resources:
            mcg_obj.delete_ns_resource(ns_resource)

        for ns_connection in created_ns_connections:
            mcg_obj.delete_ns_connection(ns_connection)

    request.addfinalizer(ns_resources_and_connections_cleanup)

    return _create_ns_resources<|MERGE_RESOLUTION|>--- conflicted
+++ resolved
@@ -28,15 +28,12 @@
     platform_nodes
 )
 from ocs_ci.ocs.bucket_utils import craft_s3_command
-<<<<<<< HEAD
-from ocs_ci.ocs.exceptions import TimeoutExpiredError, CephHealthException, ResourceWrongStatusException
-from ocs_ci.ocs.mcg_workload import (
-    mcg_job_factory as mcg_job_factory_implementation
-=======
 from ocs_ci.ocs.exceptions import (
     CommandFailed, TimeoutExpiredError,
     CephHealthException, ResourceWrongStatusException
->>>>>>> d33562b1
+)
+from ocs_ci.ocs.mcg_workload import (
+    mcg_job_factory as mcg_job_factory_implementation
 )
 from ocs_ci.ocs.node import get_node_objs, schedule_nodes
 from ocs_ci.ocs.ocp import OCP
