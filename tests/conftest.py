import json
import logging
import os
import time

import pytest
import yaml

from ocs_ci.framework import config
from ocs_ci.framework.pytest_customization.marks import (
    deployment, destroy, ignore_leftovers
)
from ocs_ci.ocs import constants, ocp, defaults
from ocs_ci.ocs.exceptions import CommandFailed, CephHealthException
from ocs_ci.ocs.openshift_ops import OCP
from ocs_ci.ocs.parallel import parallel
from ocs_ci.ocs.resources.ocs import OCS
from ocs_ci.ocs.utils import create_oc_resource, apply_oc_resource
from ocs_ci.utility import templating, system
from ocs_ci.utility.aws import AWS
from ocs_ci.utility.environment_check import (
    get_status_before_execution, get_status_after_execution
)
from ocs_ci.utility.retry import retry
from ocs_ci.utility.utils import (
    destroy_cluster, run_cmd, get_openshift_installer, get_openshift_client,
    is_cluster_running, ocsci_log_path
)
from tests import helpers

log = logging.getLogger(__name__)


class OCSLogFormatter(logging.Formatter):

    def __init__(self):
        fmt = (
            "%(asctime)s - %(levelname)s - %(name)s.%(funcName)s.%(lineno)d "
            "- %(message)s"
        )
        super(OCSLogFormatter, self).__init__(fmt)


def pytest_logger_config(logger_config):
    logger_config.add_loggers([''], stdout_level='info')
    logger_config.set_log_option_default('')
    logger_config.split_by_outcome()
    logger_config.set_formatter_class(OCSLogFormatter)


<<<<<<< HEAD
log_dir = f"logs_{config.RUN['run_id']}"
log_path = os.path.expanduser(
    os.path.join(config.RUN['log_dir'], log_dir)
)


def pytest_logger_logdirlink():
    return log_path


@pytest.fixture()
def rbd_secret_factory(request):
    """
    RBD secret factory. Calling this fixture creates new secret.
    """
    instances = []

    def factory():
        rbd_secret_obj = helpers.create_secret(
            interface_type=constants.CEPHBLOCKPOOL
        )
        assert rbd_secret_obj, "Failed to create secret"
        instances.append(rbd_secret_obj)
        return rbd_secret_obj

    def finalizer():
        """
        Delete the RBD secrets
        """
        for instance in instances:
            if not instance.is_deleted:
                instance.delete()
                instance.ocp.wait_for_delete(
                    instance.name
                )

    request.addfinalizer(finalizer)
    return factory


@pytest.fixture()
def cephfs_secret_factory(request):
    """
    Create a CephFS secret. Calling this fixture creates new secret.
    """
    instances = []

    def factory():
        cephfs_secret_obj = helpers.create_secret(
            interface_type=constants.CEPHFILESYSTEM
        )
        assert cephfs_secret_obj, "Failed to create secret"
        instances.append(cephfs_secret_obj)
        return cephfs_secret_obj

    def finalizer():
        """
        Delete the FS secrets
        """
        for instance in instances:
            if not instance.is_deleted:
                instance.delete()
                instance.ocp.wait_for_delete(
                    instance.name
                )

    request.addfinalizer(finalizer)
    return factory


@pytest.fixture()
def ceph_block_pool_factory(request):
    """
    Create a Ceph block pool factory.
    Calling this fixture creates new block pool instance.
    """
    instances = []

    def factory():
        cbp_obj = helpers.create_ceph_block_pool()
        assert cbp_obj, "Failed to create block pool"
        instances.append(cbp_obj)
        return cbp_obj

    def finalizer():
        """
        Delete the Ceph block pool
        """
        for instance in instances:
            if not instance.is_deleted:
                instance.delete()
                instance.ocp.wait_for_delete(
                    instance.name
                )

    request.addfinalizer(finalizer)
    return factory


@pytest.fixture()
def rbd_storageclass_factory(
        request, ceph_block_pool_factory, rbd_secret_factory):
    """
    Create an RBD storage class factory.
    Calling this fixture creates new storage class instance using RBD.
    """
    instances = []

    def factory(block_pool=None, secret=None, custom_data=None):
        """
        Args:
            block_pool (object): An OCS instance for the block pool.
            secret (object): An OCS instance for the secret.
            custom_data (dict): If provided then storageclass object is created
                by using these data. Parameters `block_pool` and `secret`
                are not useds but references are set if provided.

        Returns:
            object: helpers.create_storage_class instance with links to
                block_pool and secret.
        """
        if custom_data:
            sc_obj = helpers.create_resource(**custom_data, wait=False)
        else:
            block_pool = block_pool or ceph_block_pool_factory()
            secret = secret or rbd_secret_factory()

            if custom_data:
                custom_data

            sc_obj = helpers.create_storage_class(
                interface_type=constants.CEPHBLOCKPOOL,
                interface_name=block_pool.name,
                secret_name=secret.name,
                **kwargs
            )
            assert sc_obj, "Failed to create storage class"
        sc_obj.block_pool = block_pool
        sc_obj.secret = secret

        instances.append(sc_obj)
        return sc_obj

    def finalizer():
        """
        Delete the Ceph block pool
        """
        for instance in instances:
            if not instance.is_deleted:
                instance.delete()
                instance.ocp.wait_for_delete(
                    instance.name
                )

    request.addfinalizer(finalizer)
    return factory


@pytest.fixture()
def cephfs_storageclass_factory(request, cephfs_secret_factory):
    """
    Create a CephFS storage class factory.
    Calling this fixture creates new storage class instance using CephFS.
    """
    instances = []

    def factory(secret=None, custom_data=None):
        """
        Args:
            secret (object): An OCS instance for the secret.
            custom_data (dict): If provided then storageclass object is created
                by using these data. Parameter `secret` is not used but
                reference is set if provided.

        Returns:
            object: helpers.create_storage_class instance with link to secret.
        """
        if custom_data:
            sc_obj = helpers.create_resource(**custom_data, wait=False)
        else:
            secret = secret or cephfs_secret_factory()

            sc_obj = helpers.create_storage_class(
                interface_type=constants.CEPHFILESYSTEM,
                interface_name=helpers.get_cephfs_data_pool_name(),
                secret_name=secret.name,
                **kwargs
            )
            assert sc_obj, "Failed to create storage class"
        sc_obj.secret = secret

        instances.append(sc_obj)
        return sc_obj

    def finalizer():
        """
        Delete the Ceph block pool
        """
        for instance in instances:
            if not instance.is_deleted:
                instance.delete()
                instance.ocp.wait_for_delete(
                    instance.name
                )

    request.addfinalizer(finalizer)
    return factory


@pytest.fixture()
def project_factory(request):
    """
    Create a new project factory.
    Calling this fixture creates new project.
    """
    instances = []

    def factory(**kwargs):
        """

        Returns:
            object: ocs_ci.ocs.resources.ocs instance of 'Project' kind.
        """
        if not 'metadata' in kwargs or not kwargs.get('metadata').get('namespace'):
            namespace = helpers.create_unique_resource_name(
                'test',
                'namespace'
            )
            kwargs['metadata'] = kwargs.get('metadata') or {}
            kwargs['metadata']['namespace'] = namespace

        metadata = kwargs.get('metadata') or {}
        metadata = {}
        proj_obj = OCS(
            kind='Project',
            **kwargs
        )
        assert proj_obj.ocp.new_project(namespace), (
            f'Failed to create new project {namespace}'
        )

        instances.append(proj_obj)
        return proj_obj

    def finalizer():
        """
        Delete the Ceph block pool
        """
        for instance in instances:
            if not instance.is_deleted:
                instance.delete()
                instance.ocp.wait_for_delete(
                    instance.name
                )

    request.addfinalizer(finalizer)
    return factory


@pytest.fixture()
def pvc_factory(request, rbd_storageclass_factory, project_factory):
    """
    Create a persistent Volume Claim factory. Calling this fixture creates new
    PVC. For custom PVC provide 'storageclass' parameter.
    """
    instances = []

    def factory(project=None, storageclass=None, custom_data=None):
        """
        Args:
            project (object): ocs_ci.ocs.resources.ocs.OCS instance
                of 'Project' kind.
            storageclass (object): ocs_ci.ocs.resources.ocs.OCS instance
                of 'StorageClass' kind.
            custom_data (dict): If provided then PVC object is created
                by using these data. Parameters `project` and `storageclass`
                are not used but reference is set if provided.

        Returns:
            object: helpers.create_pvc instance.
        """
        if custom_data:
            pvc_obj = helpers.create_resource(**custom_data, wait=False)
        else:
            project = project or project_factory()
            storageclass = storageclass or rbd_storageclass_factory()

            pvc_obj = helpers.create_pvc(
                sc_name=storageclass.name,
                namespace=project.namespace,
                **kwargs
            )
            assert pvc_obj, "Failed to create PVC"
        pvc_obj.storageclass = storageclass
        pvc_obj.project = project

        instances.append(pvc_obj)
        return pvc_obj

    def finalizer():
        """
        Delete the PVC
        """
        for instance in instances:
            if not instance.is_deleted:
                instance.delete()
                instance.ocp.wait_for_delete(
                    instance.name
                )

    request.addfinalizer(finalizer)
    return factory


@pytest.fixture()
def rbd_pvc_factory(request, pvc_factory, rbd_storageclass_factory):
    """
    Create a persistent Volume Claim factory. Calling this fixture creates new
    RBD based PVC. For custom PVC provide 'storageclass' parameter.
    """

    def factory(project=None, storageclass=None, custom_data=None):
        """
        Args:
            project (object): ocs_ci.ocs.resources.ocs.OCS instance
                of 'Project' kind.
            storageclass (object): ocs_ci.ocs.resources.ocs.OCS instance
                of 'StorageClass' kind.
            custom_data (dict): If provided then PVC object is created
                by using these data. Parameters `project` and `storageclass`
                are not used but reference is set if provided.

        Returns:
            object: helpers.create_pvc instance.
        """
        storageclass = storageclass or rbd_storageclass_factory()
        return pvc_factory(
            storageclass=storageclass,
            project=project,
            custom_data=custom_data
        )
    return factory


@pytest.fixture()
def cephfs_pvc_factory(request, pvc_factory, cephfs_storageclass_factory):
    """
    Create a persistent Volume Claim factory. Calling this fixture creates new
    CephFS based PVC. For custom PVC provide 'storageclass' parameter.
    """

    def factory(project=None, storageclass=None, custom_data=None):
        """
        Args:
            project (object): ocs_ci.ocs.resources.ocs.OCS instance
                of 'Project' kind.
            storageclass (object): ocs_ci.ocs.resources.ocs.OCS instance
                of 'StorageClass' kind.
            custom_data (dict): If provided then PVC object is created
                by using these data. Parameters `project` and `storageclass`
                are not used but reference is set if provided.

        Returns:
            object: helpers.create_pvc instance.
        """
        storageclass = storageclass or cephfs_storageclass_factory()
        return pvc_factory(
            storageclass=storageclass,
            project=project,
            custom_data=custom_data
        )
    return factory


@pytest.fixture()
def pod_factory(request, project_factory):
    """
    Create a Pod factory. Calling this fixture creates new Pod.
    For custom Pods provide 'pvc' parameter.
    """
    instances = []

    def factory(project=None, pvc=None, custom_data=None):
        """
        Args:
            project (object): ocs_ci.ocs.resources.ocs.OCS instance
                of 'Project' kind.
            pvc (object): ocs_ci.ocs.resources.ocs.OCS instance of 'PVC' kind.
            custom_data (dict): If provided then Pod object is created
                by using these data. Parameters `project` and `pvc`
                are not used but reference is set if provided.

        Returns:
            object: helpers.create_pvc instance.
        """
        if custom_data:
            pod_obj = helpers.create_resource(**custom_data, wait=False)
        else:
            project = project or project_factory()

            if pvc.storageclass.data[
                'provisioner'
            ] == defaults.RBD_PROVISIONER:
                interface_type=constants.CEPHBLOCKPOOL
            elif pvc.storageclass.data[
                'provisioner'
            ] == defaults.CEPHFS_PROVISIONER:
                interface_type=constants.CEPHFILESYSTEM

            pod_obj = helpers.create_pod(
                pvc_name=pvc.name,
                namespace=project.namespace,
                interface_type=interface_type
            )
            assert pod_obj, "Failed to create PVC"
        pod_obj.project = project
        pod_obj.pvc = pvc

        instances.append(pod_obj)
        return pod_obj

    def finalizer():
        """
        Delete the Pod
        """
        for instance in instances:
            if not instance.is_deleted:
                instance.delete()
                instance.ocp.wait_for_delete(
                    instance.name
                )

    request.addfinalizer(finalizer)
    return factory


@pytest.fixture()
def rbd_pod_factory(pod_factory, rbd_pvc_factory):
    """
    Create a RBD based Pod factory. Calling this fixture creates new RBD Pod.
    For custom Pods provide 'pvc' parameter.
    """
    def factory(project=None, pvc=None, custom_data=None):
        """
        Args:
            project (object): ocs_ci.ocs.resources.ocs.OCS instance
                of 'Project' kind.
            pvc (object): ocs_ci.ocs.resources.ocs.OCS instance of 'PVC' kind.
            custom_data (dict): If provided then Pod object is created
                by using these data. Parameters `project` and `pvc`
                are not used but reference is set if provided.

        Returns:
            object: helpers.create_pvc instance.
        """
        pvc = pvc or rbd_pvc_factory()
        return pod_factory(
            pvc=pvc,
            project=project,
            custom_data=custom_data
        )
    return factory


@pytest.fixture()
def cephfs_pod_factory(pod_factory, cephfs_pvc_factory):
    """
    Create a CephFS based Pod factory. Calling this fixture creates new Pod.
    For custom Pods provide 'pvc' parameter.
    """
    def factory(project=None, pvc=None, custom_data=None):
        """
        Args:
            project (object): ocs_ci.ocs.resources.ocs.OCS instance
                of 'Project' kind.
            pvc (object): ocs_ci.ocs.resources.ocs.OCS instance of 'PVC' kind.
            custom_data (dict): If provided then Pod object is created
                by using these data. Parameters `project` and `pvc`
                are not used but reference is set if provided.

        Returns:
            object: helpers.create_pvc instance.
        """
        pvc = pvc or cephfs_pvc_factory()
        return pod_factory(
            pvc=pvc,
            project=project,
            custom_data=custom_data
        )
    return factory


=======
>>>>>>> da604424
@pytest.fixture(scope="session", autouse=True)
def polarion_testsuite_properties(record_testsuite_property):
    """
    Configures polarion testsuite properties for junit xml
    """
    polarion_project_id = config.REPORTING['polarion']['project_id']
    record_testsuite_property('polarion-project-id', polarion_project_id)
    jenkins_build_url = config.RUN.get('jenkins_build_url')
    if jenkins_build_url:
        record_testsuite_property(
            'polarion-custom-description', jenkins_build_url
        )


def cluster_teardown(log_level="DEBUG"):
    log.info("Destroying the test cluster")
    destroy_cluster(config.ENV_DATA['cluster_path'], log_level)
    log.info("Destroying the test cluster complete")


@pytest.fixture(scope="session", autouse=True)
def cluster(request, log_cli_level):
    log.info(f"All logs located at {ocsci_log_path()}")
    log.info("Running OCS basic installation")
    log.info(f"Openshift Installer will use log level: {log_cli_level}")
    cluster_path = config.ENV_DATA['cluster_path']
    deploy = config.RUN['cli_params']['deploy']
    teardown = config.RUN['cli_params']['teardown']
    # Add a finalizer to teardown the cluster after test execution is finished
    if teardown:
        def cluster_teardown_finalizer():
            cluster_teardown(log_cli_level)
        request.addfinalizer(cluster_teardown_finalizer)
        log.info("Will teardown cluster because --teardown was provided")
    # Test cluster access and if exist just skip the deployment.
    if is_cluster_running(cluster_path):
        log.info("The installation is skipped because the cluster is running")
        return
    elif teardown and not deploy:
        log.info("Attempting teardown of non-accessible cluster: %s", cluster_path)
        return
    elif not deploy and not teardown:
        msg = "The given cluster can not be connected to: {}. ".format(cluster_path)
        msg += "Provide a valid --cluster-path or use --deploy to deploy a new cluster"
        pytest.fail(msg)
    elif not system.is_path_empty(cluster_path) and deploy:
        msg = "The given cluster path is not empty: {}. ".format(cluster_path)
        msg += "Provide an empty --cluster-path and --deploy to deploy a new cluster"
        pytest.fail(msg)
    else:
        log.info("A testing cluster will be deployed and cluster information stored at: %s", cluster_path)

    # Generate install-config from template
    log.info("Generating install-config")
    pull_secret_path = os.path.join(
        constants.TOP_DIR,
        "data",
        "pull-secret"
    )

    # TODO: check for supported platform and raise the exception if not
    # supported. Currently we support just AWS.

    _templating = templating.Templating()
    install_config_str = _templating.render_template(
        "install-config.yaml.j2", config.ENV_DATA
    )
    # Log the install config *before* adding the pull secret, so we don't leak
    # sensitive data.
    log.info(f"Install config: \n{install_config_str}")
    # Parse the rendered YAML so that we can manipulate the object directly
    install_config_obj = yaml.safe_load(install_config_str)
    with open(pull_secret_path, "r") as f:
        # Parse, then unparse, the JSON file.
        # We do this for two reasons: to ensure it is well-formatted, and
        # also to ensure it ends up as a single line.
        install_config_obj['pullSecret'] = json.dumps(json.loads(f.read()))
    install_config_str = yaml.safe_dump(install_config_obj)
    install_config = os.path.join(cluster_path, "install-config.yaml")
    with open(install_config, "w") as f:
        f.write(install_config_str)

    # Download installer
    installer = get_openshift_installer(
        config.DEPLOYMENT['installer_version']
    )
    # Download client
    get_openshift_client()

    # Deploy cluster
    log.info("Deploying cluster")
    run_cmd(
        f"{installer} create cluster "
        f"--dir {cluster_path} "
        f"--log-level {log_cli_level}"
    )

    # Test cluster access
    if not OCP.set_kubeconfig(
        os.path.join(cluster_path, config.RUN.get('kubeconfig_location'))
    ):
        pytest.fail("Cluster is not available!")

    # TODO: Create cluster object, add to config.ENV_DATA for other tests to
    # utilize.
    # Determine worker pattern and create ebs volumes
    with open(os.path.join(cluster_path, "terraform.tfvars")) as f:
        tfvars = json.load(f)

    cluster_id = tfvars['cluster_id']
    worker_pattern = f'{cluster_id}-worker*'
    log.info(f'Worker pattern: {worker_pattern}')
    create_ebs_volumes(worker_pattern, region_name=config.ENV_DATA['region'])

    # render templates and create resources
    create_oc_resource('common.yaml', cluster_path, _templating, config.ENV_DATA)
    run_cmd(
        f'oc label namespace {config.ENV_DATA["cluster_namespace"]} '
        f'"openshift.io/cluster-monitoring=true"'
    )
    run_cmd(
        f"oc policy add-role-to-user view "
        f"system:serviceaccount:openshift-monitoring:prometheus-k8s "
        f"-n {config.ENV_DATA['cluster_namespace']}"
    )
    apply_oc_resource(
        'csi-nodeplugin-rbac_rbd.yaml',
        cluster_path,
        _templating,
        config.ENV_DATA,
        template_dir="ocs-deployment/csi/rbd/"
    )
    apply_oc_resource(
        'csi-provisioner-rbac_rbd.yaml',
        cluster_path,
        _templating,
        config.ENV_DATA,
        template_dir="ocs-deployment/csi/rbd/"
    )
    apply_oc_resource(
        'csi-nodeplugin-rbac_cephfs.yaml',
        cluster_path,
        _templating,
        config.ENV_DATA,
        template_dir="ocs-deployment/csi/cephfs/"
    )
    apply_oc_resource(
        'csi-provisioner-rbac_cephfs.yaml',
        cluster_path,
        _templating,
        config.ENV_DATA,
        template_dir="ocs-deployment/csi/cephfs/"
    )
    # Increased to 15 seconds as 10 is not enough
    # TODO: do the sampler function and check if resource exist
    wait_time = 15
    log.info(f"Waiting {wait_time} seconds...")
    time.sleep(wait_time)
    create_oc_resource(
        'operator-openshift-with-csi.yaml', cluster_path, _templating, config.ENV_DATA
    )
    log.info(f"Waiting {wait_time} seconds...")
    time.sleep(wait_time)
    run_cmd(
        f"oc wait --for condition=ready pod "
        f"-l app=rook-ceph-operator "
        f"-n {config.ENV_DATA['cluster_namespace']} "
        f"--timeout=120s"
    )
    run_cmd(
        f"oc wait --for condition=ready pod "
        f"-l app=rook-discover "
        f"-n {config.ENV_DATA['cluster_namespace']} "
        f"--timeout=120s"
    )
    create_oc_resource('cluster.yaml', cluster_path, _templating, config.ENV_DATA)

    POD = ocp.OCP(kind=constants.POD, namespace=config.ENV_DATA['cluster_namespace'])
    CFS = ocp.OCP(
        kind=constants.CEPHFILESYSTEM, namespace=config.ENV_DATA['cluster_namespace']
    )

    # Check for the Running status of Ceph Pods
    run_cmd(
        f"oc wait --for condition=ready pod "
        f"-l app=rook-ceph-agent "
        f"-n {config.ENV_DATA['cluster_namespace']} "
        f"--timeout=120s"
    )
    assert POD.wait_for_resource(
        condition='Running', selector='app=rook-ceph-mon',
        resource_count=3, timeout=600
    )
    assert POD.wait_for_resource(
        condition='Running', selector='app=rook-ceph-mgr',
        timeout=600
    )
    assert POD.wait_for_resource(
        condition='Running', selector='app=rook-ceph-osd',
        resource_count=3, timeout=600
    )

    create_oc_resource('toolbox.yaml', cluster_path, _templating, config.ENV_DATA)
    log.info(f"Waiting {wait_time} seconds...")
    time.sleep(wait_time)
    create_oc_resource(
        'storage-manifest.yaml', cluster_path, _templating, config.ENV_DATA
    )
    create_oc_resource(
        "service-monitor.yaml", cluster_path, _templating, config.ENV_DATA
    )
    create_oc_resource(
        "prometheus-rules.yaml", cluster_path, _templating, config.ENV_DATA
    )
    log.info(f"Waiting {wait_time} seconds...")
    time.sleep(wait_time)

    # Create MDS pods for CephFileSystem
    fs_data = templating.load_yaml_to_dict(constants.CEPHFILESYSTEM_YAML)
    fs_data['metadata']['namespace'] = config.ENV_DATA['cluster_namespace']

    ceph_obj = OCS(**fs_data)
    ceph_obj.create()
    assert POD.wait_for_resource(
        condition=constants.STATUS_RUNNING, selector='app=rook-ceph-mds',
        resource_count=2, timeout=600
    )

    # Check for CephFilesystem creation in ocp
    cfs_data = CFS.get()
    cfs_name = cfs_data['items'][0]['metadata']['name']

    if helpers.validate_cephfilesystem(cfs_name):
        log.info(f"MDS deployment is successful!")
        defaults.CEPHFILESYSTEM_NAME = cfs_name
    else:
        log.error(
            f"MDS deployment Failed! Please check logs!"
        )

    # Verify health of ceph cluster
    # TODO: move destroy cluster logic to new CLI usage pattern?
    log.info("Done creating rook resources, waiting for HEALTH_OK")
    assert ceph_health_check(namespace=config.ENV_DATA['cluster_namespace'])


def create_ebs_volumes(
    worker_pattern,
    size=100,
    region_name=None,
):
    """
    Create volumes on workers

    Args:
        worker_pattern (string): Worker name pattern e.g.:
            cluster-55jx2-worker*
        size (int): Size in GB (default: 100)
        region_name (str): Region name (default: config.ENV_DATA['region'])
    """
    aws = AWS(region_name)
    region_name = region_name or config.ENV_DATA['region']
    worker_instances = aws.get_instances_by_name_pattern(worker_pattern)
    with parallel() as p:
        for worker in worker_instances:
            log.info(
                f"Creating and attaching {size} GB volume to {worker['name']}"
            )
            p.spawn(
                aws.create_volume_and_attach,
                availability_zone=worker['avz'],
                instance_id=worker['id'],
                name=f"{worker['name']}_extra_volume",
                size=size,
            )


@retry((CephHealthException, CommandFailed), tries=20, delay=30, backoff=1)
def ceph_health_check(namespace=None):
    """
    Exec `ceph health` cmd on tools pod to determine health of cluster.

    Args:
        namespace (str): Namespace of OCS
            (default: config.ENV_DATA['cluster_namespace'])

    Raises:
        CephHealthException: If the ceph health returned is not HEALTH_OK
        CommandFailed: If the command to retrieve the tools pod name or the
            command to get ceph health returns a non-zero exit code
    Returns:
        boolean: True if HEALTH_OK

    """
    namespace = namespace or config.ENV_DATA['cluster_namespace']
    run_cmd(
        f"oc wait --for condition=ready pod "
        f"-l app=rook-ceph-tools "
        f"-n {namespace} "
        f"--timeout=120s"
    )
    tools_pod = run_cmd(
        f"oc -n {namespace} get pod -l 'app=rook-ceph-tools' "
        f"-o jsonpath='{{.items[0].metadata.name}}'"
    )
    health = run_cmd(f"oc -n {namespace} exec {tools_pod} ceph health")
    if health.strip() == "HEALTH_OK":
        log.info("HEALTH_OK, install successful.")
        return True
    else:
        raise CephHealthException(
            f"Ceph cluster health is not OK. Health: {health}"
        )


@pytest.fixture(scope='class')
def environment_checker(request):
    node = request.node
    # List of marks for which we will ignore the leftover checker
    marks_to_ignore = [m.mark for m in [deployment, destroy, ignore_leftovers]]
    for mark in node.iter_markers():
        if mark in marks_to_ignore:
            return

    request.addfinalizer(get_status_after_execution)
    get_status_before_execution()


@pytest.fixture(scope="session")
def log_cli_level(pytestconfig):
    """
    Retrieves the log_cli_level set in pytest.ini

    Returns:
        str: log_cli_level set in pytest.ini or DEBUG if not set

    """
    return pytestconfig.getini('log_cli_level') or 'DEBUG'<|MERGE_RESOLUTION|>--- conflicted
+++ resolved
@@ -48,17 +48,6 @@
     logger_config.set_formatter_class(OCSLogFormatter)
 
 
-<<<<<<< HEAD
-log_dir = f"logs_{config.RUN['run_id']}"
-log_path = os.path.expanduser(
-    os.path.join(config.RUN['log_dir'], log_dir)
-)
-
-
-def pytest_logger_logdirlink():
-    return log_path
-
-
 @pytest.fixture()
 def rbd_secret_factory(request):
     """
@@ -541,8 +530,6 @@
     return factory
 
 
-=======
->>>>>>> da604424
 @pytest.fixture(scope="session", autouse=True)
 def polarion_testsuite_properties(record_testsuite_property):
     """
