--- conflicted
+++ resolved
@@ -2017,7 +2017,6 @@
 
     """
     return backingstore_factory_implementation(
-<<<<<<< HEAD
         request,
         cld_mgr,
         mcg_obj,
@@ -2027,16 +2026,6 @@
 
 @pytest.fixture(scope='session')
 def backingstore_factory_session(request, cld_mgr, mcg_obj_session, cloud_uls_factory_session):
-=======
-        request, cld_mgr, cloud_uls_factory, mcg_obj
-    )
-
-
-@pytest.fixture(scope="session")
-def backingstore_factory_session(
-    request, cld_mgr, cloud_uls_factory_session, mcg_obj_session
-):
->>>>>>> be6407c1
     """
     Create a Backing Store factory.
     Calling this fixture creates a new Backing Store(s).
@@ -2047,7 +2036,6 @@
 
     """
     return backingstore_factory_implementation(
-<<<<<<< HEAD
         request,
         cld_mgr,
         mcg_obj_session,
@@ -2088,9 +2076,6 @@
         request,
         mcg_obj_session,
         backingstore_factory_session
-=======
-        request, cld_mgr, cloud_uls_factory_session, mcg_obj_session
->>>>>>> be6407c1
     )
 
 
