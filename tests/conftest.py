--- conflicted
+++ resolved
@@ -67,11 +67,8 @@
     get_pods_having_label,
     get_deployments_having_label,
     Pod,
-<<<<<<< HEAD
     wait_for_pods_to_be_running,
-=======
     get_ceph_tools_pod,
->>>>>>> 6cfef7dc
 )
 from ocs_ci.ocs.resources.pvc import PVC, create_restore_pvc
 from ocs_ci.ocs.version import get_ocs_version, get_ocp_version_dict, report_ocs_version
@@ -4641,7 +4638,6 @@
     return factory
 
 
-<<<<<<< HEAD
 @pytest.fixture(scope="session")
 def nsfs_interface_session(request):
     return nsfs_interface_fixture(request)
@@ -4932,7 +4928,8 @@
 
     request.addfinalizer(nsfs_bucket_factory_cleanup)
     return nsfs_bucket_factory_implementation
-=======
+
+
 @pytest.fixture(scope="session", autouse=True)
 def patch_consumer_toolbox_with_secret():
     """
@@ -5021,5 +5018,4 @@
             helpers.wait_for_resource_state(new_tools_pod, constants.STATUS_RUNNING)
 
     log.info("Switching back to the initial cluster context")
-    config.switch_ctx(restore_ctx_index)
->>>>>>> 6cfef7dc
+    config.switch_ctx(restore_ctx_index)