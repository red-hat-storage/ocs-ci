import logging
import os
import time
import random
import tempfile
import textwrap
import threading
from datetime import datetime
from itertools import chain
from math import floor
from random import randrange
from time import sleep
from shutil import copyfile
import subprocess

import pytest
import pathlib
import yaml
from botocore.exceptions import ClientError

from ocs_ci.deployment import factory as dep_factory
from ocs_ci.framework import config
from ocs_ci.framework.pytest_customization.marks import (
    deployment, ignore_leftovers, tier_marks
)
from ocs_ci.ocs import constants, ocp, defaults, node, platform_nodes
from ocs_ci.ocs.exceptions import TimeoutExpiredError, CephHealthException
from ocs_ci.ocs.ocp import OCP
from ocs_ci.ocs.resources.cloud_manager import CloudManager
from ocs_ci.ocs.resources.mcg import MCG
from ocs_ci.ocs.resources.mcg_bucket import S3Bucket, OCBucket, CLIBucket
from ocs_ci.ocs.resources.ocs import OCS
from ocs_ci.ocs.resources.pod import get_rgw_pod, get_ceph_tools_pod
from ocs_ci.ocs.resources.pvc import PVC
from ocs_ci.ocs.version import get_ocs_version, report_ocs_version
from ocs_ci.ocs.cluster_load import ClusterLoad
from ocs_ci.utility import aws
from ocs_ci.utility import deployment_openshift_logging as ocp_logging_obj
from ocs_ci.utility import templating
from ocs_ci.utility.environment_check import (
    get_status_before_execution, get_status_after_execution
)
from ocs_ci.utility.uninstall_openshift_logging import uninstall_cluster_logging
from ocs_ci.utility.utils import (
    TimeoutSampler, get_rook_repo, get_ocp_version, ceph_health_check
)
from ocs_ci.utility.utils import (
    get_openshift_client, ocsci_log_path, get_testrun_name,
    ceph_health_check_base, skipif_ocs_version
)
from tests import helpers
from tests.helpers import create_unique_resource_name
from tests.manage.mcg.helpers import get_rgw_restart_count
from tests.manage.mcg.helpers import (
    oc_create_aws_backingstore, oc_create_google_backingstore, oc_create_azure_backingstore,
    oc_create_s3comp_backingstore, oc_create_pv_backingstore, cli_create_aws_backingstore,
    cli_create_google_backingstore, cli_create_azure_backingstore, cli_create_s3comp_backingstore,
    cli_create_pv_backingstore
)
from ocs_ci.ocs.pgsql import Postgresql

log = logging.getLogger(__name__)


class OCSLogFormatter(logging.Formatter):

    def __init__(self):
        fmt = (
            "%(asctime)s - %(levelname)s - %(name)s.%(funcName)s.%(lineno)d "
            "- %(message)s"
        )
        super(OCSLogFormatter, self).__init__(fmt)


def pytest_logger_config(logger_config):
    logger_config.add_loggers([''], stdout_level='info')
    logger_config.set_log_option_default('')
    logger_config.split_by_outcome()
    logger_config.set_formatter_class(OCSLogFormatter)


def pytest_collection_modifyitems(session, config, items):
    """
    A pytest hook to filter out skipped tests satisfying
    skipif_ocs_version

    Args:
        session: pytest session
        config: pytest config object
        items: list of collected tests

    """
    for item in items[:]:
        skip_marker = item.get_closest_marker("skipif_ocs_version")
        if skip_marker:
            skip_condition = skip_marker.args
            # skip_condition will be a tuple
            # and condition will be first element in the tuple
            if skipif_ocs_version(skip_condition[0]):
                log.info(
                    f'Test: {item} will be skipped due to {skip_condition}'
                )
                items.remove(item)


@pytest.fixture()
def supported_configuration():
    """
    Check that cluster nodes have enough CPU and Memory as described in:
    https://access.redhat.com/documentation/en-us/red_hat_openshift_container_storage/4.2/html-single/planning_your_deployment/index#infrastructure-requirements_rhocs
    This fixture is intended as a prerequisite for tests or fixtures that
    run flaky on configurations that don't meet minimal requirements.

    Minimum requirements for each starting node (OSD+MON):
        16 CPUs
        64 GB memory
    Last documentation check: 2020-02-21
    """
    min_cpu = 16
    min_memory = 64 * 10 ** 9

    node_obj = ocp.OCP(kind=constants.NODE)
    log.info('Checking if system meets minimal requirements')
    nodes = node_obj.get(selector=constants.WORKER_LABEL).get('items')
    log.info(
        f"Checking following nodes with worker selector (assuming that "
        f"this is ran in CI and there are no worker nodes without OCS):\n"
        f"{[item.get('metadata').get('name') for item in nodes]}"
    )
    for node_info in nodes:
        real_cpu = int(node_info['status']['capacity']['cpu'])
        real_memory = node_info['status']['capacity']['memory']
        if real_memory.endswith('Ki'):
            real_memory = int(real_memory[0:-2]) * 2 ** 10
        elif real_memory.endswith('Mi'):
            real_memory = int(real_memory[0:-2]) * 2 ** 20
        elif real_memory.endswith('Gi'):
            real_memory = int(real_memory[0:-2]) * 2 ** 30
        elif real_memory.endswith('Ti'):
            real_memory = int(real_memory[0:-2]) * 2 ** 40
        else:
            real_memory = int(real_memory)

        if (real_cpu < min_cpu or real_memory < min_memory):
            error_msg = (
                f"Node {node_info.get('metadata').get('name')} doesn't have "
                f"minimum of required reasources for running the test:\n"
                f"{min_cpu} CPU and {min_memory} Memory\nIt has:\n{real_cpu} "
                f"CPU and {real_memory} Memory"
            )
            log.error(error_msg)
            pytest.xfail(error_msg)


@pytest.fixture(scope='class')
def secret_factory_class(request):
    return secret_factory_fixture(request)


@pytest.fixture(scope='session')
def secret_factory_session(request):
    return secret_factory_fixture(request)


@pytest.fixture(scope='function')
def secret_factory(request):
    return secret_factory_fixture(request)


def secret_factory_fixture(request):
    """
    Secret factory. Calling this fixture creates a new secret.
    RBD based is default.
    ** This method should not be used anymore **
    ** This method is for internal testing only **
    """
    instances = []

    def factory(interface=constants.CEPHBLOCKPOOL):
        """
        Args:
            interface (str): CephBlockPool or CephFileSystem. This decides
                whether a RBD based or CephFS resource is created.
                RBD is default.
        """
        secret_obj = helpers.create_secret(
            interface_type=interface
        )
        assert secret_obj, "Failed to create a secret"
        instances.append(secret_obj)
        return secret_obj

    def finalizer():
        """
        Delete the RBD secrets
        """
        for instance in instances:
            instance.delete()
            instance.ocp.wait_for_delete(
                instance.name
            )

    request.addfinalizer(finalizer)
    return factory


@pytest.fixture(scope="session", autouse=True)
def log_ocs_version(cluster):
    """
    Fixture handling version reporting for OCS.

    This fixture handles alignment of the version reporting, so that we:

     * report version for each test run (no matter if just deployment, just
       test or both deployment and tests are executed)
     * prevent conflict of version reporting with deployment/teardown (eg. we
       should not run the version logging before actual deployment, or after
       a teardown)

    Version is reported in:

     * log entries of INFO log level during test setup phase
     * ocs_version file in cluster path directory (for copy pasting into bug
       reports)
    """
    teardown = config.RUN['cli_params'].get('teardown')
    deploy = config.RUN['cli_params'].get('deploy')
    if teardown and not deploy:
        log.info("Skipping version reporting for teardown.")
        return
    cluster_version, image_dict = get_ocs_version()
    file_name = os.path.join(
        config.ENV_DATA['cluster_path'],
        "ocs_version." + datetime.now().isoformat())
    with open(file_name, "w") as file_obj:
        report_ocs_version(cluster_version, image_dict, file_obj)
    log.info("human readable ocs version info written into %s", file_name)


@pytest.fixture(scope='class')
def ceph_pool_factory_class(request):
    return ceph_pool_factory_fixture(request)


@pytest.fixture(scope='session')
def ceph_pool_factory_session(request):
    return ceph_pool_factory_fixture(request)


@pytest.fixture(scope='function')
def ceph_pool_factory(request):
    return ceph_pool_factory_fixture(request)


def ceph_pool_factory_fixture(request):
    """
    Create a Ceph pool factory.
    Calling this fixture creates new Ceph pool instance.
    ** This method should not be used anymore **
    ** This method is for internal testing only **
    """
    instances = []

    def factory(interface=constants.CEPHBLOCKPOOL):
        if interface == constants.CEPHBLOCKPOOL:
            ceph_pool_obj = helpers.create_ceph_block_pool()
        elif interface == constants.CEPHFILESYSTEM:
            cfs = ocp.OCP(
                kind=constants.CEPHFILESYSTEM,
                namespace=defaults.ROOK_CLUSTER_NAMESPACE
            ).get(defaults.CEPHFILESYSTEM_NAME)
            ceph_pool_obj = OCS(**cfs)
        assert ceph_pool_obj, f"Failed to create {interface} pool"
        if interface != constants.CEPHFILESYSTEM:
            instances.append(ceph_pool_obj)
        return ceph_pool_obj

    def finalizer():
        """
        Delete the Ceph block pool
        """
        for instance in instances:
            instance.delete()
            instance.ocp.wait_for_delete(
                instance.name
            )

    request.addfinalizer(finalizer)
    return factory


@pytest.fixture(scope='class')
def storageclass_factory_class(
    request,
    ceph_pool_factory_class,
    secret_factory_class
):
    return storageclass_factory_fixture(
        request,
        ceph_pool_factory_class,
        secret_factory_class
    )


@pytest.fixture(scope='session')
def storageclass_factory_session(
    request,
    ceph_pool_factory_session,
    secret_factory_session
):
    return storageclass_factory_fixture(
        request,
        ceph_pool_factory_session,
        secret_factory_session
    )


@pytest.fixture(scope='function')
def storageclass_factory(
    request,
    ceph_pool_factory,
    secret_factory
):
    return storageclass_factory_fixture(
        request,
        ceph_pool_factory,
        secret_factory
    )


def storageclass_factory_fixture(
    request,
    ceph_pool_factory,
    secret_factory,
):
    """
    Create a storage class factory. Default is RBD based.
    Calling this fixture creates new storage class instance.

    ** This method should not be used anymore **
    ** This method is for internal testing only **

    """
    instances = []

    def factory(
        interface=constants.CEPHBLOCKPOOL,
        secret=None,
        custom_data=None,
        sc_name=None,
        reclaim_policy=constants.RECLAIM_POLICY_DELETE
    ):
        """
        Args:
            interface (str): CephBlockPool or CephFileSystem. This decides
                whether a RBD based or CephFS resource is created.
                RBD is default.
            secret (object): An OCS instance for the secret.
            custom_data (dict): If provided then storageclass object is created
                by using these data. Parameters `block_pool` and `secret`
                are not useds but references are set if provided.
            sc_name (str): Name of the storage class

        Returns:
            object: helpers.create_storage_class instance with links to
                block_pool and secret.
        """
        if custom_data:
            sc_obj = helpers.create_resource(**custom_data)
        else:
            secret = secret or secret_factory(interface=interface)
            if interface == constants.CEPHBLOCKPOOL:
                interface_name = constants.DEFAULT_BLOCKPOOL
            elif interface == constants.CEPHFILESYSTEM:
                interface_name = helpers.get_cephfs_data_pool_name()

            sc_obj = helpers.create_storage_class(
                interface_type=interface,
                interface_name=interface_name,
                secret_name=secret.name,
                sc_name=sc_name,
                reclaim_policy=reclaim_policy
            )
            assert sc_obj, f"Failed to create {interface} storage class"
            sc_obj.secret = secret

        instances.append(sc_obj)
        return sc_obj

    def finalizer():
        """
        Delete the storageclass
        """
        for instance in instances:
            instance.delete()
            instance.ocp.wait_for_delete(
                instance.name
            )

    request.addfinalizer(finalizer)
    return factory


@pytest.fixture(scope='class')
def project_factory_class(request):
    return project_factory_fixture(request)


@pytest.fixture(scope='session')
def project_factory_session(request):
    return project_factory_fixture(request)


@pytest.fixture()
def project_factory(request):
    return project_factory_fixture(request)


@pytest.fixture()
def project(project_factory):
    """
    This fixture creates a single project instance.
    """
    project_obj = project_factory()
    return project_obj


def project_factory_fixture(request):
    """
    Create a new project factory.
    Calling this fixture creates new project.
    """
    instances = []

    def factory():
        """

        Returns:
            object: ocs_ci.ocs.resources.ocs instance of 'Project' kind.
        """
        proj_obj = helpers.create_project()
        instances.append(proj_obj)
        return proj_obj

    def finalizer():
        """
        Delete the project
        """
        for instance in instances:
            try:
                ocp_event = ocp.OCP(kind="Event", namespace=instance.namespace)
                events = ocp_event.get()
                event_count = len(events['items'])
                warn_event_count = 0
                for event in events['items']:
                    if event['type'] == "Warning":
                        warn_event_count += 1
                log.info(
                    (
                        "There were %d events in %s namespace before it's"
                        " removal (out of which %d were of type Warning)."
                        " For a full dump of this event list, see DEBUG logs."
                    ),
                    event_count,
                    instance.namespace,
                    warn_event_count
                )
            except Exception:
                # we don't want any problem to disrupt the teardown itself
                log.exception(
                    "Failed to get events for project %s",
                    instance.namespace
                )
            ocp.switch_to_default_rook_cluster_project()
            instance.delete(resource_name=instance.namespace)
            instance.wait_for_delete(instance.namespace, timeout=300)

    request.addfinalizer(finalizer)
    return factory


@pytest.fixture(scope='class')
def pvc_factory_class(
    request,
    project_factory_class
):
    return pvc_factory_fixture(
        request,
        project_factory_class
    )


@pytest.fixture(scope='session')
def pvc_factory_session(
    request,
    project_factory_session
):
    return pvc_factory_fixture(
        request,
        project_factory_session
    )


@pytest.fixture(scope='function')
def pvc_factory(
    request,
    project_factory
):
    return pvc_factory_fixture(
        request,
        project_factory,
    )


def pvc_factory_fixture(
    request,
    project_factory
):
    """
    Create a persistent Volume Claim factory. Calling this fixture creates new
    PVC. For custom PVC provide 'storageclass' parameter.
    """
    instances = []
    active_project = None
    active_rbd_storageclass = None
    active_cephfs_storageclass = None

    def factory(
        interface=constants.CEPHBLOCKPOOL,
        project=None,
        storageclass=None,
        size=None,
        access_mode=constants.ACCESS_MODE_RWO,
        custom_data=None,
        status=constants.STATUS_BOUND,
        volume_mode=None
    ):
        """
        Args:
            interface (str): CephBlockPool or CephFileSystem. This decides
                whether a RBD based or CephFS resource is created.
                RBD is default.
            project (object): ocs_ci.ocs.resources.ocs.OCS instance
                of 'Project' kind.
            storageclass (object): ocs_ci.ocs.resources.ocs.OCS instance
                of 'StorageClass' kind.
            size (int): The requested size for the PVC
            access_mode (str): ReadWriteOnce, ReadOnlyMany or ReadWriteMany.
                This decides the access mode to be used for the PVC.
                ReadWriteOnce is default.
            custom_data (dict): If provided then PVC object is created
                by using these data. Parameters `project` and `storageclass`
                are not used but reference is set if provided.
            status (str): If provided then factory waits for object to reach
                desired state.
            volume_mode (str): Volume mode for PVC.
                eg: volume_mode='Block' to create rbd `block` type volume

        Returns:
            object: helpers.create_pvc instance.
        """
        if custom_data:
            pvc_obj = PVC(**custom_data)
            pvc_obj.create(do_reload=False)
        else:
            nonlocal active_project
            nonlocal active_rbd_storageclass
            nonlocal active_cephfs_storageclass

            project = project or active_project or project_factory()
            active_project = project
            if interface == constants.CEPHBLOCKPOOL:
                storageclass = storageclass or helpers.default_storage_class(
                    interface_type=interface
                )
                active_rbd_storageclass = storageclass
            elif interface == constants.CEPHFILESYSTEM:
                storageclass = storageclass or helpers.default_storage_class(
                    interface_type=interface
                )
                active_cephfs_storageclass = storageclass

            pvc_size = f"{size}Gi" if size else None

            pvc_obj = helpers.create_pvc(
                sc_name=storageclass.name,
                namespace=project.namespace,
                size=pvc_size,
                do_reload=False,
                access_mode=access_mode,
                volume_mode=volume_mode
            )
            assert pvc_obj, "Failed to create PVC"

        if status:
            helpers.wait_for_resource_state(pvc_obj, status)
        pvc_obj.storageclass = storageclass
        pvc_obj.project = project
        pvc_obj.access_mode = access_mode
        instances.append(pvc_obj)

        return pvc_obj

    def finalizer():
        """
        Delete the PVC
        """
        pv_objs = []

        # Get PV form PVC instances and delete PVCs
        for instance in instances:
            if not instance.is_deleted:
                pv_objs.append(instance.backed_pv_obj)
                instance.delete()
                instance.ocp.wait_for_delete(
                    instance.name
                )

        # Wait for PVs to delete
        # If they have ReclaimPolicy set to Retain then delete them manually
        for pv_obj in pv_objs:
            if pv_obj.data.get('spec').get(
                'persistentVolumeReclaimPolicy'
            ) == constants.RECLAIM_POLICY_RETAIN:
                helpers.wait_for_resource_state(
                    pv_obj,
                    constants.STATUS_RELEASED
                )
                pv_obj.delete()
                pv_obj.ocp.wait_for_delete(pv_obj.name)
            else:
                pv_obj.ocp.wait_for_delete(
                    resource_name=pv_obj.name, timeout=180
                )

    request.addfinalizer(finalizer)
    return factory


@pytest.fixture(scope='class')
def pod_factory_class(request, pvc_factory_class):
    return pod_factory_fixture(request, pvc_factory_class)


@pytest.fixture(scope='session')
def pod_factory_session(request, pvc_factory_session):
    return pod_factory_fixture(request, pvc_factory_session)


@pytest.fixture(scope='function')
def pod_factory(request, pvc_factory):
    return pod_factory_fixture(request, pvc_factory)


def pod_factory_fixture(request, pvc_factory):
    """
    Create a Pod factory. Calling this fixture creates new Pod.
    For custom Pods provide 'pvc' parameter.
    """
    instances = []

    def factory(
        interface=constants.CEPHBLOCKPOOL,
        pvc=None,
        custom_data=None,
        status=constants.STATUS_RUNNING,
        pod_dict_path=None,
        raw_block_pv=False
    ):
        """
        Args:
            interface (str): CephBlockPool or CephFileSystem. This decides
                whether a RBD based or CephFS resource is created.
                RBD is default.
            pvc (PVC object): ocs_ci.ocs.resources.pvc.PVC instance kind.
            custom_data (dict): If provided then Pod object is created
                by using these data. Parameter `pvc` is not used but reference
                is set if provided.
            status (str): If provided then factory waits for object to reach
                desired state.
            pod_dict_path (str): YAML path for the pod.
            raw_block_pv (bool): True for creating raw block pv based pod,
                False otherwise.

        Returns:
            object: helpers.create_pvc instance.
        """
        if custom_data:
            pod_obj = helpers.create_resource(**custom_data)
        else:
            pvc = pvc or pvc_factory(interface=interface)
            pod_obj = helpers.create_pod(
                pvc_name=pvc.name,
                namespace=pvc.namespace,
                interface_type=interface,
                pod_dict_path=pod_dict_path,
                raw_block_pv=raw_block_pv
            )
            assert pod_obj, "Failed to create PVC"
        instances.append(pod_obj)
        if status:
            helpers.wait_for_resource_state(pod_obj, status)
            pod_obj.reload()
        pod_obj.pvc = pvc

        return pod_obj

    def finalizer():
        """
        Delete the Pod
        """
        for instance in instances:
            instance.delete()
            instance.ocp.wait_for_delete(
                instance.name
            )

    request.addfinalizer(finalizer)
    return factory


@pytest.fixture(scope='class')
def teardown_factory_class(request):
    return teardown_factory_fixture(request)


@pytest.fixture(scope='session')
def teardown_factory_session(request):
    return teardown_factory_fixture(request)


@pytest.fixture(scope='function')
def teardown_factory(request):
    return teardown_factory_fixture(request)


def teardown_factory_fixture(request):
    """
    Tearing down a resource that was created during the test
    To use this factory, you'll need to pass 'teardown_factory' to your test
    function and call it in your test when a new resource was created and you
    want it to be removed in teardown phase:
    def test_example(self, teardown_factory):
        pvc_obj = create_pvc()
        teardown_factory(pvc_obj)

    """
    instances = []

    def factory(resource_obj):
        """
        Args:
            resource_obj (OCS object or list of OCS objects) : Object to teardown after the test

        """
        if isinstance(resource_obj, list):
            instances.extend(resource_obj)
        else:
            instances.append(resource_obj)

    def finalizer():
        """
        Delete the resources created in the test
        """
        for instance in instances[::-1]:
            if not instance.is_deleted:
                reclaim_policy = instance.reclaim_policy if instance.kind == constants.PVC else None
                instance.delete()
                instance.ocp.wait_for_delete(
                    instance.name
                )
                if reclaim_policy == constants.RECLAIM_POLICY_DELETE:
                    helpers.validate_pv_delete(instance.backed_pv)

    request.addfinalizer(finalizer)
    return factory


@pytest.fixture()
def service_account_factory(request):
    """
    Create a service account
    """
    instances = []
    active_service_account_obj = None

    def factory(
        project=None, service_account=None
    ):
        """
        Args:
            project (object): ocs_ci.ocs.resources.ocs.OCS instance
                of 'Project' kind.
            service_account (str): service_account_name

        Returns:
            object: serviceaccount instance.
        """
        nonlocal active_service_account_obj

        if active_service_account_obj and not service_account:
            return active_service_account_obj
        elif service_account:
            sa_obj = helpers.get_serviceaccount_obj(sa_name=service_account,
                                                    namespace=project.namespace)
            if not helpers.validate_scc_policy(sa_name=service_account,
                                               namespace=project.namespace):
                helpers.add_scc_policy(sa_name=service_account, namespace=project.namespace)
            sa_obj.project = project
            active_service_account_obj = sa_obj
            instances.append(sa_obj)
            return sa_obj
        else:
            sa_obj = helpers.create_serviceaccount(
                namespace=project.namespace,
            )
            sa_obj.project = project
            active_service_account_obj = sa_obj
            helpers.add_scc_policy(sa_name=sa_obj.name, namespace=project.namespace)
            assert sa_obj, "Failed to create serviceaccount"
            instances.append(sa_obj)
            return sa_obj

    def finalizer():
        """
        Delete the service account
        """
        for instance in instances:
            helpers.remove_scc_policy(
                sa_name=instance.name,
                namespace=instance.namespace
            )
            instance.delete()
            instance.ocp.wait_for_delete(resource_name=instance.name)

    request.addfinalizer(finalizer)
    return factory


@pytest.fixture()
def dc_pod_factory(
    request,
    pvc_factory,
    service_account_factory
):
    """
    Create deploymentconfig pods
    """
    instances = []

    def factory(
        interface=constants.CEPHBLOCKPOOL,
        pvc=None,
        service_account=None,
        size=None,
        custom_data=None,
        node_name=None,
        node_selector=None,
        replica_count=1,
    ):
        """
        Args:
            interface (str): CephBlockPool or CephFileSystem. This decides
                whether a RBD based or CephFS resource is created.
                RBD is default.
            pvc (PVC object): ocs_ci.ocs.resources.pvc.PVC instance kind.
            service_account (str): service account name for dc_pods
            size (int): The requested size for the PVC
            custom_data (dict): If provided then Pod object is created
                by using these data. Parameter `pvc` is not used but reference
                is set if provided.
            node_name (str): The name of specific node to schedule the pod
            node_selector (dict): dict of key-value pair to be used for nodeSelector field
                eg: {'nodetype': 'app-pod'}
            replica_count (int): Replica count for deployment config
        """
        if custom_data:
            dc_pod_obj = helpers.create_resource(**custom_data)
        else:

            pvc = pvc or pvc_factory(interface=interface, size=size)
            sa_obj = service_account_factory(project=pvc.project, service_account=service_account)
            dc_pod_obj = helpers.create_pod(
                interface_type=interface, pvc_name=pvc.name, do_reload=False,
                namespace=pvc.namespace, sa_name=sa_obj.name, dc_deployment=True,
                replica_count=replica_count, node_name=node_name,
                node_selector=node_selector
            )
        instances.append(dc_pod_obj)
        log.info(dc_pod_obj.name)
        helpers.wait_for_resource_state(
            dc_pod_obj, constants.STATUS_RUNNING, timeout=180
        )
        dc_pod_obj.pvc = pvc
        return dc_pod_obj

    def finalizer():
        """
        Delete dc pods
        """
        for instance in instances:
            helpers.delete_deploymentconfig_pods(instance)

    request.addfinalizer(finalizer)
    return factory


@pytest.fixture(scope="session", autouse=True)
def polarion_testsuite_properties(record_testsuite_property, pytestconfig):
    """
    Configures polarion testsuite properties for junit xml
    """
    polarion_project_id = config.REPORTING['polarion']['project_id']
    record_testsuite_property('polarion-project-id', polarion_project_id)
    jenkins_build_url = config.RUN.get('jenkins_build_url')
    if jenkins_build_url:
        record_testsuite_property(
            'polarion-custom-description', jenkins_build_url
        )
    polarion_testrun_name = get_testrun_name()
    record_testsuite_property(
        'polarion-testrun-id', polarion_testrun_name
    )
    record_testsuite_property(
        'polarion-testrun-status-id', 'inprogress'
    )
    record_testsuite_property(
        'polarion-custom-isautomated', "True"
    )


@pytest.fixture(scope='session')
def tier_marks_name():
    """
    Gets the tier mark names

    Returns:
        list: list of tier mark names

    """
    tier_marks_name = []
    for each_tier in tier_marks:
        try:
            tier_marks_name.append(each_tier.name)
        except AttributeError:
            tier_marks_name.append(each_tier().args[0].name)
    return tier_marks_name


@pytest.fixture(scope='function', autouse=True)
def health_checker(request, tier_marks_name):
    skipped = False

    def finalizer():
        if not skipped:
            try:
                teardown = config.RUN['cli_params']['teardown']
                skip_ocs_deployment = config.ENV_DATA['skip_ocs_deployment']
                if not (teardown or skip_ocs_deployment):
                    ceph_health_check_base()
                    log.info("Ceph health check passed at teardown")
            except CephHealthException:
                log.info("Ceph health check failed at teardown")
                # Retrying to increase the chance the cluster health will be OK
                # for next test
                ceph_health_check()
                raise

    node = request.node
    request.addfinalizer(finalizer)
    for mark in node.iter_markers():
        if mark.name in tier_marks_name:
            log.info("Checking for Ceph Health OK ")
            try:
                status = ceph_health_check_base()
                if status:
                    log.info("Ceph health check passed at setup")
                    return
            except CephHealthException:
                skipped = True
                # skip because ceph is not in good health
                pytest.skip("Ceph health check failed at setup")


@pytest.fixture(scope="session", autouse=True)
def cluster(request, log_cli_level):
    """
    This fixture initiates deployment for both OCP and OCS clusters.
    Specific platform deployment classes will handle the fine details
    of action
    """
    log.info(f"All logs located at {ocsci_log_path()}")

    teardown = config.RUN['cli_params']['teardown']
    deploy = config.RUN['cli_params']['deploy']
    factory = dep_factory.DeploymentFactory()
    deployer = factory.get_deployment()

    # Add a finalizer to teardown the cluster after test execution is finished
    if teardown:
        def cluster_teardown_finalizer():
            deployer.destroy_cluster(log_cli_level)

        request.addfinalizer(cluster_teardown_finalizer)
        log.info("Will teardown cluster because --teardown was provided")

    # Download client
    force_download = (
        config.RUN['cli_params'].get('deploy')
        and config.DEPLOYMENT['force_download_client']
    )
    get_openshift_client(force_download=force_download)

    if deploy:
        # Deploy cluster
        deployer.deploy_cluster(log_cli_level)


@pytest.fixture(scope='class')
def environment_checker(request):
    node = request.node
    # List of marks for which we will ignore the leftover checker
    marks_to_ignore = [m.mark for m in [deployment, ignore_leftovers]]
    for mark in node.iter_markers():
        if mark in marks_to_ignore:
            return

    request.addfinalizer(get_status_after_execution)
    get_status_before_execution()


@pytest.fixture(scope="session")
def log_cli_level(pytestconfig):
    """
    Retrieves the log_cli_level set in pytest.ini

    Returns:
        str: log_cli_level set in pytest.ini or DEBUG if not set

    """
    return pytestconfig.getini('log_cli_level') or 'DEBUG'


@pytest.fixture(scope="session")
def run_io_in_background(request, pvc_factory_session, pod_factory_session):
    """
    Run IO during the test execution
    """
    if config.RUN.get('io_in_bg'):
        io_load_param = config.RUN.get('io_load')
        if io_load_param:
            io_load = int(io_load_param) * 0.01
        else:
            io_load = 0.3
        io_bg_logs = config.RUN.get('bg_io_logs')
        log.info(
            "\n===================================================\n"
            "Tests will be running while IO is in the background\n"
            "==================================================="
        )

        temp_file = tempfile.NamedTemporaryFile(
            mode='w+', prefix='test_status', delete=False
        )

        def get_test_status():
            with open(temp_file.name, 'r') as t_file:
                return t_file.readline()

        def set_test_status(status):
            with open(temp_file.name, 'w') as t_file:
                t_file.writelines(status)

        log.info(
            "Start running IO in the background. The amount of IO that will be written "
            "is going to be determined by the cluster capabilities according to its "
            "throughput limit"
        )
        cl_load_obj = ClusterLoad()
        cluster_limit, current_tp = cl_load_obj.reach_cluster_load_percentage_in_throughput(
            pvc_factory=pvc_factory_session, pod_factory=pod_factory_session,
            target_percentage=io_load
        )

        set_test_status('running')

        def finalizer():
            """
            Stop the thread that executed keep_io_running()
            """
            set_test_status('finished')
            if thread:
                thread.join()

        request.addfinalizer(finalizer)

        def keep_io_running():
            """
            This function purpose is to ensure that IO is running also after scenarios
            in which the IO is stopped due to disruptive operations like node failures.
            As long as Ceph health is OK, it watches the cluster throughput. In case it
            is below 60% of the target throughput percentage defined with 'io_load',
            it calls again reach_cluster_load_percentage_in_throughput()

            """
            cl_load_obj.__init__(propagate_logs=io_bg_logs)
            while get_test_status() == 'running':
                try:
                    cl_load_obj.cl_obj.toolbox = get_ceph_tools_pod()
                    if cl_load_obj.cl_obj.is_health_ok():
                        average_tp = cl_load_obj.cl_obj.calc_average_throughput(samples=10)
                        if average_tp < current_tp * 0.5:
                            cl_load_obj.reach_cluster_load_percentage_in_throughput(
                                pvc_factory=pvc_factory_session,
                                pod_factory=pod_factory_session,
                                target_percentage=io_load,
                                cluster_limit=cluster_limit
                            )
                # Any type of exception should be caught and we should continue.
                # We don't want any test to fail
                except Exception:
                    continue
                time.sleep(10)

            set_test_status('terminated')

        thread = threading.Thread(target=keep_io_running)
        thread.start()


@pytest.fixture(
    params=[
        pytest.param({'interface': constants.CEPHBLOCKPOOL}),
        pytest.param({'interface': constants.CEPHFILESYSTEM})
    ],
    ids=["RBD", "CephFS"]
)
def interface_iterate(request):
    """
    Iterate over interfaces - CephBlockPool and CephFileSystem

    """
    return request.param['interface']


@pytest.fixture(scope='class')
def multi_pvc_factory_class(
    project_factory_class,
    pvc_factory_class
):
    return multi_pvc_factory_fixture(
        project_factory_class,
        pvc_factory_class
    )


@pytest.fixture(scope='session')
def multi_pvc_factory_session(
    project_factory_session,
    pvc_factory_session
):
    return multi_pvc_factory_fixture(
        project_factory_session,
        pvc_factory_session
    )


@pytest.fixture(scope='function')
def multi_pvc_factory(project_factory, pvc_factory):
    return multi_pvc_factory_fixture(
        project_factory,
        pvc_factory
    )


def multi_pvc_factory_fixture(
    project_factory,
    pvc_factory
):
    """
    Create a Persistent Volume Claims factory. Calling this fixture creates a
    set of new PVCs. Options for PVC creation based on provided assess modes:
    1. For each PVC, choose random value from the list of access modes
    2. Create PVCs based on the specified distribution number of access modes.
       Create sets of PVCs based on the order of access modes.
    3. Create PVCs based on the specified distribution number of access modes.
       The order of PVC creation is independent of access mode.
    """

    def factory(
        interface=constants.CEPHBLOCKPOOL,
        project=None,
        storageclass=None,
        size=None,
        access_modes=None,
        access_modes_selection='distribute_sequential',
        access_mode_dist_ratio=None,
        status=constants.STATUS_BOUND,
        num_of_pvc=1,
        wait_each=False,
        timeout=60
    ):
        """
        Args:
            interface (str): CephBlockPool or CephFileSystem. This decides
                whether a RBD based or CephFS resource is created.
                RBD is default.
            project (object): ocs_ci.ocs.resources.ocs.OCS instance
                of 'Project' kind.
            storageclass (object): ocs_ci.ocs.resources.ocs.OCS instance
                of 'StorageClass' kind.
            size (int): The requested size for the PVC
            access_modes (list): List of access modes. One of the access modes
                will be chosen for creating each PVC. If not specified,
                ReadWriteOnce will be selected for all PVCs. To specify
                volume mode, append volume mode in the access mode name
                separated by '-'.
                eg: ['ReadWriteOnce', 'ReadOnlyMany', 'ReadWriteMany',
                'ReadWriteMany-Block']
            access_modes_selection (str): Decides how to select accessMode for
                each PVC from the options given in 'access_modes' list.
                Values are 'select_random', 'distribute_random'
                'select_random' : While creating each PVC, one access mode will
                    be selected from the 'access_modes' list.
                'distribute_random' : The access modes in the list
                    'access_modes' will be distributed based on the values in
                    'distribute_ratio' and the order in which PVCs are created
                    will not be based on the access modes. For example, 1st and
                    6th PVC might have same access mode.
                'distribute_sequential' :The access modes in the list
                    'access_modes' will be distributed based on the values in
                    'distribute_ratio' and the order in which PVCs are created
                    will be as sets of PVCs of same assess mode. For example,
                    first set of 10 will be having same access mode followed by
                    next set of 13 with a different access mode.
            access_mode_dist_ratio (list): Contains the number of PVCs to be
                created for each access mode. If not specified, the given list
                of access modes will be equally distributed among the PVCs.
                eg: [10,12] for num_of_pvc=22 and
                access_modes=['ReadWriteOnce', 'ReadWriteMany']
            status (str): If provided then factory waits for object to reach
                desired state.
            num_of_pvc(int): Number of PVCs to be created
            wait_each(bool): True to wait for each PVC to be in status 'status'
                before creating next PVC, False otherwise
            timeout(int): Time in seconds to wait

        Returns:
            list: objects of PVC class.
        """
        pvc_list = []
        if wait_each:
            status_tmp = status
        else:
            status_tmp = ""

        project = project or project_factory()
        storageclass = storageclass or helpers.default_storage_class(
            interface_type=interface
        )

        access_modes = access_modes or [constants.ACCESS_MODE_RWO]

        access_modes_list = []
        if access_modes_selection == 'select_random':
            for _ in range(num_of_pvc):
                mode = random.choice(access_modes)
                access_modes_list.append(mode)

        else:
            if not access_mode_dist_ratio:
                num_of_modes = len(access_modes)
                dist_val = floor(num_of_pvc / num_of_modes)
                access_mode_dist_ratio = [dist_val] * num_of_modes
                access_mode_dist_ratio[-1] = (
                    dist_val + (num_of_pvc % num_of_modes)
                )
            zipped_share = list(zip(access_modes, access_mode_dist_ratio))
            for mode, share in zipped_share:
                access_modes_list.extend([mode] * share)

        if access_modes_selection == 'distribute_random':
            random.shuffle(access_modes_list)

        for access_mode in access_modes_list:
            if '-' in access_mode:
                access_mode, volume_mode = access_mode.split('-')
            else:
                volume_mode = ''
            pvc_obj = pvc_factory(
                interface=interface,
                project=project,
                storageclass=storageclass,
                size=size,
                access_mode=access_mode,
                status=status_tmp,
                volume_mode=volume_mode
            )
            pvc_list.append(pvc_obj)
            pvc_obj.project = project
        if status and not wait_each:
            for pvc_obj in pvc_list:
                helpers.wait_for_resource_state(pvc_obj, status, timeout=timeout)
        return pvc_list

    return factory


@pytest.fixture(scope="session", autouse=True)
def rook_repo(request):
    get_rook_repo(
        config.RUN['rook_branch'], config.RUN.get('rook_to_checkout')
    )


@pytest.fixture(scope="function")
def memory_leak_function(request):
    """
    Function to start Memory leak thread which will be executed parallel with test run
    Memory leak data will be captured in all worker nodes for ceph-osd process
    Data will be appended in /tmp/(worker)-top-output.txt file for each worker
    During teardown created tmp files will be deleted

    Usage:
        test_case(.., memory_leak_function):
            .....
            median_dict = helpers.get_memory_leak_median_value()
            .....
            TC execution part, memory_leak_fun will capture data
            ....
            helpers.memory_leak_analysis(median_dict)
            ....
    """

    def finalizer():
        """
        Finalizer to stop memory leak data capture thread and cleanup the files
        """
        set_flag_status('terminated')
        try:
            for status in TimeoutSampler(90, 3, get_flag_status):
                if status == 'terminated':
                    break
        except TimeoutExpiredError:
            log.warning(
                "Background test execution still in progress before"
                "memory leak thread terminated"
            )
        if thread:
            thread.join()
        log_path = ocsci_log_path()
        for worker in helpers.get_worker_nodes():
            if os.path.exists(f"/tmp/{worker}-top-output.txt"):
                copyfile(
                    f"/tmp/{worker}-top-output.txt",
                    f"{log_path}/{worker}-top-output.txt"
                )
                os.remove(f"/tmp/{worker}-top-output.txt")
        log.info("Memory leak capture has stopped")

    request.addfinalizer(finalizer)

    temp_file = tempfile.NamedTemporaryFile(
        mode='w+', prefix='test_status', delete=False
    )

    def get_flag_status():
        with open(temp_file.name, 'r') as t_file:
            return t_file.readline()

    def set_flag_status(value):
        with open(temp_file.name, 'w') as t_file:
            t_file.writelines(value)

    set_flag_status('running')

    def run_memory_leak_in_bg():
        """
        Function to run memory leak in background thread
        Memory leak data is written in below format
        date time PID USER PR NI VIRT RES SHR S %CPU %MEM TIME+ COMMAND
        """
        oc = ocp.OCP(
            namespace=config.ENV_DATA['cluster_namespace']
        )
        while get_flag_status() == 'running':
            for worker in helpers.get_worker_nodes():
                filename = f"/tmp/{worker}-top-output.txt"
                top_cmd = f"debug nodes/{worker} -- chroot /host top -n 2 b"
                with open("/tmp/file.txt", "w+") as temp:
                    temp.write(str(oc.exec_oc_cmd(
                        command=top_cmd, out_yaml_format=False
                    )))
                    temp.seek(0)
                    for line in temp:
                        if line.__contains__("ceph-osd"):
                            with open(filename, "a+") as f:
                                f.write(str(datetime.now()))
                                f.write(' ')
                                f.write(line)

    log.info("Start memory leak data capture in the test background")
    thread = threading.Thread(target=run_memory_leak_in_bg)
    thread.start()


@pytest.fixture()
def aws_obj():
    """
    Initialize AWS instance

    Returns:
        AWS: An instance of AWS class

    """
    aws_obj = aws.AWS()
    return aws_obj


@pytest.fixture()
def ec2_instances(request, aws_obj):
    """
    Get cluster instances

    Returns:
        dict: The ID keys and the name values of the instances

    """
    # Get all cluster nodes objects
    nodes = node.get_node_objs()

    # Get the cluster nodes ec2 instances
    ec2_instances = aws.get_instances_ids_and_names(nodes)
    assert ec2_instances, f"Failed to get ec2 instances for node {[n.name for n in nodes]}"

    def finalizer():
        """
        Make sure all instances are running
        """
        # Getting the instances that are in status 'stopping' (if there are any), to wait for them to
        # get to status 'stopped' so it will be possible to start them
        stopping_instances = {
            key: val for key, val in ec2_instances.items() if (
                aws_obj.get_instances_status_by_id(key) == constants.INSTANCE_STOPPING
            )
        }

        # Waiting fot the instances that are in status 'stopping'
        # (if there are any) to reach 'stopped'
        if stopping_instances:
            for stopping_instance in stopping_instances:
                instance = aws_obj.get_ec2_instance(stopping_instance.key())
                instance.wait_until_stopped()
        stopped_instances = {
            key: val for key, val in ec2_instances.items() if (
                aws_obj.get_instances_status_by_id(key) == constants.INSTANCE_STOPPED
            )
        }

        # Start the instances
        if stopped_instances:
            aws_obj.start_ec2_instances(instances=stopped_instances, wait=True)

    request.addfinalizer(finalizer)

    return ec2_instances


@pytest.fixture(scope='session')
def cld_mgr(request):
    """
    Returns a cloud manager instance that'll be used throughout the session

    Returns:
        CloudManager: A CloudManager resource

    """

    # Todo: Find a more elegant method
    def finalizer():
        oc = ocp.OCP(
            namespace='openshift-storage'
        )
        oc.exec_oc_cmd(
            command='delete secret backing-store-secret-client-secret',
            out_yaml_format=False
        )

    request.addfinalizer(finalizer)

    return CloudManager()


@pytest.fixture()
def mcg_obj(request):
    return mcg_obj_fixture(request)


@pytest.fixture(scope='session')
def mcg_obj_session(request):
    return mcg_obj_fixture(request)


def mcg_obj_fixture(request):
    """
    Returns an MCG resource that's connected to the S3 endpoint

    Returns:
        MCG: An MCG resource
    """

    mcg_obj = MCG()

    def finalizer():
        if config.ENV_DATA['platform'].lower() == 'aws':
            mcg_obj.cred_req_obj.delete()

    request.addfinalizer(finalizer)

    return mcg_obj


@pytest.fixture()
def created_pods(request):
    return created_pods_fixture(request)


@pytest.fixture(scope='session')
def created_pods_session(request):
    return created_pods_fixture(request)


def created_pods_fixture(request):
    """
    Deletes all pods that were created as part of the test

    Returns:
        list: An empty list of pods
    """
    created_pods_objects = []

    def pod_cleanup():
        for pod in created_pods_objects:
            log.info(f'Deleting pod {pod.name}')
            pod.delete()

    request.addfinalizer(pod_cleanup)
    return created_pods_objects


@pytest.fixture()
def awscli_pod(mcg_obj, created_pods):
    return awscli_pod_fixture(mcg_obj, created_pods)


@pytest.fixture(scope='session')
def awscli_pod_session(mcg_obj_session, created_pods_session):
    return awscli_pod_fixture(mcg_obj_session, created_pods_session)


def awscli_pod_fixture(mcg_obj, created_pods):
    """
    Creates a new AWSCLI pod for relaying commands

    Args:
        created_pods (Fixture/list): A fixture used to keep track of created
             pods and clean them up in the teardown

    Returns:
        pod: A pod running the AWS CLI

    """
    awscli_pod_obj = helpers.create_pod(
        namespace=mcg_obj.namespace,
        pod_dict_path=constants.AWSCLI_POD_YAML,
        pod_name=constants.AWSCLI_RELAY_POD_NAME
    )
    helpers.wait_for_resource_state(awscli_pod_obj, constants.STATUS_RUNNING)
    created_pods.append(awscli_pod_obj)

    # Verify that the target dir for the self-signed MCG cert exists
    cert_dir = pathlib.PurePath(constants.MCG_CRT_AWSCLI_POD_PATH).parent
    awscli_pod_obj.exec_cmd_on_pod(f'mkdir --parents {cert_dir}')

    # Copy the self-signed certificate to use with AWSCLI
    # Use cat and sed since the pod does not have tar or rsync
    cmd = (
        f"cat {constants.MCG_CRT_LOCAL_PATH} | "
        f"oc exec -i -n {mcg_obj.namespace} {constants.AWSCLI_RELAY_POD_NAME} "
        f"-- sed -n 'w {constants.MCG_CRT_AWSCLI_POD_PATH}'"
    )
    subprocess.run(cmd, shell=True)

    return awscli_pod_obj


@pytest.fixture()
def nodes():
    """
    Return an instance of the relevant platform nodes class
    (e.g. AWSNodes, VMWareNodes) to be later used in the test
    for nodes related operations, like nodes restart,
    detach/attach volume, etc.

    """
    factory = platform_nodes.PlatformNodesFactory()
    nodes = factory.get_nodes_platform()
    return nodes


@pytest.fixture()
def uploaded_objects(request, mcg_obj, awscli_pod, verify_rgw_restart_count):
    return uploaded_objects_fixture(
        request,
        mcg_obj,
        awscli_pod,
        verify_rgw_restart_count
    )


@pytest.fixture(scope='session')
def uploaded_objects_session(
    request,
    mcg_obj_session,
    awscli_pod_session,
    verify_rgw_restart_count_session
):
    return uploaded_objects_fixture(
        request,
        mcg_obj_session,
        awscli_pod_session,
        verify_rgw_restart_count_session
    )


def uploaded_objects_fixture(
    request,
    mcg_obj,
    awscli_pod,
    verify_rgw_restart_count
):
    """
    Deletes all objects that were created as part of the test

    Args:
        mcg_obj (MCG): An MCG object containing the MCG S3 connection
            credentials
        awscli_pod (Pod): A pod running the AWSCLI tools

    Returns:
        list: An empty list of objects

    """

    uploaded_objects_paths = []

    def object_cleanup():
        for uploaded_filename in uploaded_objects_paths:
            log.info(f'Deleting object {uploaded_filename}')
            awscli_pod.exec_cmd_on_pod(
                command=helpers.craft_s3_command(
                    "rm " + uploaded_filename, mcg_obj
                ),
                secrets=[
                    mcg_obj.access_key_id,
                    mcg_obj.access_key,
                    mcg_obj.s3_endpoint
                ]
            )

    request.addfinalizer(object_cleanup)
    return uploaded_objects_paths


@pytest.fixture()
def verify_rgw_restart_count(request):
    return verify_rgw_restart_count_fixture(request)


@pytest.fixture(scope='session')
def verify_rgw_restart_count_session(request):
    return verify_rgw_restart_count_fixture(request)


def verify_rgw_restart_count_fixture(request):
    """
    Verifies the RGW restart count at start and end of a test
    """
    if config.ENV_DATA['platform'].lower() == 'vsphere':
        log.info("Getting RGW pod restart count before executing the test")
        initial_count = get_rgw_restart_count()

        def finalizer():
            rgw_pod = get_rgw_pod()
            rgw_pod.reload()
            log.info("Verifying whether RGW pod changed after executing the test")
            assert rgw_pod.restart_count == initial_count, 'RGW pod restarted'

        request.addfinalizer(finalizer)


@pytest.fixture()
def bucket_factory(request, mcg_obj):
    return bucket_factory_fixture(request, mcg_obj)


@pytest.fixture(scope='session')
def bucket_factory_session(request, mcg_obj_session):
    return bucket_factory_fixture(request, mcg_obj_session)


def bucket_factory_fixture(request, mcg_obj):
    """
    Create a bucket factory. Calling this fixture creates a new bucket(s).
    For a custom amount, provide the 'amount' parameter.

    Args:
        mcg_obj (MCG): An MCG object containing the MCG S3 connection
        credentials

    """
    created_buckets = []

    bucketMap = {
        's3': S3Bucket,
        'oc': OCBucket,
        'cli': CLIBucket
    }

    def _create_buckets(amount=1, interface='S3', *args, **kwargs):
        """
        Creates and deletes all buckets that were created as part of the test

        Args:
            amount (int): The amount of buckets to create
            interface (str): The interface to use for creation of buckets.
                S3 | OC | CLI

        Returns:
            list: A list of s3.Bucket objects, containing all the created
                buckets

        """
        if interface.lower() not in bucketMap:
            raise RuntimeError(
                f'Invalid interface type received: {interface}. '
                f'available types: {", ".join(bucketMap.keys())}'
            )
        for i in range(amount):
            bucket_name = helpers.create_unique_resource_name(
                resource_description='bucket', resource_type=interface.lower()
            )
            created_buckets.append(
                bucketMap[interface.lower()](
                    mcg_obj,
                    bucket_name,
                    *args,
                    **kwargs
                )
            )
        return created_buckets

    def bucket_cleanup():
        all_existing_buckets = mcg_obj.s3_get_all_bucket_names()
        for bucket in created_buckets:
            if bucket.name in all_existing_buckets:
                log.info(f'Cleaning up bucket {bucket.name}')
                bucket.delete()
                log.info(
                    f"Verifying whether bucket: {bucket.name} exists after"
                    f" deletion"
                )
                assert not mcg_obj.s3_verify_bucket_exists(bucket.name)
            else:
                log.info(f'Bucket {bucket.name} not found.')

    request.addfinalizer(bucket_cleanup)

    return _create_buckets


@pytest.fixture(scope='class')
def cloud_uls_factory(request, cld_mgr):
    """
     Create a Underlying Storage factory.
     Calling this fixture creates a new underlying storage(s).

     Args:
        cld_mgr (CloudManager): Cloud Manager object containing all connections to clouds

    """
    all_created_uls = {
        'aws': set(),
        'google': set(),
        'azure': set(),
        's3comp': set()
    }

    ulsMap = {
        'aws': cld_mgr.aws_client,
        'google': cld_mgr.google_client,
        'azure': cld_mgr.azure_client,
        's3comp': cld_mgr.s3comp_client
    }

    def _create_uls(uls_dict):
        """
        Creates and deletes all underlying storage that were created as part of the test

        Args:
            uls_dict (dict): Dictionary containing storage provider as key and a list of tuples
            as value.
            each tuple contain amount as first parameter and region as second parameter.
            Cloud backing stores form - 'CloudName': [(amount, region), (amount, region)]
            i.e. - 'aws': [(3, us-west-1),(2, eu-west-2)]


        Returns:
            dict: A dictionary of cloud names as keys and uls names sets as value.

        """
        current_call_created_uls = {
            'aws': set(),
            'google': set(),
            'azure': set(),
            's3comp': set()
        }

        for cloud, params in uls_dict.items():
            if cloud.lower() not in ulsMap:
                raise RuntimeError(
                    f'Invalid interface type received: {cloud}. '
                    f'available types: {", ".join(ulsMap.keys())}'
                )
            log.info(f'Creating uls for cloud {cloud.lower()}')
            for tup in params:
                amount, region = tup
                for i in range(amount):
                    uls_name = create_unique_resource_name(
                        resource_description='uls', resource_type=cloud.lower()
                    )
                    ulsMap[cloud.lower()].create_uls(uls_name, region)
                    all_created_uls[cloud].add(uls_name)
                    current_call_created_uls[cloud.lower()].add(uls_name)

            return current_call_created_uls

    def uls_cleanup():
        for cloud, uls_set in all_created_uls.items():
            client = ulsMap[cloud]
            if client is not None:
                all_existing_uls = client.get_all_uls_names()
                for uls in uls_set:
                    if uls in all_existing_uls:
                        log.info(f'Cleaning up uls {uls}')
                        client.delete_uls(uls)
                        log.info(
                            f"Verifying whether uls: {uls} exists after deletion"
                        )
                        assert not client.verify_uls_exists(uls), (
                            f'Unable to delete Underlying Storage {uls}'
                        )
                    else:
                        log.warning(f'Underlying Storage {uls} not found.')

    request.addfinalizer(uls_cleanup)

    return _create_uls


@pytest.fixture(scope='class')
def backingstore_factory(request, cld_mgr, cloud_uls_factory):
    """
        Create a Backing Store factory.
        Calling this fixture creates a new Backing Store(s).

        Args:
            cloud_uls_factory: Factory for underlying storage creation
            cld_mgr (CloudManager): Cloud Manager object containing all connections to clouds

    """
    created_backingstores = []

    cmdMap = {
        'oc': {
            'aws': oc_create_aws_backingstore,
            'google': oc_create_google_backingstore,
            'azure': oc_create_azure_backingstore,
            's3comp': oc_create_s3comp_backingstore,
            'pv': oc_create_pv_backingstore
        },
        'cli': {
            'aws': cli_create_aws_backingstore,
            'google': cli_create_google_backingstore,
            'azure': cli_create_azure_backingstore,
            's3comp': cli_create_s3comp_backingstore,
            'pv': cli_create_pv_backingstore
        }
    }

    def _create_backingstore(method, uls_dict):
        """
        Tracks creation and cleanup of all the backing stores that were created in the scope

        Args:
            method (str): String for selecting method of backing store creation (CLI/OC)
            uls_dict (dict): Dictionary containing storage provider as key and a list of tuples
            as value.
            Cloud backing stores form - 'CloudName': [(amount, region), (amount, region)]
            i.e. - 'aws': [(3, us-west-1),(2, eu-west-2)]
            PV form - 'pv': [(amount, size_in_gb, storageclass), ...]
            i.e. - 'pv': [(3, 32, ocs-storagecluster-ceph-rbd),(2, 100, ocs-storagecluster-ceph-rbd)]

        Returns:
            list: A list of backingstore names.

        """
        if method.lower() not in cmdMap:
            raise RuntimeError(
                f'Invalid method type received: {method}. '
                f'available types: {", ".join(cmdMap.keys())}'
            )
        for cloud, uls_lst in uls_dict.items():
            for uls_tup in uls_lst:
                # Todo: Replace multiple .append calls, create names in advance, according to amountoc
                if cloud.lower() not in cmdMap[method.lower()]:
                    raise RuntimeError(
                        f'Invalid cloud type received: {cloud}. '
                        f'available types: {", ".join(cmdMap[method.lower()].keys())}'
                    )
                if cloud == 'pv':
                    vol_num, size, storage_class = uls_tup
                    backingstore_name = create_unique_resource_name(
                        resource_description='backingstore', resource_type=cloud.lower()
                    )
                    # removing characters from name (pod name length bellow 64 characters issue)
                    backingstore_name = backingstore_name[:-16]
                    created_backingstores.append(backingstore_name)
                    cmdMap[method.lower()][cloud.lower()](
                        backingstore_name, vol_num, size, storage_class
                    )
                else:
                    region = uls_tup[1]
                    # Todo: Verify that the given cloud has an initialized client
                    uls_dict = cloud_uls_factory({cloud: [uls_tup]})
                    for uls_name in uls_dict[cloud.lower()]:
                        backingstore_name = create_unique_resource_name(
                            resource_description='backingstore', resource_type=cloud.lower()
                        )
                        # removing characters from name (pod name length bellow 64 characters issue)
                        backingstore_name = backingstore_name[:-16]
                        created_backingstores.append(backingstore_name)
                        cmdMap[method.lower()][cloud.lower()](
                            cld_mgr, backingstore_name, uls_name, region
                        )
                        # Todo: Raise an exception in case the BS wasn't created

        return created_backingstores

    def backingstore_cleanup():
        for backingstore_name in created_backingstores:
            log.info(f'Cleaning up backingstore {backingstore_name}')
            oc = ocp.OCP(
                namespace=config.ENV_DATA['cluster_namespace']
            )
            oc.exec_oc_cmd(
                command=f'delete backingstore {backingstore_name}',
                out_yaml_format=False
            )
            log.info(
                f"Verifying whether backingstore {backingstore_name} exists after deletion"
            )
            # Todo: implement deletion assertion

    request.addfinalizer(backingstore_cleanup)

    return _create_backingstore


@pytest.fixture()
def multiregion_resources(request, mcg_obj):
    return multiregion_resources_fixture(request, mcg_obj)


@pytest.fixture(scope='session')
def multiregion_resources_session(request, mcg_obj_session):
    return multiregion_resources_fixture(request, mcg_obj_session)


def multiregion_resources_fixture(request, mcg_obj):
    bs_objs, bs_secrets, bucketclasses, aws_buckets = (
        [] for _ in range(4)
    )

    # Cleans up all resources that were created for the test
    def resource_cleanup():
        for resource in chain(bs_secrets, bucketclasses):
            resource.delete()

        for backingstore in bs_objs:
            backingstore.delete()
            mcg_obj.send_rpc_query(
                'pool_api',
                'delete_pool',
                {'name': backingstore.name}
            )

        for aws_bucket_name in aws_buckets:
            mcg_obj.toggle_aws_bucket_readwrite(aws_bucket_name, block=False)
            for _ in range(10):
                try:
                    mcg_obj.aws_s3_resource.Bucket(
                        aws_bucket_name
                    ).objects.all().delete()
                    mcg_obj.aws_s3_resource.Bucket(aws_bucket_name).delete()
                    break
                except ClientError:
                    log.info(
                        f'Deletion of bucket {aws_bucket_name} failed. Retrying...'
                    )
                    sleep(3)

    request.addfinalizer(resource_cleanup)

    return aws_buckets, bs_secrets, bs_objs, bucketclasses


@pytest.fixture()
def multiregion_mirror_setup(mcg_obj, multiregion_resources, bucket_factory):
    return multiregion_mirror_setup_fixture(
        mcg_obj,
        multiregion_resources,
        bucket_factory
    )


@pytest.fixture(scope='session')
def multiregion_mirror_setup_session(
    mcg_obj_session,
    multiregion_resources_session,
    bucket_factory_session
):
    return multiregion_mirror_setup_fixture(
        mcg_obj_session,
        multiregion_resources_session,
        bucket_factory_session
    )


def multiregion_mirror_setup_fixture(
    mcg_obj,
    multiregion_resources,
    bucket_factory
):
    # Setup
    # Todo:
    #  add region and amount parametrization - note that `us-east-1`
    #  will cause an error as it is the default region. If usage of `us-east-1`
    #  needs to be tested, keep the 'region' field out.
    (
        aws_buckets,
        backingstore_secrets,
        backingstore_objects,
        bucketclasses
    ) = multiregion_resources

    # Define backing stores
    backingstore1 = {
        'name': helpers.create_unique_resource_name(
            resource_description='testbs',
            resource_type='s3bucket'
        ),
        'region': f'us-west-{randrange(1, 3)}'
    }
    backingstore2 = {
        'name': helpers.create_unique_resource_name(
            resource_description='testbs',
            resource_type='s3bucket'
        ),
        'region': 'us-east-2'
    }
    # Create target buckets for them
    mcg_obj.create_new_backingstore_aws_bucket(backingstore1)
    mcg_obj.create_new_backingstore_aws_bucket(backingstore2)
    aws_buckets.extend((backingstore1['name'], backingstore2['name']))
    # Create a backing store secret
    backingstore_secret = mcg_obj.create_aws_backingstore_secret(
        backingstore1['name'] + 'secret'
    )
    backingstore_secrets.append(backingstore_secret)
    # Create AWS-backed backing stores on NooBaa
    backingstore_obj_1 = mcg_obj.oc_create_aws_backingstore(
        backingstore1['name'],
        backingstore1['name'],
        backingstore_secret.name,
        backingstore1['region']
    )
    backingstore_obj_2 = mcg_obj.oc_create_aws_backingstore(
        backingstore2['name'],
        backingstore2['name'],
        backingstore_secret.name,
        backingstore2['region']
    )
    backingstore_objects.extend((backingstore_obj_1, backingstore_obj_2))
    # Create a new mirror bucketclass that'll use all the backing stores we
    # created
    bucketclass = mcg_obj.oc_create_bucketclass(
        helpers.create_unique_resource_name(
            resource_description='testbc',
            resource_type='bucketclass'
        ),
        [backingstore.name for backingstore in backingstore_objects], 'Mirror'
    )
    bucketclasses.append(bucketclass)
    # Create a NooBucket that'll use the bucket class in order to test
    # the mirroring policy
    bucket = bucket_factory(1, 'OC', bucketclass=bucketclass.name)[0]

    return bucket, backingstore1, backingstore2


@pytest.fixture(scope='session')
def default_storageclasses(request, teardown_factory_session):
    """
    Returns dictionary with storageclasses. Keys represent reclaim policy of
    storageclass. There are two storageclasses for each key. First is RBD based
    and the second one is CephFS based. Storageclasses with Retain Reclaim
    Policy are created from default storageclasses.
    """
    scs = {
        constants.RECLAIM_POLICY_DELETE: [],
        constants.RECLAIM_POLICY_RETAIN: []
    }

    # TODO(fbalak): Use proper constants after
    # https://github.com/red-hat-storage/ocs-ci/issues/1056
    # is resolved
    for sc_name in (
        'ocs-storagecluster-ceph-rbd',
        'ocs-storagecluster-cephfs'
    ):
        sc = OCS(
            kind=constants.STORAGECLASS,
            metadata={'name': sc_name}
        )
        sc.reload()
        scs[constants.RECLAIM_POLICY_DELETE].append(sc)
        sc.data['reclaimPolicy'] = constants.RECLAIM_POLICY_RETAIN
        sc.data['metadata']['name'] += '-retain'
        sc._name = sc.data['metadata']['name']
        sc.create()
        teardown_factory_session(sc)
        scs[constants.RECLAIM_POLICY_RETAIN].append(sc)
    return scs


@pytest.fixture(scope='class')
def install_logging(request):
    """
    Setup and teardown
    * The setup will deploy openshift-logging in the cluster
    * The teardown will uninstall cluster-logging from the cluster
    """

    def finalizer():
        uninstall_cluster_logging()

    request.addfinalizer(finalizer)

    # Checks OCP version

    ocp_version = get_ocp_version()

    # Creates namespace opensift-operators-redhat
    ocp_logging_obj.create_namespace(yaml_file=constants.EO_NAMESPACE_YAML)

    # Creates an operator-group for elasticsearch
    assert ocp_logging_obj.create_elasticsearch_operator_group(
        yaml_file=constants.EO_OG_YAML,
        resource_name='openshift-operators-redhat'
    )

    # Set RBAC policy on the project
    assert ocp_logging_obj.set_rbac(
        yaml_file=constants.EO_RBAC_YAML, resource_name='prometheus-k8s'
    )

    # Creates subscription for elastic-search operator
    subscription_yaml = templating.load_yaml(constants.EO_SUB_YAML)
    subscription_yaml['spec']['channel'] = ocp_version
    helpers.create_resource(**subscription_yaml)
    assert ocp_logging_obj.get_elasticsearch_subscription()

    # Creates a namespace openshift-logging
    ocp_logging_obj.create_namespace(yaml_file=constants.CL_NAMESPACE_YAML)

    # Creates an operator-group for cluster-logging
    assert ocp_logging_obj.create_clusterlogging_operator_group(
        yaml_file=constants.CL_OG_YAML
    )

    # Creates subscription for cluster-logging
    cl_subscription = templating.load_yaml(constants.CL_SUB_YAML)
    cl_subscription['spec']['channel'] = ocp_version
    helpers.create_resource(**cl_subscription)
    assert ocp_logging_obj.get_clusterlogging_subscription()

    # Creates instance in namespace openshift-logging
    cluster_logging_operator = OCP(
        kind=constants.POD, namespace=constants.OPENSHIFT_LOGGING_NAMESPACE
    )
    log.info(f"The cluster-logging-operator {cluster_logging_operator.get()}")
    ocp_logging_obj.create_instance()


@pytest.fixture
def fio_pvc_dict():
    return fio_pvc_dict_fixture()


@pytest.fixture(scope='session')
def fio_pvc_dict_session():
    return fio_pvc_dict_fixture()


def fio_pvc_dict_fixture():
    """
    PVC template for fio workloads.
    Note that all 'None' values needs to be defined before usage.
    """
    # TODO(fbalak): load dictionary fixtures from one place
    template = textwrap.dedent("""
        kind: PersistentVolumeClaim
        apiVersion: v1
        metadata:
          name: fio-target
        spec:
          storageClassName: None
          accessModes: ["ReadWriteOnce"]
          resources:
            requests:
              storage: None
        """)
    pvc_dict = yaml.safe_load(template)
    return pvc_dict


@pytest.fixture
def fio_configmap_dict():
    return fio_configmap_dict_fixture()


@pytest.fixture(scope='session')
def fio_configmap_dict_session():
    return fio_configmap_dict_fixture()


def fio_configmap_dict_fixture():
    """
    ConfigMap template for fio workloads.
    Note that you need to add actual configuration to workload.fio file.
    """
    # TODO(fbalak): load dictionary fixtures from one place
    template = textwrap.dedent("""
        kind: ConfigMap
        apiVersion: v1
        metadata:
          name: fio-config
        data:
          workload.fio: |
            # here comes workload configuration
        """)
    cm_dict = yaml.safe_load(template)
    return cm_dict


@pytest.fixture
def fio_job_dict():
    return fio_job_dict_fixture()


@pytest.fixture(scope='session')
def fio_job_dict_session():
    return fio_job_dict_fixture()


def fio_job_dict_fixture():
    """
    Job template for fio workloads.
    """
    # TODO(fbalak): load dictionary fixtures from one place
    template = textwrap.dedent("""
        apiVersion: batch/v1
        kind: Job
        metadata:
          name: fio
        spec:
          backoffLimit: 1
          template:
            metadata:
              name: fio
            spec:
              containers:
                - name: fio
                  image: quay.io/fbalak/fio-fedora:latest
                  command:
                    - "/usr/bin/fio"
                    - "--output-format=json"
                    - "/etc/fio/workload.fio"
                  volumeMounts:
                    - name: fio-target
                      mountPath: /mnt/target
                    - name: fio-config-volume
                      mountPath: /etc/fio
              restartPolicy: Never
              volumes:
                - name: fio-target
                  persistentVolumeClaim:
                    claimName: fio-target
                - name: fio-config-volume
                  configMap:
                    name: fio-config
        """)
    job_dict = yaml.safe_load(template)
    return job_dict


<<<<<<< HEAD
@pytest.fixture(scope='function')
def pgsql_factory_fixture(request):
    """
    Pgsql factory fixture
    """
    pgsql = Postgresql()

    def factory(
        replicas, clients=None, threads=None,
        transactions=None, scaling_factor=None,
        timeout=None
    ):
        """
        Factory to start pgsql workload

        Args:
            replicas (int): Number of pgbench pods to be deployed
            clients (int): Number of clients
            threads (int): Number of threads
            transactions (int): Number of transactions
            scaling_factor (int): scaling factor
            timeout (int): Time in seconds to wait

        """
        # Setup postgres
        pgsql.setup_postgresql(replicas=replicas)

        # Create pgbench benchmark
        pgsql.create_pgbench_benchmark(
            replicas=replicas, clients=clients, threads=threads,
            transactions=transactions, scaling_factor=scaling_factor,
            timeout=timeout
        )

        # Wait for pg_bench pod to initialized and complete
        pgsql.wait_for_pgbench_status(status=constants.STATUS_COMPLETED)

        # Get pgbench pods
        pgbench_pods = pgsql.get_pgbench_pods()

        # Validate pgbench run and parse logs
        pgsql.validate_pgbench_run(pgbench_pods)
        return pgsql

    def finalizer():
        """
        Clean up
        """
        pgsql.cleanup()

    request.addfinalizer(finalizer)
    return factory
=======
@pytest.fixture
def measurement_dir(tmp_path):
    """
    Returns directory path where should be stored all results related
    to measurement. If 'measurement_dir' is provided by config then use it,
    otherwise new directory is generated.

    Returns:
        str: Path to measurement directory
    """
    if config.ENV_DATA.get('measurement_dir'):
        measurement_dir = config.ENV_DATA.get('measurement_dir')
        log.info(
            f"Using measurement dir from configuration: {measurement_dir}"
        )
    else:
        measurement_dir = os.path.join(
            os.path.dirname(tmp_path),
            'measurement_results'
        )
    if not os.path.exists(measurement_dir):
        log.info(
            f"Measurement dir {measurement_dir} doesn't exist. Creating it."
        )
        os.mkdir(measurement_dir)
    return measurement_dir
>>>>>>> 0a16ca70
<|MERGE_RESOLUTION|>--- conflicted
+++ resolved
@@ -2325,7 +2325,6 @@
     return job_dict
 
 
-<<<<<<< HEAD
 @pytest.fixture(scope='function')
 def pgsql_factory_fixture(request):
     """
@@ -2378,7 +2377,8 @@
 
     request.addfinalizer(finalizer)
     return factory
-=======
+
+
 @pytest.fixture
 def measurement_dir(tmp_path):
     """
@@ -2404,5 +2404,4 @@
             f"Measurement dir {measurement_dir} doesn't exist. Creating it."
         )
         os.mkdir(measurement_dir)
-    return measurement_dir
->>>>>>> 0a16ca70
+    return measurement_dir