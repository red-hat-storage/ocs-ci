--- conflicted
+++ resolved
@@ -2087,146 +2087,41 @@
 
 
 @pytest.fixture(scope='class')
-def backingstore_factory(request, mcg_obj_session, cld_mgr, cloud_uls_factory):
+def backingstore_factory(request, cld_mgr, mcg_obj, cloud_uls_factory):
     """
         Create a Backing Store factory.
         Calling this fixture creates a new Backing Store(s).
 
-<<<<<<< HEAD
-        Args:
-            mcg_obj_session (MCG): An MCG object for mcg related operations
-            cloud_uls_factory: Factory for underlying storage creation
-            cld_mgr (CloudManager): Cloud Manager object containing all connections to clouds
-
-    """
-    created_backingstores = []
-
-    cmdMap = {
-        'oc': {
-            'aws': oc_create_aws_backingstore,
-            'google': oc_create_google_backingstore,
-            'azure': oc_create_azure_backingstore,
-            'ibmcos': oc_create_s3comp_backingstore,
-            'pv': oc_create_pv_backingstore
-        },
-        'cli': {
-            'aws': cli_create_aws_backingstore,
-            'google': cli_create_google_backingstore,
-            'azure': cli_create_azure_backingstore,
-            'ibmcos': cli_create_s3comp_backingstore,
-            'pv': cli_create_pv_backingstore
-        }
-    }
-=======
         Returns:
             func: Factory method - each call to this function creates
                 a backingstore
->>>>>>> 6f5f9c03
 
     """
     return backingstore_factory_implementation(
         request,
         cld_mgr,
+        mcg_obj,
         cloud_uls_factory
     )
 
-<<<<<<< HEAD
-        Args:
-            method (str): String for selecting method of backing store creation (CLI/OC)
-            uls_dict (dict): Dictionary containing storage provider as key and a list of tuples
-            as value.
-            Cloud backing stores form - 'CloudName': [(amount, region), (amount, region)]
-            i.e. - 'aws': [(3, us-west-1),(2, eu-west-2)]
-            PV form - 'pv': [(amount, size_in_gb, storagecluster), ...]
-            i.e. - 'pv': [(3, 32, ocs-storagecluster-ceph-rbd),(2, 100, ocs-storagecluster-ceph-rbd)]
-=======
 
 @pytest.fixture(scope='session')
-def backingstore_factory_session(request, cld_mgr, cloud_uls_factory_session):
+def backingstore_factory_session(request, cld_mgr, mcg_obj_session, cloud_uls_factory_session):
     """
         Create a Backing Store factory.
         Calling this fixture creates a new Backing Store(s).
->>>>>>> 6f5f9c03
 
         Returns:
             func: Factory method - each call to this function creates
                 a backingstore
 
-<<<<<<< HEAD
-        """
-        if method.lower() not in cmdMap:
-            raise RuntimeError(
-                f'Invalid method type received: {method}. '
-                f'available types: {", ".join(cmdMap.keys())}'
-            )
-        for cloud, uls_lst in uls_dict.items():
-            for uls_tup in uls_lst:
-                # Todo: Replace multiple .append calls, create names in advance, according to amountoc
-                if cloud.lower() not in cmdMap[method.lower()]:
-                    raise RuntimeError(
-                        f'Invalid cloud type received: {cloud}. '
-                        f'available types: {", ".join(cmdMap[method.lower()].keys())}'
-                    )
-                if cloud == 'pv':
-                    vol_num, size, storagecluster = uls_tup
-                    backingstore_name = create_unique_resource_name(
-                        resource_description='backingstore', resource_type=cloud.lower()
-                    )
-                    # removing characters from name (pod name length bellow 64 characters issue)
-                    backingstore_name = backingstore_name[:-16]
-                    created_backingstores.append(
-                        BackingStore(
-                            name=backingstore_name,
-                            vol_num=vol_num,
-                            vol_size=size
-                        )
-                    )
-                    if method.lower() == 'cli':
-                        cmdMap[method.lower()][cloud.lower()](
-                            mcg_obj_session, backingstore_name, vol_num, size, storagecluster
-                        )
-                    else:
-                        cmdMap[method.lower()][cloud.lower()](
-                            backingstore_name, vol_num, size, storagecluster
-                        )
-                else:
-                    region = uls_tup[1]
-                    # Todo: Verify that the given cloud has an initialized client
-                    uls_dict = cloud_uls_factory({cloud: [uls_tup]})
-                    for uls_name in uls_dict[cloud.lower()]:
-                        backingstore_name = create_unique_resource_name(
-                            resource_description='backingstore', resource_type=cloud.lower()
-                        )
-                        # removing characters from name (pod name length bellow 64 characters issue)
-                        backingstore_name = backingstore_name[:-16]
-                        created_backingstores.append(
-                            BackingStore(
-                                name=backingstore_name,
-                                uls_name=uls_name
-                            )
-                        )
-                        cmdMap[method.lower()][cloud.lower()](
-                            cld_mgr, backingstore_name, uls_name, region
-                        )
-                        # Todo: Raise an exception in case the BS wasn't created
-
-        return created_backingstores
-
-    def backingstore_cleanup():
-        for backingstore in created_backingstores:
-            backingstore.delete()
-
-    request.addfinalizer(backingstore_cleanup)
-
-    return _create_backingstore
-=======
     """
     return backingstore_factory_implementation(
         request,
         cld_mgr,
+        mcg_obj_session,
         cloud_uls_factory_session
     )
->>>>>>> 6f5f9c03
 
 
 @pytest.fixture()
