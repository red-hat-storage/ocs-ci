--- conflicted
+++ resolved
@@ -55,11 +55,7 @@
 from ocs_ci.utility.uninstall_openshift_logging import uninstall_cluster_logging
 from ocs_ci.utility.utils import (
     ceph_health_check,
-<<<<<<< HEAD
     ceph_health_check_base,
-    get_rook_repo,
-=======
->>>>>>> b939f97e
     get_ocp_version,
     get_openshift_client,
     get_system_architecture,
@@ -2404,60 +2400,8 @@
 def fio_job_dict_session():
     """
     Job template for fio workloads.
-<<<<<<< HEAD
-    """
-    arch = get_system_architecture()
-    if arch.startswith('x86'):
-        image = 'quay.io/fbalak/fio-fedora:latest'
-    else:
-        image = 'quay.io/multiarch-origin-e2e/fio-fedora:latest'
-    log.info(f'Discovered architecture: {arch.strip()}')
-    log.info(f'Using image: {image}')
-
-    # TODO(fbalak): load dictionary fixtures from one place
-    template = textwrap.dedent(f"""
-        apiVersion: batch/v1
-        kind: Job
-        metadata:
-          name: fio
-        spec:
-          backoffLimit: 0
-          template:
-            metadata:
-              name: fio
-            spec:
-              containers:
-                - name: fio
-                  image: {image}
-                  command:
-                    - "/usr/bin/fio"
-                    - "--output-format=json"
-                    - "/etc/fio/workload.fio"
-                  volumeMounts:
-                    - name: fio-target
-                      mountPath: /mnt/target
-                    - name: fio-config-volume
-                      mountPath: /etc/fio
-              restartPolicy: Never
-              volumes:
-                - name: fio-target
-                  persistentVolumeClaim:
-                    claimName: fio-target
-                - name: fio-config-volume
-                  configMap:
-                    name: fio-config
-        """)
-    job_dict = yaml.safe_load(template)
-
-    # overwrite used image (required for disconnected installation)
-    update_container_with_mirrored_image(job_dict)
-
-    return job_dict
-=======
-
     """
     return fio_artefacts.get_job_dict()
->>>>>>> b939f97e
 
 
 @pytest.fixture(scope='function')
