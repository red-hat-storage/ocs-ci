--- conflicted
+++ resolved
@@ -88,7 +88,6 @@
 
     """
     for item in items[:]:
-<<<<<<< HEAD
         skip_markers = [
             item.get_closest_marker("skipif_ocs_version"),
             item.get_closest_marker("skipif_lso_deployment")
@@ -113,18 +112,6 @@
                             f'LSO based'
                         )
                         items.remove(item)
-=======
-        skip_marker = item.get_closest_marker("skipif_ocs_version")
-        if skip_marker:
-            skip_condition = skip_marker.args
-            # skip_condition will be a tuple
-            # and condition will be first element in the tuple
-            if skipif_ocs_version(skip_condition[0]):
-                log.info(
-                    f'Test: {item} will be skipped due to {skip_condition}'
-                )
-                items.remove(item)
->>>>>>> 26086850
 
 
 @pytest.fixture()
