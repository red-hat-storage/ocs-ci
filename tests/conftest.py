import logging
import os
import random
import time
import tempfile
import threading
from concurrent.futures.thread import ThreadPoolExecutor
from datetime import datetime
from itertools import chain
from math import floor
from shutil import copyfile
from functools import partial

from botocore.exceptions import ClientError
import pytest

from ocs_ci.deployment import factory as dep_factory
from ocs_ci.framework import config
from ocs_ci.framework.pytest_customization.marks import (
    deployment, ignore_leftovers, tier_marks, ignore_leftover_label
)
from ocs_ci.ocs import (
    constants,
    defaults,
    fio_artefacts,
    node,
    ocp,
    platform_nodes
)
from ocs_ci.ocs.bucket_utils import craft_s3_command
from ocs_ci.ocs.exceptions import (
    CommandFailed, TimeoutExpiredError,
    CephHealthException, ResourceWrongStatusException
)
from ocs_ci.ocs.mcg_workload import (
    mcg_job_factory as mcg_job_factory_implementation
)
from ocs_ci.ocs.node import get_node_objs, schedule_nodes
from ocs_ci.ocs.ocp import OCP
from ocs_ci.ocs.resources import pvc
from ocs_ci.ocs.utils import setup_ceph_toolbox, collect_ocs_logs
from ocs_ci.ocs.resources.backingstore import (
    backingstore_factory as backingstore_factory_implementation
)
from ocs_ci.ocs.resources.bucketclass import (
    bucket_class_factory as bucketclass_factory_implementation
)
from ocs_ci.ocs.resources.cloud_manager import CloudManager
from ocs_ci.ocs.resources.cloud_uls import (
    cloud_uls_factory as cloud_uls_factory_implementation
)
from ocs_ci.ocs.node import check_nodes_specs
from ocs_ci.ocs.resources.mcg import MCG
from ocs_ci.ocs.resources.objectbucket import BUCKET_MAP
from ocs_ci.ocs.resources.ocs import OCS
from ocs_ci.ocs.resources.pod import get_rgw_pods, delete_deploymentconfig_pods, get_pods_having_label
from ocs_ci.ocs.resources.pvc import PVC, create_restore_pvc
from ocs_ci.ocs.version import get_ocs_version, report_ocs_version
from ocs_ci.ocs.cluster_load import ClusterLoad, wrap_msg
from ocs_ci.utility import aws
from ocs_ci.utility import deployment_openshift_logging as ocp_logging_obj
from ocs_ci.utility import templating
from ocs_ci.utility import users
from ocs_ci.utility.environment_check import (
    get_status_before_execution, get_status_after_execution
)
from ocs_ci.utility.uninstall_openshift_logging import uninstall_cluster_logging
from ocs_ci.utility.utils import (
    ceph_health_check,
    ceph_health_check_base,
    get_running_ocp_version,
    get_openshift_client,
    get_system_architecture,
    get_testrun_name,
    ocsci_log_path,
    skipif_ocp_version,
    skipif_ocs_version,
    TimeoutSampler,
    skipif_upgraded_from
)
from ocs_ci.helpers import helpers
from ocs_ci.helpers.helpers import create_unique_resource_name
from ocs_ci.ocs.bucket_utils import get_rgw_restart_counts
from ocs_ci.ocs.pgsql import Postgresql
from ocs_ci.ocs.resources.rgw import RGW
from ocs_ci.ocs.jenkins import Jenkins
from ocs_ci.ocs.couchbase import CouchBase
from ocs_ci.ocs.amq import AMQ

log = logging.getLogger(__name__)


class OCSLogFormatter(logging.Formatter):

    def __init__(self):
        fmt = (
            "%(asctime)s - %(threadName)s - %(levelname)s - %(name)s.%(funcName)s.%(lineno)d "
            "- %(message)s"
        )
        super(OCSLogFormatter, self).__init__(fmt)


def pytest_logger_config(logger_config):
    logger_config.add_loggers([''], stdout_level='info')
    logger_config.set_log_option_default('')
    logger_config.split_by_outcome()
    logger_config.set_formatter_class(OCSLogFormatter)


def pytest_collection_modifyitems(session, items):
    """
    A pytest hook to filter out skipped tests satisfying
    skipif_ocs_version or skipif_upgraded_from

    Args:
        session: pytest session
        config: pytest config object
        items: list of collected tests

    """
    teardown = config.RUN['cli_params'].get('teardown')
    deploy = config.RUN['cli_params'].get('deploy')
    if not (teardown or deploy):
        for item in items[:]:
            skipif_ocp_version_marker = item.get_closest_marker(
                "skipif_ocp_version"
            )
            skipif_ocs_version_marker = item.get_closest_marker(
                "skipif_ocs_version"
            )
            skipif_upgraded_from_marker = item.get_closest_marker(
                "skipif_upgraded_from"
            )
            if skipif_ocp_version_marker:
                skip_condition = skipif_ocp_version_marker.args
                # skip_condition will be a tuple
                # and condition will be first element in the tuple
                if skipif_ocp_version(skip_condition[0]):
                    log.info(
                        f'Test: {item} will be skipped due to OCP {skip_condition}'
                    )
                    items.remove(item)
                    continue
            if skipif_ocs_version_marker:
                skip_condition = skipif_ocs_version_marker.args
                # skip_condition will be a tuple
                # and condition will be first element in the tuple
                if skipif_ocs_version(skip_condition[0]):
                    log.info(
                        f'Test: {item} will be skipped due to {skip_condition}'
                    )
                    items.remove(item)
                    continue
            if skipif_upgraded_from_marker:
                skip_args = skipif_upgraded_from_marker.args
                if skipif_upgraded_from(skip_args[0]):
                    log.info(
                        f'Test: {item} will be skipped because the OCS cluster is'
                        f' upgraded from one of these versions: {skip_args[0]}'
                    )
                    items.remove(item)


@pytest.fixture()
def supported_configuration():
    """
    Check that cluster nodes have enough CPU and Memory as described in:
    https://access.redhat.com/documentation/en-us/red_hat_openshift_container_storage/4.2/html-single/planning_your_deployment/index#infrastructure-requirements_rhocs
    This fixture is intended as a prerequisite for tests or fixtures that
    run flaky on configurations that don't meet minimal requirements.

    Minimum requirements for each starting node (OSD+MON):
        16 CPUs
        64 GB memory
    Last documentation check: 2020-02-21
    """
    min_cpu = constants.MIN_NODE_CPU
    min_memory = constants.MIN_NODE_MEMORY

    log.info('Checking if system meets minimal requirements')
    if not check_nodes_specs(min_memory=min_memory, min_cpu=min_cpu):
        err_msg = (
            f"At least one of the worker nodes doesn't meet the "
            f"required minimum specs of {min_cpu} vCPUs and {min_memory} RAM"
        )
        pytest.xfail(err_msg)


@pytest.fixture(scope='class')
def secret_factory_class(request):
    return secret_factory_fixture(request)


@pytest.fixture(scope='session')
def secret_factory_session(request):
    return secret_factory_fixture(request)


@pytest.fixture(scope='function')
def secret_factory(request):
    return secret_factory_fixture(request)


def secret_factory_fixture(request):
    """
    Secret factory. Calling this fixture creates a new secret.
    RBD based is default.
    ** This method should not be used anymore **
    ** This method is for internal testing only **
    """
    instances = []

    def factory(interface=constants.CEPHBLOCKPOOL):
        """
        Args:
            interface (str): CephBlockPool or CephFileSystem. This decides
                whether a RBD based or CephFS resource is created.
                RBD is default.
        """
        secret_obj = helpers.create_secret(
            interface_type=interface
        )
        assert secret_obj, "Failed to create a secret"
        instances.append(secret_obj)
        return secret_obj

    def finalizer():
        """
        Delete the RBD secrets
        """
        for instance in instances:
            instance.delete()
            instance.ocp.wait_for_delete(
                instance.name
            )

    request.addfinalizer(finalizer)
    return factory


@pytest.fixture(scope="session", autouse=True)
def log_ocs_version(cluster):
    """
    Fixture handling version reporting for OCS.

    This fixture handles alignment of the version reporting, so that we:

     * report version for each test run (no matter if just deployment, just
       test or both deployment and tests are executed)
     * prevent conflict of version reporting with deployment/teardown (eg. we
       should not run the version logging before actual deployment, or after
       a teardown)

    Version is reported in:

     * log entries of INFO log level during test setup phase
     * ocs_version file in cluster path directory (for copy pasting into bug
       reports)
    """
    teardown = config.RUN['cli_params'].get('teardown')
    deploy = config.RUN['cli_params'].get('deploy')
    dev_mode = config.RUN['cli_params'].get('dev_mode')
    if teardown and not deploy:
        log.info("Skipping version reporting for teardown.")
        return
    elif dev_mode:
        log.info("Skipping version reporting for development mode.")
        return
    cluster_version, image_dict = get_ocs_version()
    file_name = os.path.join(
        config.ENV_DATA['cluster_path'],
        "ocs_version." + datetime.now().isoformat())
    with open(file_name, "w") as file_obj:
        report_ocs_version(cluster_version, image_dict, file_obj)
    log.info("human readable ocs version info written into %s", file_name)


@pytest.fixture(scope='class')
def ceph_pool_factory_class(request):
    return ceph_pool_factory_fixture(request)


@pytest.fixture(scope='session')
def ceph_pool_factory_session(request):
    return ceph_pool_factory_fixture(request)


@pytest.fixture(scope='function')
def ceph_pool_factory(request):
    return ceph_pool_factory_fixture(request)


def ceph_pool_factory_fixture(request):
    """
    Create a Ceph pool factory.
    Calling this fixture creates new Ceph pool instance.
    ** This method should not be used anymore **
    ** This method is for internal testing only **
    """
    instances = []

    def factory(interface=constants.CEPHBLOCKPOOL):
        if interface == constants.CEPHBLOCKPOOL:
            ceph_pool_obj = helpers.create_ceph_block_pool()
        elif interface == constants.CEPHFILESYSTEM:
            cfs = ocp.OCP(
                kind=constants.CEPHFILESYSTEM,
                namespace=defaults.ROOK_CLUSTER_NAMESPACE
            ).get(defaults.CEPHFILESYSTEM_NAME)
            ceph_pool_obj = OCS(**cfs)
        assert ceph_pool_obj, f"Failed to create {interface} pool"
        if interface != constants.CEPHFILESYSTEM:
            instances.append(ceph_pool_obj)
        return ceph_pool_obj

    def finalizer():
        """
        Delete the Ceph block pool
        """
        for instance in instances:
            instance.delete()
            instance.ocp.wait_for_delete(
                instance.name
            )

    request.addfinalizer(finalizer)
    return factory


@pytest.fixture(scope='class')
def storageclass_factory_class(
    request,
    ceph_pool_factory_class,
    secret_factory_class
):
    return storageclass_factory_fixture(
        request,
        ceph_pool_factory_class,
        secret_factory_class
    )


@pytest.fixture(scope='session')
def storageclass_factory_session(
    request,
    ceph_pool_factory_session,
    secret_factory_session
):
    return storageclass_factory_fixture(
        request,
        ceph_pool_factory_session,
        secret_factory_session
    )


@pytest.fixture(scope='function')
def storageclass_factory(
    request,
    ceph_pool_factory,
    secret_factory
):
    return storageclass_factory_fixture(
        request,
        ceph_pool_factory,
        secret_factory
    )


def storageclass_factory_fixture(
    request,
    ceph_pool_factory,
    secret_factory,
):
    """
    Create a storage class factory. Default is RBD based.
    Calling this fixture creates new storage class instance.

    ** This method should not be used anymore **
    ** This method is for internal testing only **

    """
    instances = []

    def factory(
        interface=constants.CEPHBLOCKPOOL,
        secret=None,
        custom_data=None,
        sc_name=None,
        reclaim_policy=constants.RECLAIM_POLICY_DELETE
    ):
        """
        Args:
            interface (str): CephBlockPool or CephFileSystem. This decides
                whether a RBD based or CephFS resource is created.
                RBD is default.
            secret (object): An OCS instance for the secret.
            custom_data (dict): If provided then storageclass object is created
                by using these data. Parameters `block_pool` and `secret`
                are not useds but references are set if provided.
            sc_name (str): Name of the storage class

        Returns:
            object: helpers.create_storage_class instance with links to
                block_pool and secret.
        """
        if custom_data:
            sc_obj = helpers.create_resource(**custom_data)
        else:
            secret = secret or secret_factory(interface=interface)
            if interface == constants.CEPHBLOCKPOOL:
                interface_name = helpers.default_ceph_block_pool()
            elif interface == constants.CEPHFILESYSTEM:
                interface_name = helpers.get_cephfs_data_pool_name()

            sc_obj = helpers.create_storage_class(
                interface_type=interface,
                interface_name=interface_name,
                secret_name=secret.name,
                sc_name=sc_name,
                reclaim_policy=reclaim_policy
            )
            assert sc_obj, f"Failed to create {interface} storage class"
            sc_obj.secret = secret

        instances.append(sc_obj)
        return sc_obj

    def finalizer():
        """
        Delete the storageclass
        """
        for instance in instances:
            instance.delete()
            instance.ocp.wait_for_delete(
                instance.name
            )

    request.addfinalizer(finalizer)
    return factory


@pytest.fixture(scope='class')
def project_factory_class(request):
    return project_factory_fixture(request)


@pytest.fixture(scope='session')
def project_factory_session(request):
    return project_factory_fixture(request)


@pytest.fixture()
def project_factory(request):
    return project_factory_fixture(request)


@pytest.fixture()
def project(project_factory):
    """
    This fixture creates a single project instance.
    """
    project_obj = project_factory()
    return project_obj


def project_factory_fixture(request):
    """
    Create a new project factory.
    Calling this fixture creates new project.
    """
    instances = []

    def factory(project_name=None):
        """
        Args:
            project_name (str): The name for the new project

        Returns:
            object: ocs_ci.ocs.resources.ocs instance of 'Project' kind.
        """
        proj_obj = helpers.create_project(project_name=project_name)
        instances.append(proj_obj)
        return proj_obj

    def finalizer():
        """
        Delete the project
        """
        for instance in instances:
            try:
                ocp_event = ocp.OCP(kind="Event", namespace=instance.namespace)
                events = ocp_event.get()
                event_count = len(events['items'])
                warn_event_count = 0
                for event in events['items']:
                    if event['type'] == "Warning":
                        warn_event_count += 1
                log.info(
                    (
                        "There were %d events in %s namespace before it's"
                        " removal (out of which %d were of type Warning)."
                        " For a full dump of this event list, see DEBUG logs."
                    ),
                    event_count,
                    instance.namespace,
                    warn_event_count
                )
            except Exception:
                # we don't want any problem to disrupt the teardown itself
                log.exception(
                    "Failed to get events for project %s",
                    instance.namespace
                )
            ocp.switch_to_default_rook_cluster_project()
            instance.delete(resource_name=instance.namespace)
            instance.wait_for_delete(instance.namespace, timeout=300)

    request.addfinalizer(finalizer)
    return factory


@pytest.fixture(scope='class')
def pvc_factory_class(
    request,
    project_factory_class
):
    return pvc_factory_fixture(
        request,
        project_factory_class
    )


@pytest.fixture(scope='session')
def pvc_factory_session(
    request,
    project_factory_session
):
    return pvc_factory_fixture(
        request,
        project_factory_session
    )


@pytest.fixture(scope='function')
def pvc_factory(
    request,
    project_factory
):
    return pvc_factory_fixture(
        request,
        project_factory,
    )


def pvc_factory_fixture(
    request,
    project_factory
):
    """
    Create a persistent Volume Claim factory. Calling this fixture creates new
    PVC. For custom PVC provide 'storageclass' parameter.
    """
    instances = []
    active_project = None
    active_rbd_storageclass = None
    active_cephfs_storageclass = None

    def factory(
        interface=constants.CEPHBLOCKPOOL,
        project=None,
        storageclass=None,
        size=None,
        access_mode=constants.ACCESS_MODE_RWO,
        custom_data=None,
        status=constants.STATUS_BOUND,
        volume_mode=None,
    ):
        """
        Args:
            interface (str): CephBlockPool or CephFileSystem. This decides
                whether a RBD based or CephFS resource is created.
                RBD is default.
            project (object): ocs_ci.ocs.resources.ocs.OCS instance
                of 'Project' kind.
            storageclass (object): ocs_ci.ocs.resources.ocs.OCS instance
                of 'StorageClass' kind.
            size (int): The requested size for the PVC
            access_mode (str): ReadWriteOnce, ReadOnlyMany or ReadWriteMany.
                This decides the access mode to be used for the PVC.
                ReadWriteOnce is default.
            custom_data (dict): If provided then PVC object is created
                by using these data. Parameters `project` and `storageclass`
                are not used but reference is set if provided.
            status (str): If provided then factory waits for object to reach
                desired state.
            volume_mode (str): Volume mode for PVC.
                eg: volume_mode='Block' to create rbd `block` type volume

        Returns:
            object: helpers.create_pvc instance.
        """
        if custom_data:
            pvc_obj = PVC(**custom_data)
            pvc_obj.create(do_reload=False)
        else:
            nonlocal active_project
            nonlocal active_rbd_storageclass
            nonlocal active_cephfs_storageclass

            project = project or active_project or project_factory()
            active_project = project
            if interface == constants.CEPHBLOCKPOOL:
                storageclass = storageclass or helpers.default_storage_class(
                    interface_type=interface
                )
                active_rbd_storageclass = storageclass
            elif interface == constants.CEPHFILESYSTEM:
                storageclass = storageclass or helpers.default_storage_class(
                    interface_type=interface
                )
                active_cephfs_storageclass = storageclass

            pvc_size = f"{size}Gi" if size else None

            pvc_obj = helpers.create_pvc(
                sc_name=storageclass.name,
                namespace=project.namespace,
                size=pvc_size,
                do_reload=False,
                access_mode=access_mode,
                volume_mode=volume_mode,
            )
            assert pvc_obj, "Failed to create PVC"

        if status:
            helpers.wait_for_resource_state(pvc_obj, status)
        pvc_obj.storageclass = storageclass
        pvc_obj.project = project
        pvc_obj.access_mode = access_mode
        instances.append(pvc_obj)

        return pvc_obj

    def finalizer():
        """
        Delete the PVC
        """
        pv_objs = []

        # Get PV form PVC instances and delete PVCs
        for instance in instances:
            if not instance.is_deleted:
                pv_objs.append(instance.backed_pv_obj)
                instance.delete()
                instance.ocp.wait_for_delete(
                    instance.name
                )

        # Wait for PVs to delete
        # If they have ReclaimPolicy set to Retain then delete them manually
        for pv_obj in pv_objs:
            if pv_obj.data.get('spec').get(
                'persistentVolumeReclaimPolicy'
            ) == constants.RECLAIM_POLICY_RETAIN:
                helpers.wait_for_resource_state(
                    pv_obj,
                    constants.STATUS_RELEASED
                )
                pv_obj.delete()
                pv_obj.ocp.wait_for_delete(pv_obj.name)
            else:
                pv_obj.ocp.wait_for_delete(
                    resource_name=pv_obj.name, timeout=180
                )

    request.addfinalizer(finalizer)
    return factory


@pytest.fixture(scope='class')
def pod_factory_class(request, pvc_factory_class):
    return pod_factory_fixture(request, pvc_factory_class)


@pytest.fixture(scope='session')
def pod_factory_session(request, pvc_factory_session):
    return pod_factory_fixture(request, pvc_factory_session)


@pytest.fixture(scope='function')
def pod_factory(request, pvc_factory):
    return pod_factory_fixture(request, pvc_factory)


def pod_factory_fixture(request, pvc_factory):
    """
    Create a Pod factory. Calling this fixture creates new Pod.
    For custom Pods provide 'pvc' parameter.
    """
    instances = []

    def factory(
        interface=constants.CEPHBLOCKPOOL,
        pvc=None,
        custom_data=None,
        status=constants.STATUS_RUNNING,
        node_name=None,
        pod_dict_path=None,
        raw_block_pv=False,
        deployment_config=False,
        service_account=None,
        replica_count=1,
        command=None,
        command_args=None
    ):
        """
        Args:
            interface (str): CephBlockPool or CephFileSystem. This decides
                whether a RBD based or CephFS resource is created.
                RBD is default.
            pvc (PVC object): ocs_ci.ocs.resources.pvc.PVC instance kind.
            custom_data (dict): If provided then Pod object is created
                by using these data. Parameter `pvc` is not used but reference
                is set if provided.
            status (str): If provided then factory waits for object to reach
                desired state.
            node_name (str): The name of specific node to schedule the pod
            pod_dict_path (str): YAML path for the pod.
            raw_block_pv (bool): True for creating raw block pv based pod,
                False otherwise.
            deployment_config (bool): True for DeploymentConfig creation,
                False otherwise
            service_account (OCS): Service account object, in case DeploymentConfig
                is to be created
            replica_count (int): The replica count for deployment config
            command (list): The command to be executed on the pod
            command_args (list): The arguments to be sent to the command running
                on the pod

        Returns:
            object: helpers.create_pod instance

        """
        sa_name = service_account.name if service_account else None
        if custom_data:
            pod_obj = helpers.create_resource(**custom_data)
        else:
            pvc = pvc or pvc_factory(interface=interface)
            pod_obj = helpers.create_pod(
                pvc_name=pvc.name,
                namespace=pvc.namespace,
                interface_type=interface,
                node_name=node_name,
                pod_dict_path=pod_dict_path,
                raw_block_pv=raw_block_pv,
                dc_deployment=deployment_config,
                sa_name=sa_name,
                replica_count=replica_count,
                command=command,
                command_args=command_args
            )
            assert pod_obj, "Failed to create pod"
        if deployment_config:
            dc_name = pod_obj.get_labels().get('name')
            dc_ocp_dict = ocp.OCP(
                kind=constants.DEPLOYMENTCONFIG, namespace=pod_obj.namespace
            ).get(resource_name=dc_name)
            dc_obj = OCS(**dc_ocp_dict)
            instances.append(dc_obj)

        else:
            instances.append(pod_obj)
        if status:
            helpers.wait_for_resource_state(pod_obj, status)
            pod_obj.reload()
        pod_obj.pvc = pvc
        if deployment_config:
            return dc_obj
        return pod_obj

    def finalizer():
        """
        Delete the Pod or the DeploymentConfig
        """
        for instance in instances:
            instance.delete()
            instance.ocp.wait_for_delete(
                instance.name
            )

    request.addfinalizer(finalizer)
    return factory


@pytest.fixture(scope='class')
def teardown_factory_class(request):
    return teardown_factory_fixture(request)


@pytest.fixture(scope='session')
def teardown_factory_session(request):
    return teardown_factory_fixture(request)


@pytest.fixture(scope='function')
def teardown_factory(request):
    return teardown_factory_fixture(request)


def teardown_factory_fixture(request):
    """
    Tearing down a resource that was created during the test
    To use this factory, you'll need to pass 'teardown_factory' to your test
    function and call it in your test when a new resource was created and you
    want it to be removed in teardown phase:
    def test_example(self, teardown_factory):
        pvc_obj = create_pvc()
        teardown_factory(pvc_obj)

    """
    instances = []

    def factory(resource_obj):
        """
        Args:
            resource_obj (OCS object or list of OCS objects) : Object to teardown after the test

        """
        if isinstance(resource_obj, list):
            instances.extend(resource_obj)
        else:
            instances.append(resource_obj)

    def finalizer():
        """
        Delete the resources created in the test
        """
        for instance in instances[::-1]:
            if not instance.is_deleted:
                reclaim_policy = instance.reclaim_policy if instance.kind == constants.PVC else None
                instance.delete()
                instance.ocp.wait_for_delete(
                    instance.name
                )
                if reclaim_policy == constants.RECLAIM_POLICY_DELETE:
                    helpers.validate_pv_delete(instance.backed_pv)

    request.addfinalizer(finalizer)
    return factory


@pytest.fixture(scope='class')
def service_account_factory_class(request):
    return service_account_factory_fixture(request)


@pytest.fixture(scope='session')
def service_account_factory_session(request):
    return service_account_factory_fixture(request)


@pytest.fixture(scope='function')
def service_account_factory(request):
    return service_account_factory_fixture(request)


def service_account_factory_fixture(request):
    """
    Create a service account
    """
    instances = []
    active_service_account_obj = None

    def factory(
        project=None, service_account=None
    ):
        """
        Args:
            project (object): ocs_ci.ocs.resources.ocs.OCS instance
                of 'Project' kind.
            service_account (str): service_account_name

        Returns:
            object: serviceaccount instance.
        """
        nonlocal active_service_account_obj

        if active_service_account_obj and not service_account:
            return active_service_account_obj
        elif service_account:
            sa_obj = helpers.get_serviceaccount_obj(sa_name=service_account,
                                                    namespace=project.namespace)
            if not helpers.validate_scc_policy(sa_name=service_account,
                                               namespace=project.namespace):
                helpers.add_scc_policy(sa_name=service_account, namespace=project.namespace)
            sa_obj.project = project
            active_service_account_obj = sa_obj
            instances.append(sa_obj)
            return sa_obj
        else:
            sa_obj = helpers.create_serviceaccount(
                namespace=project.namespace,
            )
            sa_obj.project = project
            active_service_account_obj = sa_obj
            helpers.add_scc_policy(sa_name=sa_obj.name, namespace=project.namespace)
            assert sa_obj, "Failed to create serviceaccount"
            instances.append(sa_obj)
            return sa_obj

    def finalizer():
        """
        Delete the service account
        """
        for instance in instances:
            helpers.remove_scc_policy(
                sa_name=instance.name,
                namespace=instance.namespace
            )
            instance.delete()
            instance.ocp.wait_for_delete(resource_name=instance.name)

    request.addfinalizer(finalizer)
    return factory


@pytest.fixture()
def dc_pod_factory(
    request,
    pvc_factory,
    service_account_factory
):
    """
    Create deploymentconfig pods
    """
    instances = []

    def factory(
        interface=constants.CEPHBLOCKPOOL,
        pvc=None,
        service_account=None,
        size=None,
        custom_data=None,
        node_name=None,
        node_selector=None,
        replica_count=1,
        raw_block_pv=False,
        sa_obj=None,
        wait=True
    ):
        """
        Args:
            interface (str): CephBlockPool or CephFileSystem. This decides
                whether a RBD based or CephFS resource is created.
                RBD is default.
            pvc (PVC object): ocs_ci.ocs.resources.pvc.PVC instance kind.
            service_account (str): service account name for dc_pods
            size (int): The requested size for the PVC
            custom_data (dict): If provided then Pod object is created
                by using these data. Parameter `pvc` is not used but reference
                is set if provided.
            node_name (str): The name of specific node to schedule the pod
            node_selector (dict): dict of key-value pair to be used for nodeSelector field
                eg: {'nodetype': 'app-pod'}
            replica_count (int): Replica count for deployment config
            raw_block_pv (str): True if pod with raw block pvc
            sa_obj (object) : If specific service account is needed

        """
        if custom_data:
            dc_pod_obj = helpers.create_resource(**custom_data)
        else:
            pvc = pvc or pvc_factory(interface=interface, size=size)
            sa_obj = sa_obj or service_account_factory(project=pvc.project, service_account=service_account)
            dc_pod_obj = helpers.create_pod(
                interface_type=interface, pvc_name=pvc.name, do_reload=False,
                namespace=pvc.namespace, sa_name=sa_obj.name, dc_deployment=True,
                replica_count=replica_count, node_name=node_name, node_selector=node_selector,
                raw_block_pv=raw_block_pv, pod_dict_path=constants.FEDORA_DC_YAML
            )
        instances.append(dc_pod_obj)
        log.info(dc_pod_obj.name)
        if wait:
            helpers.wait_for_resource_state(
                dc_pod_obj, constants.STATUS_RUNNING, timeout=180
            )
        dc_pod_obj.pvc = pvc
        return dc_pod_obj

    def finalizer():
        """
        Delete dc pods
        """
        for instance in instances:
            delete_deploymentconfig_pods(instance)

    request.addfinalizer(finalizer)
    return factory


@pytest.fixture(scope="session", autouse=True)
def polarion_testsuite_properties(record_testsuite_property, pytestconfig):
    """
    Configures polarion testsuite properties for junit xml
    """
    polarion_project_id = config.REPORTING['polarion']['project_id']
    record_testsuite_property('polarion-project-id', polarion_project_id)
    jenkins_build_url = config.RUN.get('jenkins_build_url')
    if jenkins_build_url:
        record_testsuite_property(
            'polarion-custom-description', jenkins_build_url
        )
    polarion_testrun_name = get_testrun_name()
    record_testsuite_property(
        'polarion-testrun-id', polarion_testrun_name
    )
    record_testsuite_property(
        'polarion-testrun-status-id', 'inprogress'
    )
    record_testsuite_property(
        'polarion-custom-isautomated', "True"
    )


@pytest.fixture(scope='session')
def tier_marks_name():
    """
    Gets the tier mark names

    Returns:
        list: list of tier mark names

    """
    tier_marks_name = []
    for each_tier in tier_marks:
        try:
            tier_marks_name.append(each_tier.name)
        except AttributeError:
            tier_marks_name.append(each_tier().args[0].name)
    return tier_marks_name


@pytest.fixture(scope='function', autouse=True)
def health_checker(request, tier_marks_name):
    skipped = False
    dev_mode = config.RUN['cli_params'].get('dev_mode')
    if dev_mode:
        log.info("Skipping health checks for development mode")
        return

    def finalizer():
        if not skipped:
            try:
                teardown = config.RUN['cli_params']['teardown']
                skip_ocs_deployment = config.ENV_DATA['skip_ocs_deployment']
                if not (teardown or skip_ocs_deployment):
                    ceph_health_check_base()
                    log.info("Ceph health check passed at teardown")
            except CephHealthException:
                log.info("Ceph health check failed at teardown")
                # Retrying to increase the chance the cluster health will be OK
                # for next test
                ceph_health_check()
                raise

    node = request.node
    request.addfinalizer(finalizer)
    for mark in node.iter_markers():
        if mark.name in tier_marks_name:
            log.info("Checking for Ceph Health OK ")
            try:
                status = ceph_health_check_base()
                if status:
                    log.info("Ceph health check passed at setup")
                    return
            except CephHealthException:
                skipped = True
                # skip because ceph is not in good health
                pytest.skip("Ceph health check failed at setup")


@pytest.fixture(scope="session", autouse=True)
def cluster(request, log_cli_level):
    """
    This fixture initiates deployment for both OCP and OCS clusters.
    Specific platform deployment classes will handle the fine details
    of action
    """
    log.info(f"All logs located at {ocsci_log_path()}")

    teardown = config.RUN['cli_params']['teardown']
    deploy = config.RUN['cli_params']['deploy']
    if teardown or deploy:
        factory = dep_factory.DeploymentFactory()
        deployer = factory.get_deployment()

    # Add a finalizer to teardown the cluster after test execution is finished
    if teardown:
        def cluster_teardown_finalizer():
            deployer.destroy_cluster(log_cli_level)

        request.addfinalizer(cluster_teardown_finalizer)
        log.info("Will teardown cluster because --teardown was provided")

    # Download client
    force_download = (
        config.RUN['cli_params'].get('deploy')
        and config.DEPLOYMENT['force_download_client']
    )
    get_openshift_client(force_download=force_download)

    if deploy:
        # Deploy cluster
        deployer.deploy_cluster(log_cli_level)


@pytest.fixture(scope='class')
def environment_checker(request):
    node = request.node
    # List of marks for which we will ignore the leftover checker
    marks_to_ignore = [m.mark for m in [deployment, ignore_leftovers]]

    # app labels of resources to be excluded for leftover check
    exclude_labels = [constants.must_gather_pod_label]
    for mark in node.iter_markers():
        if mark in marks_to_ignore:
            return
        if mark.name == ignore_leftover_label.name:
            exclude_labels.extend(list(mark.args))
    request.addfinalizer(
        partial(get_status_after_execution, exclude_labels=exclude_labels)
    )
    get_status_before_execution(exclude_labels=exclude_labels)


@pytest.fixture(scope="session")
def log_cli_level(pytestconfig):
    """
    Retrieves the log_cli_level set in pytest.ini

    Returns:
        str: log_cli_level set in pytest.ini or DEBUG if not set

    """
    return pytestconfig.getini('log_cli_level') or 'DEBUG'


@pytest.fixture(scope="session", autouse=True)
def cluster_load(
    request, project_factory_session, pvc_factory_session,
    service_account_factory_session, pod_factory_session
):
    """
    Run IO during the test execution
    """
    cl_load_obj = None
    io_in_bg = config.RUN.get('io_in_bg')
    log_utilization = config.RUN.get('log_utilization')
    io_load = config.RUN.get('io_load')
    cluster_load_error = None
    cluster_load_error_msg = (
        "Cluster load might not work correctly during this run, because "
        "it failed with an exception: %s"
    )

    # IO load should not happen during deployment
    deployment_test = True if (
        'deployment' in request.node.items[0].location[0]
    ) else False
    if io_in_bg and not deployment_test:
        io_load = int(io_load) * 0.01
        log.info(wrap_msg("Tests will be running while IO is in the background"))
        log.info(
            "Start running IO in the background. The amount of IO that "
            "will be written is going to be determined by the cluster "
            "capabilities according to its limit"
        )
        try:
            cl_load_obj = ClusterLoad(
                project_factory=project_factory_session,
                sa_factory=service_account_factory_session,
                pvc_factory=pvc_factory_session,
                pod_factory=pod_factory_session,
                target_percentage=io_load
            )
            cl_load_obj.reach_cluster_load_percentage()
        except Exception as ex:
            log.error(cluster_load_error_msg, ex)
            cluster_load_error = ex

    if (log_utilization or io_in_bg) and not deployment_test:
        if not cl_load_obj:
            try:
                cl_load_obj = ClusterLoad()
            except Exception as ex:
                log.error(cluster_load_error_msg, ex)
                cluster_load_error = ex

        config.RUN['load_status'] = 'running'

        def finalizer():
            """
            Stop the thread that executed watch_load()
            """
            config.RUN['load_status'] = 'finished'
            if thread:
                thread.join()
            if cluster_load_error:
                raise cluster_load_error

        request.addfinalizer(finalizer)

        def watch_load():
            """
            Watch the cluster load by monitoring the cluster latency.
            Print the cluster utilization metrics every 15 seconds.

            If IOs are running in the test background, dynamically adjust
            the IO load based on the cluster latency.

            """
            while config.RUN['load_status'] != 'finished':
                time.sleep(20)
                try:
                    cl_load_obj.print_metrics(mute_logs=True)
                    if io_in_bg:
                        if config.RUN['load_status'] == 'running':
                            cl_load_obj.adjust_load_if_needed()
                        elif config.RUN['load_status'] == 'to_be_paused':
                            cl_load_obj.reduce_load(pause=True)
                            config.RUN['load_status'] = 'paused'
                        elif config.RUN['load_status'] == 'to_be_reduced':
                            cl_load_obj.reduce_load(pause=False)
                            config.RUN['load_status'] = 'reduced'
                        elif config.RUN['load_status'] == 'to_be_resumed':
                            cl_load_obj.resume_load()
                            config.RUN['load_status'] = 'running'

                # Any type of exception should be caught and we should continue.
                # We don't want any test to fail
                except Exception:
                    continue

        thread = threading.Thread(target=watch_load)
        thread.start()


def reduce_cluster_load_implementation(request, pause):
    """
    Pause/reduce the background cluster load

    """
    if config.RUN.get('io_in_bg'):

        def finalizer():
            """
            Resume the cluster load

            """
            config.RUN['load_status'] = 'to_be_resumed'
            try:
                for load_status in TimeoutSampler(300, 3, config.RUN.get, 'load_status'):
                    if load_status == 'running':
                        break
            except TimeoutExpiredError:
                log.error("Cluster load was not resumed successfully")
        request.addfinalizer(finalizer)

        config.RUN['load_status'] = 'to_be_paused' if pause else 'to_be_reduced'
        try:
            for load_status in TimeoutSampler(300, 3, config.RUN.get, 'load_status'):
                if load_status in ['paused', 'reduced']:
                    break
        except TimeoutExpiredError:
            log.error(f"Cluster load was not {'paused' if pause else 'reduced'} successfully")


@pytest.fixture()
def pause_cluster_load(request):
    """
    Pause the background cluster load

    """
    reduce_cluster_load_implementation(request=request, pause=True)


@pytest.fixture()
def reduce_cluster_load(request):
    """
    Reduce the background cluster load to be 50% of what it is

    """
    reduce_cluster_load_implementation(request=request, pause=False)


@pytest.fixture(
    params=[
        pytest.param({'interface': constants.CEPHBLOCKPOOL}),
        pytest.param({'interface': constants.CEPHFILESYSTEM})
    ],
    ids=["RBD", "CephFS"]
)
def interface_iterate(request):
    """
    Iterate over interfaces - CephBlockPool and CephFileSystem

    """
    return request.param['interface']


@pytest.fixture(scope='class')
def multi_pvc_factory_class(
    project_factory_class,
    pvc_factory_class
):
    return multi_pvc_factory_fixture(
        project_factory_class,
        pvc_factory_class
    )


@pytest.fixture(scope='session')
def multi_pvc_factory_session(
    project_factory_session,
    pvc_factory_session
):
    return multi_pvc_factory_fixture(
        project_factory_session,
        pvc_factory_session
    )


@pytest.fixture(scope='function')
def multi_pvc_factory(project_factory, pvc_factory):
    return multi_pvc_factory_fixture(
        project_factory,
        pvc_factory
    )


def multi_pvc_factory_fixture(
    project_factory,
    pvc_factory
):
    """
    Create a Persistent Volume Claims factory. Calling this fixture creates a
    set of new PVCs. Options for PVC creation based on provided assess modes:
    1. For each PVC, choose random value from the list of access modes
    2. Create PVCs based on the specified distribution number of access modes.
       Create sets of PVCs based on the order of access modes.
    3. Create PVCs based on the specified distribution number of access modes.
       The order of PVC creation is independent of access mode.
    """

    def factory(
        interface=constants.CEPHBLOCKPOOL,
        project=None,
        storageclass=None,
        size=None,
        access_modes=None,
        access_modes_selection='distribute_sequential',
        access_mode_dist_ratio=None,
        status=constants.STATUS_BOUND,
        num_of_pvc=1,
        wait_each=False,
        timeout=60
    ):
        """
        Args:
            interface (str): CephBlockPool or CephFileSystem. This decides
                whether a RBD based or CephFS resource is created.
                RBD is default.
            project (object): ocs_ci.ocs.resources.ocs.OCS instance
                of 'Project' kind.
            storageclass (object): ocs_ci.ocs.resources.ocs.OCS instance
                of 'StorageClass' kind.
            size (int): The requested size for the PVC
            access_modes (list): List of access modes. One of the access modes
                will be chosen for creating each PVC. If not specified,
                ReadWriteOnce will be selected for all PVCs. To specify
                volume mode, append volume mode in the access mode name
                separated by '-'.
                eg: ['ReadWriteOnce', 'ReadOnlyMany', 'ReadWriteMany',
                'ReadWriteMany-Block']
            access_modes_selection (str): Decides how to select accessMode for
                each PVC from the options given in 'access_modes' list.
                Values are 'select_random', 'distribute_random'
                'select_random' : While creating each PVC, one access mode will
                    be selected from the 'access_modes' list.
                'distribute_random' : The access modes in the list
                    'access_modes' will be distributed based on the values in
                    'distribute_ratio' and the order in which PVCs are created
                    will not be based on the access modes. For example, 1st and
                    6th PVC might have same access mode.
                'distribute_sequential' :The access modes in the list
                    'access_modes' will be distributed based on the values in
                    'distribute_ratio' and the order in which PVCs are created
                    will be as sets of PVCs of same assess mode. For example,
                    first set of 10 will be having same access mode followed by
                    next set of 13 with a different access mode.
            access_mode_dist_ratio (list): Contains the number of PVCs to be
                created for each access mode. If not specified, the given list
                of access modes will be equally distributed among the PVCs.
                eg: [10,12] for num_of_pvc=22 and
                access_modes=['ReadWriteOnce', 'ReadWriteMany']
            status (str): If provided then factory waits for object to reach
                desired state.
            num_of_pvc(int): Number of PVCs to be created
            wait_each(bool): True to wait for each PVC to be in status 'status'
                before creating next PVC, False otherwise
            timeout(int): Time in seconds to wait

        Returns:
            list: objects of PVC class.
        """
        pvc_list = []
        if wait_each:
            status_tmp = status
        else:
            status_tmp = ""

        project = project or project_factory()
        storageclass = storageclass or helpers.default_storage_class(
            interface_type=interface
        )

        access_modes = access_modes or [constants.ACCESS_MODE_RWO]

        access_modes_list = []
        if access_modes_selection == 'select_random':
            for _ in range(num_of_pvc):
                mode = random.choice(access_modes)
                access_modes_list.append(mode)

        else:
            if not access_mode_dist_ratio:
                num_of_modes = len(access_modes)
                dist_val = floor(num_of_pvc / num_of_modes)
                access_mode_dist_ratio = [dist_val] * num_of_modes
                access_mode_dist_ratio[-1] = (
                    dist_val + (num_of_pvc % num_of_modes)
                )
            zipped_share = list(zip(access_modes, access_mode_dist_ratio))
            for mode, share in zipped_share:
                access_modes_list.extend([mode] * share)

        if access_modes_selection == 'distribute_random':
            random.shuffle(access_modes_list)

        for access_mode in access_modes_list:
            if '-' in access_mode:
                access_mode, volume_mode = access_mode.split('-')
            else:
                volume_mode = ''
            pvc_obj = pvc_factory(
                interface=interface,
                project=project,
                storageclass=storageclass,
                size=size,
                access_mode=access_mode,
                status=status_tmp,
                volume_mode=volume_mode
            )
            pvc_list.append(pvc_obj)
            pvc_obj.project = project
        if status and not wait_each:
            for pvc_obj in pvc_list:
                helpers.wait_for_resource_state(pvc_obj, status, timeout=timeout)
        return pvc_list

    return factory


@pytest.fixture(scope="function")
def memory_leak_function(request):
    """
    Function to start Memory leak thread which will be executed parallel with test run
    Memory leak data will be captured in all worker nodes for ceph-osd process
    Data will be appended in /tmp/(worker)-top-output.txt file for each worker
    During teardown created tmp files will be deleted

    Usage:
        test_case(.., memory_leak_function):
            .....
            median_dict = helpers.get_memory_leak_median_value()
            .....
            TC execution part, memory_leak_fun will capture data
            ....
            helpers.memory_leak_analysis(median_dict)
            ....
    """

    def finalizer():
        """
        Finalizer to stop memory leak data capture thread and cleanup the files
        """
        set_flag_status('terminated')
        try:
            for status in TimeoutSampler(90, 3, get_flag_status):
                if status == 'terminated':
                    break
        except TimeoutExpiredError:
            log.warning(
                "Background test execution still in progress before"
                "memory leak thread terminated"
            )
        if thread:
            thread.join()
        log_path = ocsci_log_path()
        for worker in node.get_worker_nodes():
            if os.path.exists(f"/tmp/{worker}-top-output.txt"):
                copyfile(
                    f"/tmp/{worker}-top-output.txt",
                    f"{log_path}/{worker}-top-output.txt"
                )
                os.remove(f"/tmp/{worker}-top-output.txt")
        log.info("Memory leak capture has stopped")

    request.addfinalizer(finalizer)

    temp_file = tempfile.NamedTemporaryFile(
        mode='w+', prefix='test_status', delete=False
    )

    def get_flag_status():
        with open(temp_file.name, 'r') as t_file:
            return t_file.readline()

    def set_flag_status(value):
        with open(temp_file.name, 'w') as t_file:
            t_file.writelines(value)

    set_flag_status('running')

    def run_memory_leak_in_bg():
        """
        Function to run memory leak in background thread
        Memory leak data is written in below format
        date time PID USER PR NI VIRT RES SHR S %CPU %MEM TIME+ COMMAND
        """
        oc = ocp.OCP(
            namespace=config.ENV_DATA['cluster_namespace']
        )
        while get_flag_status() == 'running':
            for worker in node.get_worker_nodes():
                filename = f"/tmp/{worker}-top-output.txt"
                top_cmd = f"debug nodes/{worker} -- chroot /host top -n 2 b"
                with open("/tmp/file.txt", "w+") as temp:
                    temp.write(str(oc.exec_oc_cmd(
                        command=top_cmd, out_yaml_format=False
                    )))
                    temp.seek(0)
                    for line in temp:
                        if line.__contains__("ceph-osd"):
                            with open(filename, "a+") as f:
                                f.write(str(datetime.now()))
                                f.write(' ')
                                f.write(line)

    log.info("Start memory leak data capture in the test background")
    thread = threading.Thread(target=run_memory_leak_in_bg)
    thread.start()


@pytest.fixture()
def aws_obj():
    """
    Initialize AWS instance

    Returns:
        AWS: An instance of AWS class

    """
    aws_obj = aws.AWS()
    return aws_obj


@pytest.fixture()
def ec2_instances(request, aws_obj):
    """
    Get cluster instances

    Returns:
        dict: The ID keys and the name values of the instances

    """
    # Get all cluster nodes objects
    nodes = node.get_node_objs()

    # Get the cluster nodes ec2 instances
    ec2_instances = aws.get_instances_ids_and_names(nodes)
    assert ec2_instances, f"Failed to get ec2 instances for node {[n.name for n in nodes]}"

    def finalizer():
        """
        Make sure all instances are running
        """
        # Getting the instances that are in status 'stopping' (if there are any), to wait for them to
        # get to status 'stopped' so it will be possible to start them
        stopping_instances = {
            key: val for key, val in ec2_instances.items() if (
                aws_obj.get_instances_status_by_id(key) == constants.INSTANCE_STOPPING
            )
        }

        # Waiting fot the instances that are in status 'stopping'
        # (if there are any) to reach 'stopped'
        if stopping_instances:
            for stopping_instance in stopping_instances:
                instance = aws_obj.get_ec2_instance(stopping_instance.key())
                instance.wait_until_stopped()
        stopped_instances = {
            key: val for key, val in ec2_instances.items() if (
                aws_obj.get_instances_status_by_id(key) == constants.INSTANCE_STOPPED
            )
        }

        # Start the instances
        if stopped_instances:
            aws_obj.start_ec2_instances(instances=stopped_instances, wait=True)

    request.addfinalizer(finalizer)

    return ec2_instances


@pytest.fixture(scope='session')
def cld_mgr(request):
    """
    Returns a cloud manager instance that'll be used throughout the session

    Returns:
        CloudManager: A CloudManager resource

    """
    cld_mgr = CloudManager()

    def finalizer():
        for client in vars(cld_mgr):
            try:
                getattr(cld_mgr, client).secret.delete()
            except AttributeError:
                log.info(f"{client} secret not found")

    request.addfinalizer(finalizer)

    return cld_mgr


@pytest.fixture()
def rgw_obj(request):
    return rgw_obj_fixture(request)


@pytest.fixture(scope='session')
def rgw_obj_session(request):
    return rgw_obj_fixture(request)


def rgw_obj_fixture(request):
    """
    Returns an RGW resource that represents RGW in the cluster

    Returns:
        RGW: An RGW resource
    """
    return RGW()


@pytest.fixture()
def rgw_deployments(request):
    """
    Return RGW deployments or skip the test.

    """
    oc = ocp.OCP(
        kind=constants.DEPLOYMENT,
        namespace=config.ENV_DATA['cluster_namespace']
    )
    rgw_deployments = oc.get(selector=constants.RGW_APP_LABEL)['items']
    if rgw_deployments:
        return rgw_deployments
    else:
        pytest.skip('There is no RGW deployment available for this test.')


@pytest.fixture()
def mcg_obj(request):
    return mcg_obj_fixture(request)


@pytest.fixture(scope='session')
def mcg_obj_session(request):
    return mcg_obj_fixture(request)


def mcg_obj_fixture(request, *args, **kwargs):
    """
    Returns an MCG resource that's connected to the S3 endpoint

    Returns:
        MCG: An MCG resource
    """

    mcg_obj = MCG(*args, **kwargs)

    def finalizer():
        if config.ENV_DATA['platform'].lower() == 'aws':
            mcg_obj.cred_req_obj.delete()

    if kwargs.get("create_aws_creds"):
        request.addfinalizer(finalizer)

    return mcg_obj


@pytest.fixture()
def awscli_pod(request):
    return awscli_pod_fixture(request)


@pytest.fixture(scope='session')
def awscli_pod_session(request):
    return awscli_pod_fixture(request)


def awscli_pod_fixture(request):
    """
    Creates a new AWSCLI pod for relaying commands

    Returns:
        pod: A pod running the AWS CLI

    """
    # Create the service-ca configmap to be mounted upon pod creation
    try:
        log.info('Trying to create the AWS CLI service CA')
        service_ca_configmap = helpers.create_resource(
            **templating.load_yaml(constants.AWSCLI_SERVICE_CA_YAML)
        )
    except CommandFailed as e:
        if 'already exists' in str(e):
            log.info('Leftover service CA configmap found. Trying to delete and recreate.')
            ocp.OCP(
                namespace=constants.DEFAULT_NAMESPACE, kind='configmap'
            ).delete(resource_name=constants.AWSCLI_SERVICE_CA_CONFIGMAP_NAME)
            service_ca_configmap = helpers.create_resource(
                **templating.load_yaml(constants.AWSCLI_SERVICE_CA_YAML)
            )

    pod_dict_path = constants.AWSCLI_POD_YAML

    arch = get_system_architecture()
    if arch.startswith('x86'):
        pod_dict_path = constants.AWSCLI_POD_YAML
    else:
        pod_dict_path = constants.AWSCLI_MULTIARCH_POD_YAML

    awscli_pod_obj = helpers.create_pod(
        namespace=constants.DEFAULT_NAMESPACE,
        pod_dict_path=pod_dict_path,
        pod_name=constants.AWSCLI_RELAY_POD_NAME
    )
    OCP(namespace=constants.DEFAULT_NAMESPACE, kind='ConfigMap').wait_for_resource(
        resource_name=service_ca_configmap.name,
        column='DATA',
        condition='1'
    )
    helpers.wait_for_resource_state(awscli_pod_obj, constants.STATUS_RUNNING)

    def _awscli_pod_cleanup():
        awscli_pod_obj.delete()
        service_ca_configmap.delete()

    request.addfinalizer(_awscli_pod_cleanup)

    return awscli_pod_obj


@pytest.fixture()
def nodes():
    """
    Return an instance of the relevant platform nodes class
    (e.g. AWSNodes, VMWareNodes) to be later used in the test
    for nodes related operations, like nodes restart,
    detach/attach volume, etc.

    """
    factory = platform_nodes.PlatformNodesFactory()
    nodes = factory.get_nodes_platform()
    return nodes


@pytest.fixture()
def uploaded_objects(request, mcg_obj, awscli_pod, verify_rgw_restart_count):
    return uploaded_objects_fixture(
        request,
        mcg_obj,
        awscli_pod,
        verify_rgw_restart_count
    )


@pytest.fixture(scope='session')
def uploaded_objects_session(
    request,
    mcg_obj_session,
    awscli_pod_session,
    verify_rgw_restart_count_session
):
    return uploaded_objects_fixture(
        request,
        mcg_obj_session,
        awscli_pod_session,
        verify_rgw_restart_count_session
    )


def uploaded_objects_fixture(
    request,
    mcg_obj,
    awscli_pod,
    verify_rgw_restart_count
):
    """
    Deletes all objects that were created as part of the test

    Args:
        mcg_obj (MCG): An MCG object containing the MCG S3 connection
            credentials
        awscli_pod (Pod): A pod running the AWSCLI tools

    Returns:
        list: An empty list of objects

    """

    uploaded_objects_paths = []

    def object_cleanup():
        for uploaded_filename in uploaded_objects_paths:
            log.info(f'Deleting object {uploaded_filename}')
            awscli_pod.exec_cmd_on_pod(
                command=craft_s3_command(
                    "rm " + uploaded_filename, mcg_obj
                ),
                secrets=[
                    mcg_obj.access_key_id,
                    mcg_obj.access_key,
                    mcg_obj.s3_internal_endpoint
                ]
            )

    request.addfinalizer(object_cleanup)
    return uploaded_objects_paths


@pytest.fixture()
def verify_rgw_restart_count(request):
    return verify_rgw_restart_count_fixture(request)


@pytest.fixture(scope='session')
def verify_rgw_restart_count_session(request):
    return verify_rgw_restart_count_fixture(request)


def verify_rgw_restart_count_fixture(request):
    """
    Verifies the RGW restart count at start and end of a test
    """
    if config.ENV_DATA['platform'].lower() in constants.ON_PREM_PLATFORMS:
        log.info("Getting RGW pod restart count before executing the test")
        initial_counts = get_rgw_restart_counts()

        def finalizer():
            rgw_pods = get_rgw_pods()
            for rgw_pod in rgw_pods:
                rgw_pod.reload()
            log.info("Verifying whether RGW pods changed after executing the test")
            for rgw_pod in rgw_pods:
                assert rgw_pod.restart_count in initial_counts, 'RGW pod restarted'

        request.addfinalizer(finalizer)


@pytest.fixture()
def rgw_bucket_factory(request, rgw_obj):
    return bucket_factory_fixture(request, rgw_obj=rgw_obj)


@pytest.fixture(scope='session')
def rgw_bucket_factory_session(request, rgw_obj_session):
    return bucket_factory_fixture(request, rgw_obj=rgw_obj_session)


@pytest.fixture()
def bucket_factory(request, mcg_obj):
    """
    Returns an MCG bucket factory
    """
    return bucket_factory_fixture(request, mcg_obj)


@pytest.fixture(scope='session')
def bucket_factory_session(request, mcg_obj_session):
    """
    Returns a session-scoped MCG bucket factory
    """
    return bucket_factory_fixture(request, mcg_obj_session)


def bucket_factory_fixture(request, mcg_obj=None, rgw_obj=None):
    """
    Create a bucket factory. Calling this fixture creates a new bucket(s).
    For a custom amount, provide the 'amount' parameter.

    Args:
        mcg_obj (MCG): An MCG object containing the MCG S3 connection
            credentials
        rgw_obj (RGW): An RGW object

    """
    created_buckets = []

    def _create_buckets(
        amount=1, interface='S3',
        verify_health=True, *args, **kwargs
    ):
        """
        Creates and deletes all buckets that were created as part of the test

        Args:
            amount (int): The amount of buckets to create
            interface (str): The interface to use for creation of buckets.
                S3 | OC | CLI | NAMESPACE

        Returns:
            list: A list of s3.Bucket objects, containing all the created
                buckets

        """
        if interface.lower() not in BUCKET_MAP:
            raise RuntimeError(
                f'Invalid interface type received: {interface}. '
                f'available types: {", ".join(BUCKET_MAP.keys())}'
            )
        for i in range(amount):
            bucket_name = helpers.create_unique_resource_name(
                resource_description='bucket', resource_type=interface.lower()
            )
            created_bucket = BUCKET_MAP[interface.lower()](
                bucket_name,
                mcg=mcg_obj,
                rgw=rgw_obj,
                *args,
                **kwargs
            )
            created_buckets.append(created_bucket)
            if verify_health:
                assert created_bucket.verify_health(), (
                    f"{bucket_name} did not reach a healthy state in time."
                )
        return created_buckets

    def bucket_cleanup():
        for bucket in created_buckets:
            log.info(f'Cleaning up bucket {bucket.name}')
            try:
                bucket.delete()
            except ClientError as e:
                if e.response['Error']['Code'] == 'NoSuchBucket':
                    log.warn(f'{bucket.name} could not be found in cleanup')
                else:
                    raise

    request.addfinalizer(bucket_cleanup)

    return _create_buckets


@pytest.fixture(scope='class')
def cloud_uls_factory(request, cld_mgr):
    """
    Create an Underlying Storage factory.
    Calling this fixture creates a new underlying storage(s).

    Returns:
       func: Factory method - each call to this function creates
           an Underlying Storage factory

    """
    return cloud_uls_factory_implementation(request, cld_mgr)


@pytest.fixture(scope='session')
def cloud_uls_factory_session(request, cld_mgr):
    """
    Create an Underlying Storage factory.
    Calling this fixture creates a new underlying storage(s).

    Returns:
       func: Factory method - each call to this function creates
           an Underlying Storage factory

    """
    return cloud_uls_factory_implementation(request, cld_mgr)


@pytest.fixture(scope='function')
def mcg_job_factory(
    request,
    bucket_factory,
    project_factory,
    mcg_obj,
    tmp_path
):
    """
    Create a Job factory.
    Calling this fixture creates a new Job(s) that utilize MCG bucket.

    Returns:
        func: Factory method - each call to this function creates
            a job

    """
    return mcg_job_factory_implementation(
        request,
        bucket_factory,
        project_factory,
        mcg_obj,
        tmp_path
    )


@pytest.fixture(scope='session')
def mcg_job_factory_session(
    request,
    bucket_factory_session,
    project_factory_session,
    mcg_obj_session,
    tmp_path
):
    """
    Create a Job factory.
    Calling this fixture creates a new Job(s) that utilize MCG bucket.

    Returns:
        func: Factory method - each call to this function creates
            a job

    """
    return mcg_job_factory_implementation(
        request,
        bucket_factory_session,
        project_factory_session,
        mcg_obj_session,
        tmp_path
    )


@pytest.fixture()
<<<<<<< HEAD
def backingstore_factory(request, cld_mgr, mcg_obj, cloud_uls_factory):
=======
def backingstore_factory(request, cld_mgr, cloud_uls_factory, mcg_obj):
>>>>>>> e4d0f1c9
    """
        Create a Backing Store factory.
        Calling this fixture creates a new Backing Store(s).

        Returns:
            func: Factory method - each call to this function creates
                a backingstore

    """
    return backingstore_factory_implementation(
        request,
        cld_mgr,
<<<<<<< HEAD
        mcg_obj,
        cloud_uls_factory
=======
        cloud_uls_factory,
        mcg_obj
>>>>>>> e4d0f1c9
    )


@pytest.fixture(scope='session')
<<<<<<< HEAD
def backingstore_factory_session(request, cld_mgr, mcg_obj_session, cloud_uls_factory_session):
=======
def backingstore_factory_session(request, cld_mgr, cloud_uls_factory_session, mcg_obj_session):
>>>>>>> e4d0f1c9
    """
        Create a Backing Store factory.
        Calling this fixture creates a new Backing Store(s).

        Returns:
            func: Factory method - each call to this function creates
                a backingstore

    """
    return backingstore_factory_implementation(
        request,
        cld_mgr,
<<<<<<< HEAD
        mcg_obj_session,
        cloud_uls_factory_session
=======
        cloud_uls_factory_session,
        mcg_obj_session
>>>>>>> e4d0f1c9
    )


@pytest.fixture()
def bucket_class_factory(request, mcg_obj, backingstore_factory):
    """
        Create a Bucket Class factory.
        Calling this fixture creates a new Bucket Class.

        Returns:
            func: Factory method - each call to this function creates
                a bucketclass

    """
    return bucketclass_factory_implementation(
        request,
        mcg_obj,
        backingstore_factory
    )


@pytest.fixture(scope='session')
def bucket_class_factory_session(request, mcg_obj_session, backingstore_factory_session):
    """
        Create a Bucket Class factory.
        Calling this fixture creates a new Bucket Class.

        Returns:
            func: Factory method - each call to this function creates
                a bucketclass

    """
    return bucketclass_factory_implementation(
        request,
        mcg_obj_session,
        backingstore_factory_session
    )


@pytest.fixture()
def multiregion_resources(request, cld_mgr, mcg_obj):
    return multiregion_resources_fixture(request, cld_mgr, mcg_obj)


@pytest.fixture(scope='session')
def multiregion_resources_session(request, cld_mgr, mcg_obj_session):
    return multiregion_resources_fixture(request, cld_mgr, mcg_obj_session)


def multiregion_resources_fixture(request, cld_mgr, mcg_obj):
    bs_objs, bs_secrets, bucketclasses, aws_buckets = (
        [] for _ in range(4)
    )

    # Cleans up all resources that were created for the test
    def resource_cleanup():
        for resource in chain(bs_secrets, bucketclasses):
            resource.delete()

        for aws_bucket in aws_buckets:
            cld_mgr.toggle_aws_bucket_readwrite(aws_bucket.name, block=False)

    request.addfinalizer(resource_cleanup)

    return aws_buckets, bs_secrets, bs_objs, bucketclasses


@pytest.fixture()
def multiregion_mirror_setup(
    mcg_obj, multiregion_resources,
    backingstore_factory, bucket_factory
):
    return multiregion_mirror_setup_fixture(
        mcg_obj,
        multiregion_resources,
        backingstore_factory,
        bucket_factory
    )


@pytest.fixture(scope='session')
def multiregion_mirror_setup_session(
    mcg_obj_session,
    multiregion_resources_session,
    backingstore_factory_session,
    bucket_factory_session
):
    return multiregion_mirror_setup_fixture(
        mcg_obj_session,
        multiregion_resources_session,
        backingstore_factory_session,
        bucket_factory_session
    )


def multiregion_mirror_setup_fixture(
    mcg_obj,
    multiregion_resources,
    backingstore_factory,
    bucket_factory
):
    # Setup
    # Todo:
    #  add region and amount parametrization - note that `us-east-1`
    #  will cause an error as it is the default region. If usage of `us-east-1`
    #  needs to be tested, keep the 'region' field out.
    (
        aws_buckets,
        backingstore_secrets,
        backingstore_objects,
        bucketclasses
    ) = multiregion_resources

    # Define backing stores
    created_backingstores = backingstore_factory(
        'OC',
        {
            'aws': [(1, 'us-west-1'), (1, 'us-east-2')]
        }
    )

    # Create a new mirror bucketclass that'll use all the backing stores we
    # created
    bucketclass = mcg_obj.oc_create_bucketclass(
        helpers.create_unique_resource_name(
            resource_description='testbc',
            resource_type='bucketclass'
        ),
        [backingstore.name for backingstore in created_backingstores], 'Mirror'
    )
    bucketclasses.append(bucketclass)
    # Create a NooBucket that'll use the bucket class in order to test
    # the mirroring policy
    bucket = bucket_factory(1, 'OC', bucketclass=bucketclass.name)[0]

    return bucket, created_backingstores


@pytest.fixture(scope='session')
def default_storageclasses(request, teardown_factory_session):
    """
    Returns dictionary with storageclasses. Keys represent reclaim policy of
    storageclass. There are two storageclasses for each key. First is RBD based
    and the second one is CephFS based. Storageclasses with Retain Reclaim
    Policy are created from default storageclasses.
    """
    scs = {
        constants.RECLAIM_POLICY_DELETE: [],
        constants.RECLAIM_POLICY_RETAIN: []
    }

    # TODO(fbalak): Use proper constants after
    # https://github.com/red-hat-storage/ocs-ci/issues/1056
    # is resolved
    for sc_name in (
        'ocs-storagecluster-ceph-rbd',
        'ocs-storagecluster-cephfs'
    ):
        sc = OCS(
            kind=constants.STORAGECLASS,
            metadata={'name': sc_name}
        )
        sc.reload()
        scs[constants.RECLAIM_POLICY_DELETE].append(sc)
        sc.data['reclaimPolicy'] = constants.RECLAIM_POLICY_RETAIN
        sc.data['metadata']['name'] += '-retain'
        sc._name = sc.data['metadata']['name']
        sc.create()
        teardown_factory_session(sc)
        scs[constants.RECLAIM_POLICY_RETAIN].append(sc)
    return scs


@pytest.fixture(scope='class')
def install_logging(request):
    """
    Setup and teardown
    * The setup will deploy openshift-logging in the cluster
    * The teardown will uninstall cluster-logging from the cluster

    """

    def finalizer():
        uninstall_cluster_logging()

    request.addfinalizer(finalizer)

    csv = ocp.OCP(
        kind=constants.CLUSTER_SERVICE_VERSION,
        namespace=constants.OPENSHIFT_LOGGING_NAMESPACE
    )
    logging_csv = csv.get().get('items')
    if logging_csv:
        log.info("Logging is already configured, Skipping Installation")
        return

    log.info("Configuring Openshift-logging")

    # Checks OCP version
    ocp_version = get_running_ocp_version()

    # Creates namespace opensift-operators-redhat
    ocp_logging_obj.create_namespace(yaml_file=constants.EO_NAMESPACE_YAML)

    # Creates an operator-group for elasticsearch
    assert ocp_logging_obj.create_elasticsearch_operator_group(
        yaml_file=constants.EO_OG_YAML,
        resource_name='openshift-operators-redhat'
    )

    # Set RBAC policy on the project
    assert ocp_logging_obj.set_rbac(
        yaml_file=constants.EO_RBAC_YAML, resource_name='prometheus-k8s'
    )

    # Creates subscription for elastic-search operator
    subscription_yaml = templating.load_yaml(constants.EO_SUB_YAML)
    subscription_yaml['spec']['channel'] = ocp_version
    helpers.create_resource(**subscription_yaml)
    assert ocp_logging_obj.get_elasticsearch_subscription()

    # Creates a namespace openshift-logging
    ocp_logging_obj.create_namespace(yaml_file=constants.CL_NAMESPACE_YAML)

    # Creates an operator-group for cluster-logging
    assert ocp_logging_obj.create_clusterlogging_operator_group(
        yaml_file=constants.CL_OG_YAML
    )

    # Creates subscription for cluster-logging
    cl_subscription = templating.load_yaml(constants.CL_SUB_YAML)
    cl_subscription['spec']['channel'] = ocp_version
    helpers.create_resource(**cl_subscription)
    assert ocp_logging_obj.get_clusterlogging_subscription()

    # Creates instance in namespace openshift-logging
    cluster_logging_operator = OCP(
        kind=constants.POD, namespace=constants.OPENSHIFT_LOGGING_NAMESPACE
    )
    log.info(f"The cluster-logging-operator {cluster_logging_operator.get()}")
    ocp_logging_obj.create_instance()


@pytest.fixture
def fio_pvc_dict():
    """
    PVC template for fio workloads.
    Note that all 'None' values needs to be defined before usage.

    """
    return fio_artefacts.get_pvc_dict()


@pytest.fixture(scope='session')
def fio_pvc_dict_session():
    """
    PVC template for fio workloads.
    Note that all 'None' values needs to be defined before usage.

    """
    return fio_artefacts.get_pvc_dict()


@pytest.fixture
def fio_configmap_dict():
    """
    ConfigMap template for fio workloads.
    Note that you need to add actual configuration to workload.fio file.

    """
    return fio_artefacts.get_configmap_dict()


@pytest.fixture(scope='session')
def fio_configmap_dict_session():
    """
    ConfigMap template for fio workloads.
    Note that you need to add actual configuration to workload.fio file.

    """
    return fio_artefacts.get_configmap_dict()


@pytest.fixture
def fio_job_dict():
    """
    Job template for fio workloads.

    """
    return fio_artefacts.get_job_dict()


@pytest.fixture(scope='session')
def fio_job_dict_session():
    """
    Job template for fio workloads.
    """
    return fio_artefacts.get_job_dict()


@pytest.fixture(scope='function')
def pgsql_factory_fixture(request):
    """
    Pgsql factory fixture
    """
    pgsql = Postgresql()

    def factory(
        replicas, clients=None, threads=None,
        transactions=None, scaling_factor=None,
        timeout=None
    ):
        """
        Factory to start pgsql workload

        Args:
            replicas (int): Number of pgbench pods to be deployed
            clients (int): Number of clients
            threads (int): Number of threads
            transactions (int): Number of transactions
            scaling_factor (int): scaling factor
            timeout (int): Time in seconds to wait

        """
        # Setup postgres
        pgsql.setup_postgresql(replicas=replicas)

        # Create pgbench benchmark
        pgsql.create_pgbench_benchmark(
            replicas=replicas, clients=clients, threads=threads,
            transactions=transactions, scaling_factor=scaling_factor,
            timeout=timeout
        )

        # Wait for pg_bench pod to initialized and complete
        pgsql.wait_for_pgbench_status(status=constants.STATUS_COMPLETED)

        # Get pgbench pods
        pgbench_pods = pgsql.get_pgbench_pods()

        # Validate pgbench run and parse logs
        pgsql.validate_pgbench_run(pgbench_pods)
        return pgsql

    def finalizer():
        """
        Clean up
        """
        pgsql.cleanup()

    request.addfinalizer(finalizer)
    return factory


@pytest.fixture(scope='function')
def jenkins_factory_fixture(request):
    """
    Jenkins factory fixture
    """
    jenkins = Jenkins()

    def factory(num_projects=1, num_of_builds=1):
        """
        Factory to start jenkins workload

        Args:
            num_projects (int): Number of Jenkins projects
            num_of_builds (int): Number of builds per project

        """
        # Jenkins template
        jenkins.create_ocs_jenkins_template()
        # Init number of projects
        jenkins.number_projects = num_projects
        # Create app jenkins
        jenkins.create_app_jenkins()
        # Create jenkins pvc
        jenkins.create_jenkins_pvc()
        # Create jenkins build config
        jenkins.create_jenkins_build_config()
        # Wait jenkins deploy pod reach to completed state
        jenkins.wait_for_jenkins_deploy_status(
            status=constants.STATUS_COMPLETED
        )
        # Init number of builds per project
        jenkins.number_builds_per_project = num_of_builds
        # Start Builds
        jenkins.start_build()
        # Wait build reach 'Complete' state
        jenkins.wait_for_build_to_complete()
        # Print table of builds
        jenkins.print_completed_builds_results()

        return jenkins

    def finalizer():
        """
        Clean up
        """
        jenkins.cleanup()

    request.addfinalizer(finalizer)
    return factory


@pytest.fixture(scope='function')
def couchbase_factory_fixture(request):
    """
    Couchbase factory fixture
    """
    couchbase = CouchBase()

    def factory(replicas=3, run_in_bg=False, skip_analyze=True):
        """
        Factory to start couchbase workload

        Args:
            replicas (int): Number of couchbase workers to be deployed
            run_in_bg (bool): Run IOs in background as option
            skip_analyze (bool): Skip logs analysis as option
        """
        # Setup couchbase
        couchbase.setup_cb()
        # Create couchbase workers
        couchbase.create_couchbase_worker(replicas=replicas)
        # Run couchbase workload
        couchbase.run_workload(replicas=replicas, run_in_bg=run_in_bg)
        # Run sanity check on data logs
        couchbase.analyze_run(skip_analyze=skip_analyze)

        return couchbase

    def finalizer():
        """
        Clean up
        """
        couchbase.teardown()

    request.addfinalizer(finalizer)
    return factory


@pytest.fixture(scope='function')
def amq_factory_fixture(request):
    """
    AMQ factory fixture
    """
    amq = AMQ()

    def factory(
        sc_name, kafka_namespace=constants.AMQ_NAMESPACE,
        size=100, replicas=3, topic_name='my-topic',
        user_name="my-user", partitions=1,
        topic_replicas=1, num_of_producer_pods=1,
        num_of_consumer_pods=1, value='10000', since_time=1800
    ):
        """
        Factory to start amq workload

        Args:
            sc_name (str): Name of storage clase
            kafka_namespace (str): Namespace where kafka cluster to be created
            size (int): Size of the storage
            replicas (int): Number of kafka and zookeeper pods to be created
            topic_name (str): Name of the topic to be created
            user_name (str): Name of the user to be created
            partitions (int): Number of partitions of topic
            topic_replicas (int): Number of replicas of topic
            num_of_producer_pods (int): Number of producer pods to be created
            num_of_consumer_pods (int): Number of consumer pods to be created
            value (str): Number of messages to be sent and received
            since_time (int): Number of seconds to required to sent the msg

        """
        # Setup kafka cluster
        amq.setup_amq_cluster(
            sc_name=sc_name, namespace=kafka_namespace, size=size, replicas=replicas
        )

        # Run open messages
        amq.create_messaging_on_amq(
            topic_name=topic_name, user_name=user_name,
            partitions=partitions, replicas=topic_replicas,
            num_of_producer_pods=num_of_producer_pods,
            num_of_consumer_pods=num_of_consumer_pods, value=value
        )

        # Wait for some time to generate msg
        waiting_time = 60
        log.info(f"Waiting for {waiting_time}sec to generate msg")
        time.sleep(waiting_time)

        # Check messages are sent and received
        threads = amq.run_in_bg(
            namespace=kafka_namespace,
            value=value, since_time=since_time)

        return amq, threads

    def finalizer():
        """
        Clean up

        """
        # Clean up
        amq.cleanup()

    request.addfinalizer(finalizer)
    return factory


@pytest.fixture
def measurement_dir(tmp_path):
    """
    Returns directory path where should be stored all results related
    to measurement. If 'measurement_dir' is provided by config then use it,
    otherwise new directory is generated.

    Returns:
        str: Path to measurement directory
    """
    if config.ENV_DATA.get('measurement_dir'):
        measurement_dir = config.ENV_DATA.get('measurement_dir')
        log.info(
            f"Using measurement dir from configuration: {measurement_dir}"
        )
    else:
        measurement_dir = os.path.join(
            os.path.dirname(tmp_path),
            'measurement_results'
        )
    if not os.path.exists(measurement_dir):
        log.info(
            f"Measurement dir {measurement_dir} doesn't exist. Creating it."
        )
        os.mkdir(measurement_dir)
    return measurement_dir


@pytest.fixture()
def multi_dc_pod(multi_pvc_factory, dc_pod_factory, service_account_factory):
    """
    Prepare multiple dc pods for the test
    Returns:
        list: Pod instances
    """

    def factory(num_of_pvcs=1, pvc_size=100, project=None, access_mode="RWO", pool_type="rbd", timeout=60):

        dict_modes = {"RWO": "ReadWriteOnce", "RWX": "ReadWriteMany", "RWX-BLK": "ReadWriteMany-Block"}
        dict_types = {"rbd": "CephBlockPool", "cephfs": "CephFileSystem"}

        if access_mode in "RWX-BLK" and pool_type in "rbd":
            modes = dict_modes["RWX-BLK"]
            create_rbd_block_rwx_pod = True
        else:
            modes = dict_modes[access_mode]
            create_rbd_block_rwx_pod = False

        pvc_objs = multi_pvc_factory(
            interface=dict_types[pool_type],
            access_modes=[modes],
            size=pvc_size,
            num_of_pvc=num_of_pvcs,
            project=project,
            timeout=timeout
        )
        dc_pods = []
        dc_pods_res = []
        sa_obj = service_account_factory(project=project)
        with ThreadPoolExecutor() as p:
            for pvc_obj in pvc_objs:
                if create_rbd_block_rwx_pod:
                    dc_pods_res.append(
                        p.submit(
                            dc_pod_factory, interface=constants.CEPHBLOCKPOOL,
                            pvc=pvc_obj, raw_block_pv=True, sa_obj=sa_obj
                        ))
                else:
                    dc_pods_res.append(
                        p.submit(
                            dc_pod_factory, interface=dict_types[pool_type],
                            pvc=pvc_obj, sa_obj=sa_obj
                        ))

        for dc in dc_pods_res:
            pod_obj = dc.result()
            if create_rbd_block_rwx_pod:
                log.info(
                    "#### setting attribute pod_type since "
                    f"create_rbd_block_rwx_pod = {create_rbd_block_rwx_pod}"
                )
                setattr(pod_obj, 'pod_type', 'rbd_block_rwx')
            else:
                setattr(pod_obj, 'pod_type', '')
            dc_pods.append(pod_obj)

        with ThreadPoolExecutor() as p:
            for dc in dc_pods:
                p.submit(
                    helpers.wait_for_resource_state,
                    resource=dc,
                    state=constants.STATUS_RUNNING,
                    timeout=120)

        return dc_pods

    return factory


@pytest.fixture(scope='session')
def htpasswd_path(tmpdir_factory):
    """
    Returns:
        string: Path to HTPasswd file with additional usernames

    """
    return str(tmpdir_factory.mktemp('idp_data').join('users.htpasswd'))


@pytest.fixture(scope='session')
def htpasswd_identity_provider(request):
    """
    Creates HTPasswd Identity provider.

    Returns:
        object: OCS object representing OCP OAuth object with HTPasswd IdP

    """
    users.create_htpasswd_idp()
    cluster = OCS(
        kind=constants.OAUTH,
        metadata={'name': 'cluster'}
    )
    cluster.reload()

    def finalizer():
        """
        Remove HTPasswd IdP

        """
        # TODO(fbalak): remove HTPasswd identityProvider
        # cluster.ocp.patch(
        #     resource_name='cluster',
        #     params=f'[{ "op": "remove", "path": "/spec/identityProviders" }]'
        # )
        # users.delete_htpasswd_secret()

    request.addfinalizer(finalizer)
    return cluster


@pytest.fixture(scope='function')
def user_factory(
    request,
    htpasswd_identity_provider,
    htpasswd_path
):
    return users.user_factory(
        request,
        htpasswd_path
    )


@pytest.fixture(scope='session')
def user_factory_session(
    request,
    htpasswd_identity_provider,
    htpasswd_path
):
    return users.user_factory(
        request,
        htpasswd_path
    )


@pytest.fixture(scope="session", autouse=True)
def ceph_toolbox(request):
    """
    This fixture initiates ceph toolbox pod for manually created deployment
    and if it does not already exist.
    """
    deploy = config.RUN['cli_params']['deploy']
    teardown = config.RUN['cli_params'].get('teardown')
    skip_ocs = config.ENV_DATA['skip_ocs_deployment']
    if not (deploy or teardown or skip_ocs):
        try:
            # Creating toolbox pod
            setup_ceph_toolbox()
        except CommandFailed:
            log.info("Failed to create toolbox")


@pytest.fixture(scope='function')
def node_drain_teardown(request):
    """
    Tear down function after Node drain

    """
    def finalizer():
        """
        Make sure that all cluster's nodes are in 'Ready' state and if not,
        change them back to 'Ready' state by marking them as schedulable

        """
        scheduling_disabled_nodes = [
            n.name for n in get_node_objs() if n.ocp.get_resource_status(
                n.name
            ) == constants.NODE_READY_SCHEDULING_DISABLED
        ]
        if scheduling_disabled_nodes:
            schedule_nodes(scheduling_disabled_nodes)
        ceph_health_check(tries=60)

    request.addfinalizer(finalizer)


@pytest.fixture(scope='function')
def node_restart_teardown(request, nodes):
    """
    Make sure all nodes are up again
    Make sure that all cluster's nodes are in 'Ready' state and if not,
    change them back to 'Ready' state by restarting the nodes
    """
    def finalizer():
        # Start the powered off nodes
        nodes.restart_nodes_by_stop_and_start_teardown()
        try:
            node.wait_for_nodes_status(status=constants.NODE_READY)
        except ResourceWrongStatusException:
            # Restart the nodes if in NotReady state
            not_ready_nodes = [
                n for n in node.get_node_objs() if n
                .ocp.get_resource_status(n.name) == constants.NODE_NOT_READY
            ]
            if not_ready_nodes:
                log.info(
                    f"Nodes in NotReady status found: {[n.name for n in not_ready_nodes]}"
                )
                nodes.restart_nodes(not_ready_nodes)
                node.wait_for_nodes_status(status=constants.NODE_READY)

    request.addfinalizer(finalizer)


@pytest.fixture()
def ns_resource_factory(request, mcg_obj, cld_mgr, cloud_uls_factory):
    """
    Create a namespace resource factory. Calling this fixture creates a new namespace resource.

    """
    created_ns_resources = []
    created_ns_connections = []

    def _create_ns_resources():
        # Create random connection_name and random namespace resource name
        rand_ns_resource = create_unique_resource_name(constants.MCG_NS_RESOURCE, 'aws')
        rand_connection = create_unique_resource_name(constants.MCG_NS_AWS_CONNECTION, 'aws')

        # Create the actual namespace resource
        target_bucket_name = mcg_obj.create_namespace_resource(rand_ns_resource, rand_connection,
                                                               config.ENV_DATA['region'], cld_mgr, cloud_uls_factory)
        mcg_obj.check_ns_resource_validity(rand_ns_resource,
                                           target_bucket_name, constants.MCG_NS_AWS_ENDPOINT)

        created_ns_resources.append(rand_ns_resource)
        created_ns_connections.append(rand_connection)
        return target_bucket_name, rand_ns_resource

    def ns_resources_and_connections_cleanup():
        for ns_resource in created_ns_resources:
            mcg_obj.delete_ns_resource(ns_resource)

        for ns_connection in created_ns_connections:
            mcg_obj.delete_ns_connection(ns_connection)

    request.addfinalizer(ns_resources_and_connections_cleanup)

    return _create_ns_resources


@pytest.fixture()
def snapshot_factory(request):
    """
    Snapshot factory. Calling this fixture creates a volume snapshot from the
    specified PVC

    """
    instances = []

    def factory(
        pvc_obj,
        wait=True,
        snapshot_name=None
    ):
        """
        Args:
            pvc_obj (PVC): PVC object from which snapshot has to be created
            wait (bool): True to wait for snapshot to be ready, False otherwise
            snapshot_name (str): Name to be provided for snapshot

        Returns:
            OCS: OCS instance of kind VolumeSnapshot

        """
        snap_obj = pvc_obj.create_snapshot(snapshot_name=snapshot_name, wait=wait)
        return snap_obj

    def finalizer():
        """
        Delete the snapshots

        """
        for instance in instances:
            if not instance.is_deleted:
                instance.delete()
                instance.ocp.wait_for_delete(instance.name)

    request.addfinalizer(finalizer)
    return factory


@pytest.fixture()
def snapshot_restore_factory(request):
    """
    Snapshot restore factory. Calling this fixture creates new PVC out of the
    specified VolumeSnapshot.

    """
    instances = []

    def factory(
        snapshot_obj,
        restore_pvc_name=None,
        storageclass=None,
        size=None,
        volume_mode=None,
        restore_pvc_yaml=None,
        access_mode=constants.ACCESS_MODE_RWO,
        status=constants.STATUS_BOUND
    ):
        """
        Args:
            snapshot_obj (OCS): OCS instance of kind VolumeSnapshot which has
                to be restored to new PVC
            restore_pvc_name (str): Name to be provided for restored pvc
            storageclass (str): Name of storageclass
            size (str): Size of PVC being created. eg: 5Gi. Ideally, this
                should be same as the restore size of snapshot. Adding this
                parameter to consider negative test scenarios.
            volume_mode (str): Volume mode for PVC. This should match the
                volume mode of parent PVC.
            restore_pvc_yaml (str): The location of pvc-restore.yaml
            access_mode (str): This decides the access mode to be used for the
                PVC. ReadWriteOnce is default.
            status (str): If provided then factory waits for the PVC to reach
                desired state.

        Returns:
            PVC: Restored PVC object

        """
        snapshot_info = snapshot_obj.get()
        size = size or snapshot_info['status']['restoreSize']
        restore_pvc_name = restore_pvc_name or (
            helpers.create_unique_resource_name(snapshot_obj.name, 'restore')
        )

        if snapshot_info['spec']['volumeSnapshotClassName'] == (
            helpers.default_volumesnapshotclass(constants.CEPHBLOCKPOOL).name
        ):
            storageclass = storageclass or helpers.default_storage_class(
                constants.CEPHBLOCKPOOL
            )
            restore_pvc_yaml = restore_pvc_yaml or constants.CSI_RBD_PVC_RESTORE_YAML
        elif snapshot_info['spec']['volumeSnapshotClassName'] == (
            helpers.default_volumesnapshotclass(constants.CEPHFILESYSTEM).name
        ):
            storageclass = storageclass or helpers.default_storage_class(
                constants.CEPHFILESYSTEM
            )
            restore_pvc_yaml = restore_pvc_yaml or constants.CSI_CEPHFS_PVC_RESTORE_YAML
        restored_pvc = create_restore_pvc(
            sc_name=storageclass.name, snap_name=snapshot_obj.name,
            namespace=snapshot_obj.namespace, size=size,
            pvc_name=restore_pvc_name, volume_mode=volume_mode,
            restore_pvc_yaml=restore_pvc_yaml, access_mode=access_mode
        )
        instances.append(restored_pvc)
        restored_pvc.snapshot = snapshot_obj
        if status:
            helpers.wait_for_resource_state(restored_pvc, status)
        return restored_pvc

    def finalizer():
        """
        Delete the PVCs

        """
        for instance in instances:
            if not instance.is_deleted:
                instance.delete()
                instance.ocp.wait_for_delete(instance.name)

    request.addfinalizer(finalizer)
    return factory


@pytest.fixture(scope="session", autouse=True)
def collect_logs_fixture(request):
    """
    This fixture collects ocs logs after tier execution and this will allow
    to see the cluster's status after the execution on all execution status options.
    """
    def finalizer():
        """
        Tracking both logs separately reduce changes of collision
        """
        if not config.RUN['cli_params'].get('deploy') and not config.RUN['cli_params'].get('teardown'):
            if config.REPORTING['collect_logs_on_success_run']:
                collect_ocs_logs('testcases', ocs=False, status_failure=False)
                collect_ocs_logs('testcases', ocp=False, status_failure=False)

    request.addfinalizer(finalizer)


def get_ready_noobaa_endpoint_count(namespace):
    """
    Get the number of ready nooobaa endpoints
    """
    pods_info = get_pods_having_label(label=constants.NOOBAA_ENDPOINT_POD_LABEL, namespace=namespace)
    ready_count = 0
    for ep_info in pods_info:
        if ep_info['status']['containerStatuses'][0]['ready']:
            ready_count += 1
    return ready_count


@pytest.fixture(scope="function")
def nb_ensure_endpoint_count(request):
    """
    Validate and ensure the number of running noobaa endpoints
    """
    cls = request.cls
    min_ep_count = cls.MIN_ENDPOINT_COUNT
    max_ep_count = cls.MAX_ENDPOINT_COUNT

    assert min_ep_count <= max_ep_count
    namespace = defaults.ROOK_CLUSTER_NAMESPACE
    should_wait = False

    # prior to 4.6 we configured the ep count directly on the noobaa cr.
    if float(config.ENV_DATA['ocs_version']) < 4.6:
        noobaa = OCP(kind='noobaa', namespace=namespace)
        resource = noobaa.get()['items'][0]
        resource_name = resource['metadata']['name']
        endpoints = resource.get('spec', {}).get('endpoints', {})

        if endpoints.get('minCount', -1) != min_ep_count:
            log.info(f"Changing minimum Noobaa endpoints to {min_ep_count}")
            params = f'{{"spec":{{"endpoints":{{"minCount":{min_ep_count}}}}}}}'
            noobaa.patch(resource_name='noobaa', params=params, format_type='merge')
            should_wait = True

        if endpoints.get('maxCount', -1) != max_ep_count:
            log.info(f"Changing maximum Noobaa endpoints to {max_ep_count}")
            params = f'{{"spec":{{"endpoints":{{"maxCount":{max_ep_count}}}}}}}'
            noobaa.patch(resource_name='noobaa', params=params, format_type='merge')
            should_wait = True

    else:
        storage_cluster = OCP(kind=constants.STORAGECLUSTER, namespace=namespace)
        resource = storage_cluster.get()['items'][0]
        resource_name = resource['metadata']['name']
        endpoints = resource.get('spec', {}).get('multiCloudGateway', {}).get('endpoints', {})

        if endpoints.get('minCount', -1) != min_ep_count:
            log.info(f"Changing minimum Noobaa endpoints to {min_ep_count}")
            params = f'{{"spec":{{"multiCloudGateway":{{"endpoints":{{"minCount":{min_ep_count}}}}}}}}}'
            storage_cluster.patch(resource_name=resource_name, params=params, format_type='merge')
            should_wait = True

        if endpoints.get('maxCount', -1) != max_ep_count:
            log.info(f"Changing maximum Noobaa endpoints to {max_ep_count}")
            params = f'{{"spec":{{"multiCloudGateway":{{"endpoints":{{"maxCount":{max_ep_count}}}}}}}}}'
            storage_cluster.patch(resource_name=resource_name, params=params, format_type='merge')
            should_wait = True

    if should_wait:
        # loggin the ready endpoint count for 5 min in 30sec internvals
        for i in range(10):
            ready_count = get_ready_noobaa_endpoint_count(namespace)
            log.info(
                f"Elapsed time {i * 30} sec: Waiting for noobaa endpoints to stabilize. "
                f"Current ready count: {ready_count}"
            )
            time.sleep(30)

    # Assert that we have the desired number of endpoints
    ready_count = get_ready_noobaa_endpoint_count(namespace)
    assert min_ep_count <= ready_count <= max_ep_count


@pytest.fixture()
def pvc_clone_factory(request):
    """
    Calling this fixture creates a clone from the specified PVC

    """
    instances = []

    def factory(
        pvc_obj,
        status=constants.STATUS_BOUND,
        clone_name=None,
        storageclass=None,
        size=None,
        access_mode=None,
        volume_mode=None
    ):
        """
        Args:
            pvc_obj (PVC): PVC object from which clone has to be created
            status (str): If provided then factory waits for cloned PVC to
                reach the desired state
            clone_name (str): Name to be provided for cloned PVC
            storageclass (str): storage class to be used for cloned PVC
            size (int): The requested size for the cloned PVC. This should
                be same as the size of parent PVC for a successful clone
            access_mode (str): This decides the access mode to be used for
                the cloned PVC. eg: ReadWriteOnce, ReadOnlyMany, ReadWriteMany
            volume_mode (str): Volume mode for PVC. This should match the
                volume mode of parent PVC

        Returns:
            PVC: PVC instance

        """
        assert pvc_obj.provisioner in constants.OCS_PROVISIONERS, (
            f"Unknown provisioner in PVC {pvc_obj.name}"
        )
        if pvc_obj.provisioner == 'openshift-storage.rbd.csi.ceph.com':
            clone_yaml = constants.CSI_RBD_PVC_CLONE_YAML
        elif pvc_obj.provisioner == 'openshift-storage.cephfs.csi.ceph.com':
            clone_yaml = constants.CSI_CEPHFS_PVC_CLONE_YAML

        size = size or pvc_obj.get().get('spec').get('resources').get('requests').get('storage')
        storageclass = storageclass or pvc_obj.backed_sc
        access_mode = access_mode or pvc_obj.get_pvc_access_mode
        volume_mode = volume_mode or pvc_obj.volume_mode

        # Create clone
        clone_pvc_obj = pvc.create_pvc_clone(
            sc_name=storageclass, parent_pvc=pvc_obj.name,
            clone_yaml=clone_yaml, pvc_name=clone_name, storage_size=size,
            access_mode=access_mode, volume_mode=volume_mode
        )
        instances.append(clone_pvc_obj)
        clone_pvc_obj.parent = pvc_obj
        clone_pvc_obj.volume_mode = volume_mode

        if status:
            helpers.wait_for_resource_state(clone_pvc_obj, status)
        return clone_pvc_obj

    def finalizer():
        """
        Delete the cloned PVCs

        """
        for instance in instances:
            if not instance.is_deleted:
                instance.delete()
                instance.ocp.wait_for_delete(instance.name)

    request.addfinalizer(finalizer)
    return factory<|MERGE_RESOLUTION|>--- conflicted
+++ resolved
@@ -2060,11 +2060,7 @@
 
 
 @pytest.fixture()
-<<<<<<< HEAD
 def backingstore_factory(request, cld_mgr, mcg_obj, cloud_uls_factory):
-=======
-def backingstore_factory(request, cld_mgr, cloud_uls_factory, mcg_obj):
->>>>>>> e4d0f1c9
     """
         Create a Backing Store factory.
         Calling this fixture creates a new Backing Store(s).
@@ -2077,22 +2073,13 @@
     return backingstore_factory_implementation(
         request,
         cld_mgr,
-<<<<<<< HEAD
         mcg_obj,
         cloud_uls_factory
-=======
-        cloud_uls_factory,
-        mcg_obj
->>>>>>> e4d0f1c9
     )
 
 
 @pytest.fixture(scope='session')
-<<<<<<< HEAD
 def backingstore_factory_session(request, cld_mgr, mcg_obj_session, cloud_uls_factory_session):
-=======
-def backingstore_factory_session(request, cld_mgr, cloud_uls_factory_session, mcg_obj_session):
->>>>>>> e4d0f1c9
     """
         Create a Backing Store factory.
         Calling this fixture creates a new Backing Store(s).
@@ -2105,13 +2092,8 @@
     return backingstore_factory_implementation(
         request,
         cld_mgr,
-<<<<<<< HEAD
         mcg_obj_session,
         cloud_uls_factory_session
-=======
-        cloud_uls_factory_session,
-        mcg_obj_session
->>>>>>> e4d0f1c9
     )
 
 
