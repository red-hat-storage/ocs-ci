import logging
<<<<<<< HEAD
from utility.environment_check import environment_checker  # noqa: F401


logger = logging.getLogger(__name__)
=======
import os.path
import pytest
import yaml

from ocs import constants
from ocsci import config
from resources.ocs import OCS
from utility.environment_check import environment_checker  # noqa: F401


logger = logging.getLogger(__name__)


@pytest.fixture(
    params=[{
        'storageclass_name': 'invalid-storageclass',
        'provisioner': "invalid_provisioner",
        'monitors': 'invalid_monitors',
        'provision_volume': "invalid_provisioner_volume",
        'ceph_pool': 'invalid_pool',
        'root_path': 'invalid_root_path',
        'provisioner_secret_name': 'invalid_provisioner_secret_name',
        'provisioner_secret_namespace': 'invalid_provisioner_secret_namespace',
        'node_stage_secret_name': 'invalid_node_stage_secret_name',
        'node_stage_secret_namespace': 'invalid_node_stage_secret_namespace',
        'mounter': 'invalid_mounter',
        'reclaim_policy': 'Delete'
    }]  # TODO: add more test case parameters
)
def invalid_cephfs_storageclass(request):
    """
    Creates StorageClass with CephFS filesystem that have invalid parameters.
    Storageclass is removed at the end of test.

    Returns:
        str: Name of created StorageClass
    """
    logger.info(
        f"SETUP - creating storageclass "
        f"{request.param['storageclass_name']}"
    )
    yaml_path = os.path.join(
        constants.TEMPLATE_CSI_FS_DIR, "storageclass.yaml"
    )
    yaml_data = yaml.safe_load(open(yaml_path, 'r'))
    yaml_data.update(request.param)
    storageclass = OCS(**yaml_data)
    sc_data = storageclass.create()

    logger.debug('Check that storageclass has assigned creationTimestamp')
    assert sc_data['metadata']['creationTimestamp']

    yield sc_data

    logger.info(
        f"TEARDOWN - removing storageclass "
        f"{request.param['storageclass_name']}"
    )
    storageclass.delete()


@pytest.fixture(scope="session", autouse=True)
def polarion_testsuite_properties(record_testsuite_property):
    """
    Configures polarion testsuite properties for junit xml
    """
    polarion_project_id = config.REPORTING['polarion']['project_id']
    record_testsuite_property('polarion-projct-id', polarion_project_id)
>>>>>>> ff0206c0
<|MERGE_RESOLUTION|>--- conflicted
+++ resolved
@@ -1,76 +1,5 @@
 import logging
-<<<<<<< HEAD
 from utility.environment_check import environment_checker  # noqa: F401
 
 
-logger = logging.getLogger(__name__)
-=======
-import os.path
-import pytest
-import yaml
-
-from ocs import constants
-from ocsci import config
-from resources.ocs import OCS
-from utility.environment_check import environment_checker  # noqa: F401
-
-
-logger = logging.getLogger(__name__)
-
-
-@pytest.fixture(
-    params=[{
-        'storageclass_name': 'invalid-storageclass',
-        'provisioner': "invalid_provisioner",
-        'monitors': 'invalid_monitors',
-        'provision_volume': "invalid_provisioner_volume",
-        'ceph_pool': 'invalid_pool',
-        'root_path': 'invalid_root_path',
-        'provisioner_secret_name': 'invalid_provisioner_secret_name',
-        'provisioner_secret_namespace': 'invalid_provisioner_secret_namespace',
-        'node_stage_secret_name': 'invalid_node_stage_secret_name',
-        'node_stage_secret_namespace': 'invalid_node_stage_secret_namespace',
-        'mounter': 'invalid_mounter',
-        'reclaim_policy': 'Delete'
-    }]  # TODO: add more test case parameters
-)
-def invalid_cephfs_storageclass(request):
-    """
-    Creates StorageClass with CephFS filesystem that have invalid parameters.
-    Storageclass is removed at the end of test.
-
-    Returns:
-        str: Name of created StorageClass
-    """
-    logger.info(
-        f"SETUP - creating storageclass "
-        f"{request.param['storageclass_name']}"
-    )
-    yaml_path = os.path.join(
-        constants.TEMPLATE_CSI_FS_DIR, "storageclass.yaml"
-    )
-    yaml_data = yaml.safe_load(open(yaml_path, 'r'))
-    yaml_data.update(request.param)
-    storageclass = OCS(**yaml_data)
-    sc_data = storageclass.create()
-
-    logger.debug('Check that storageclass has assigned creationTimestamp')
-    assert sc_data['metadata']['creationTimestamp']
-
-    yield sc_data
-
-    logger.info(
-        f"TEARDOWN - removing storageclass "
-        f"{request.param['storageclass_name']}"
-    )
-    storageclass.delete()
-
-
-@pytest.fixture(scope="session", autouse=True)
-def polarion_testsuite_properties(record_testsuite_property):
-    """
-    Configures polarion testsuite properties for junit xml
-    """
-    polarion_project_id = config.REPORTING['polarion']['project_id']
-    record_testsuite_property('polarion-projct-id', polarion_project_id)
->>>>>>> ff0206c0
+logger = logging.getLogger(__name__)