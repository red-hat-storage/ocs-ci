--- conflicted
+++ resolved
@@ -1322,11 +1322,7 @@
             try:
                 teardown = config.RUN["cli_params"]["teardown"]
                 skip_ocs_deployment = config.ENV_DATA["skip_ocs_deployment"]
-<<<<<<< HEAD
-                if not (teardown or skip_ocs_deployment):
-=======
                 if not (teardown or skip_ocs_deployment or mcg_only_deployment):
->>>>>>> 8fc5da32
                     ceph_health_check_base()
                     log.info("Ceph health check passed at teardown")
             except CephHealthException:
