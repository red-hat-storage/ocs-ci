import collections
import logging
import pytest

<<<<<<< HEAD
from ocs_ci.framework.pytest_customization.marks import bugzilla, skipif_ceph_not_deployed
from ocs_ci.framework.testlib import ManageTest, tier1, skipif_external_mode
=======
from ocs_ci.framework.pytest_customization.marks import bugzilla
from ocs_ci.framework.testlib import (
    ManageTest,
    tier1,
    skipif_external_mode,
    post_ocs_upgrade,
)
>>>>>>> b11da477
from ocs_ci.ocs.resources import pod
from ocs_ci.ocs.cluster import get_pg_balancer_status, get_mon_config_value
from ocs_ci.framework import config
from ocs_ci.ocs.ocp import OCP
from ocs_ci.ocs import constants, defaults
from ocs_ci.ocs.cluster import get_mds_cache_memory_limit


log = logging.getLogger(__name__)


@tier1
@skipif_external_mode
@skipif_ceph_not_deployed
@pytest.mark.polarion_id("OCS-2231")
@bugzilla("1908414")
class TestCephDefaultValuesCheck(ManageTest):
    def test_ceph_default_values_check(self):
        """
        This test checks ceph default values taken from OCS 4.3 with the
        current values in the cluster

        """
        # The default ceph osd full ratio values
        expected_full_ratios = {
            "full_ratio": 0.85,
            "backfillfull_ratio": 0.8,
            "nearfull_ratio": 0.75,
        }
        actual_full_ratios = {}
        ct_pod = pod.get_ceph_tools_pod()
        log.info("Checking the values of ceph osd full ratios in osd map")
        osd_dump_dict = ct_pod.exec_ceph_cmd("ceph osd dump")
        for ratio_parm, value in expected_full_ratios.items():
            ratio_value = osd_dump_dict.get(ratio_parm)
            actual_full_ratios[ratio_parm] = float(round(ratio_value, 2))
            if not float(round(ratio_value, 2)) == value:
                log.error(
                    f"Actual {ratio_parm} value is {ratio_value:.2f} NOT "
                    f"matching the expected value {value}"
                )
        assert expected_full_ratios == actual_full_ratios, (
            "Actual full ratio values does not match expected full " "ratio values"
        )
        log.info(
            f"Actual full ratio {actual_full_ratios} values MATCHES expected "
            f"full ratio values {expected_full_ratios}"
        )

        # Check if the osd full ratios satisfies condition
        #  "nearfull < backfillfull < full"
        assert (
            osd_dump_dict["nearfull_ratio"]
            < osd_dump_dict["backfillfull_ratio"]
            < osd_dump_dict["full_ratio"]
        ), (
            "osd full ratio values does not satisfy condition "
            f"{osd_dump_dict['nearfull_ratio']:.2f} < "
            f"{osd_dump_dict['backfillfull_ratio']:.2f} < "
            f"{osd_dump_dict['full_ratio']:.2f}"
        )
        log.info(
            "osd full ratio values satisfies condition "
            f"{osd_dump_dict['nearfull_ratio']:.2f} < "
            f"{osd_dump_dict['backfillfull_ratio']:.2f} < "
            f"{osd_dump_dict['full_ratio']:.2f}"
        )

        # Check if PG balancer is active
        assert get_pg_balancer_status(), "PG balancer is not active"

        # Validates the default value of mon_max_pg_per_osd, BZ1908414.
        if float(config.ENV_DATA["ocs_version"]) >= 4.7:
            max_pg_per_osd = get_mon_config_value(key="mon_max_pg_per_osd")
            assert (
                max_pg_per_osd == 600
            ), f"Failed, actual value:{max_pg_per_osd} not matching expected value: 600"

    @tier1
    @skipif_ceph_not_deployed
    @pytest.mark.skipif(
        config.DEPLOYMENT.get("ceph_debug"),
        reason="Ceph was configured with customized values by ocs-ci so there is point in validating its config values",
    )
    def test_validate_ceph_config_values_in_rook_config_override(self):
        """
        Test case for comparing the cluster's config values of
        Ceph, set by ceph-config-override configMap, with the static set of configuration saved in ocs-ci

        """
        cm_obj = OCP(
            kind="configmap",
            namespace=defaults.ROOK_CLUSTER_NAMESPACE,
            resource_name=constants.ROOK_CONFIG_OVERRIDE_CONFIGMAP,
        )
        config_data = cm_obj.get()["data"]["config"]
        config_data = config_data.split("\n")
        log.info(
            "Validating that the Ceph values, configured by ceph-config-override "
            "confiMap, match the ones stored in ocs-ci"
        )
        stored_values = constants.ROOK_CEPH_CONFIG_VALUES.split("\n")
        assert collections.Counter(config_data) == collections.Counter(stored_values), (
            f"The Ceph config, set by {constants.ROOK_CONFIG_OVERRIDE_CONFIGMAP} "
            f"is different than the expected. Please inform OCS-QE about this discrepancy. "
            f"The expected values are:\n{stored_values}\n"
            f"The cluster's Ceph values are:{config_data}"
        )

    @post_ocs_upgrade
    @skipif_external_mode
    @bugzilla("1951348")
    @bugzilla("1944148")
    @pytest.mark.polarion_id("OCS-2554")
    def test_check_mds_cache_memory_limit(self):
        """
        Testcase to check mds cache memory limit post ocs upgrade

        """
        mds_cache_memory_limit = get_mds_cache_memory_limit()
        expected_mds_value = 4294967296
        expected_mds_value_in_GB = int(expected_mds_value / 1073741274)
        assert mds_cache_memory_limit == expected_mds_value, (
            f"mds_cache_memory_limit is not set with a value of {expected_mds_value_in_GB}GB. "
            f"MDS cache memory limit is set : {mds_cache_memory_limit}B "
        )
        log.info(
            f"mds_cache_memory_limit is set with a value of {expected_mds_value_in_GB}GB"
        )<|MERGE_RESOLUTION|>--- conflicted
+++ resolved
@@ -2,18 +2,6 @@
 import logging
 import pytest
 
-<<<<<<< HEAD
-from ocs_ci.framework.pytest_customization.marks import bugzilla, skipif_ceph_not_deployed
-from ocs_ci.framework.testlib import ManageTest, tier1, skipif_external_mode
-=======
-from ocs_ci.framework.pytest_customization.marks import bugzilla
-from ocs_ci.framework.testlib import (
-    ManageTest,
-    tier1,
-    skipif_external_mode,
-    post_ocs_upgrade,
-)
->>>>>>> b11da477
 from ocs_ci.ocs.resources import pod
 from ocs_ci.ocs.cluster import get_pg_balancer_status, get_mon_config_value
 from ocs_ci.framework import config
