import logging
import pytest

from subprocess import TimeoutExpired

from ocs_ci.ocs.exceptions import (
    CephHealthException, ResourceWrongStatusException
)
from ocs_ci.utility.utils import ceph_health_check_base

from ocs_ci.ocs import constants, machine, ocp, defaults
from ocs_ci.ocs.node import (
    drain_nodes, schedule_nodes, get_typed_nodes, wait_for_nodes_status,
    remove_nodes, get_osd_running_nodes, get_node_objs,
    add_new_node_and_label_it
)
from ocs_ci.framework.testlib import (
    tier1, tier2, tier3, tier4, tier4b,
    ManageTest, aws_platform_required, ignore_leftovers
)

from tests.sanity_helpers import Sanity
from ocs_ci.ocs.resources import pod
from tests.helpers import (
    label_worker_node, remove_label_from_worker_node
)
from tests import helpers


log = logging.getLogger(__name__)


@pytest.fixture(autouse=True)
def teardown(request):
    """
    Tear down function

    """
    def finalizer():
        """
        Make sure that all cluster's nodes are in 'Ready' state and if not,
        change them back to 'Ready' state by marking them as schedulable
        """
        scheduling_disabled_nodes = [
            n.name for n in get_node_objs() if n.ocp.get_resource_status(
                n.name
            ) == constants.NODE_READY_SCHEDULING_DISABLED
        ]
        if scheduling_disabled_nodes:
            schedule_nodes(scheduling_disabled_nodes)

        # Remove label created for DC app pods on all worker nodes
        node_objs = get_node_objs()
        for node_obj in node_objs:
            if 'dc' in node_obj.get().get('metadata').get('labels').keys():
                remove_label_from_worker_node(
                    [node_obj.name], label_key="dc"
                )
    request.addfinalizer(finalizer)


@ignore_leftovers
class TestNodesMaintenance(ManageTest):
    """
    Test basic flows of maintenance (unschedule and drain) and
    activate operations, followed by cluster functionality and health checks

    """
    @pytest.fixture(autouse=True)
    def init_sanity(self):
        """
        Initialize Sanity instance

        """
        self.sanity_helpers = Sanity()

    @pytest.fixture(autouse=True)
    def health_checker(self):
        """
        Check Ceph health

        """
        try:
            status = ceph_health_check_base()
            if status:
                log.info("Health check passed")
        except CephHealthException as e:
            # skip because ceph is not in good health
            pytest.skip(str(e))

<<<<<<< HEAD
    # @tier1
    # @pytest.mark.parametrize(
    #     argnames=["node_type"],
    #     argvalues=[
    #         pytest.param(*['worker'], marks=pytest.mark.polarion_id("OCS-1269")),
    #         pytest.param(*['master'], marks=pytest.mark.polarion_id("OCS-1272"))
    #     ]
    # )
    # def test_node_maintenance(self, node_type, pvc_factory, pod_factory):
    #     """
    #     OCS-1269/OCS-1272:
    #     - Maintenance (mark as unscheduable and drain) 1 worker/master node
    #     - Check cluster functionality by creating resources
    #       (pools, storageclasses, PVCs, pods - both CephFS and RBD)
    #     - Mark the node as scheduable
    #     - Check cluster and Ceph health
    #
    #     """
    #     # Get 1 node of the type needed for the test iteration
    #     typed_nodes = get_typed_nodes(node_type=node_type, num_of_nodes=1)
    #     assert typed_nodes, f"Failed to find a {node_type} node for the test"
    #     typed_node_name = typed_nodes[0].name
    #
    #     # Maintenance the node (unschedule and drain)
    #     drain_nodes([typed_node_name])
    #
    #     # Check basic cluster functionality by creating resources
    #     # (pools, storageclasses, PVCs, pods - both CephFS and RBD),
    #     # run IO and delete the resources
    #     self.sanity_helpers.create_resources(pvc_factory, pod_factory)
    #     self.sanity_helpers.delete_resources()
    #
    #     # Mark the node back to schedulable
    #     schedule_nodes([typed_node_name])
    #
    #     # Perform cluster and Ceph health checks
    #     self.sanity_helpers.health_check()
=======
    @tier1
    @pytest.mark.parametrize(
        argnames=["node_type"],
        argvalues=[
            pytest.param(*['worker'], marks=pytest.mark.polarion_id("OCS-1269")),
            pytest.param(*['master'], marks=pytest.mark.polarion_id("OCS-1272"))
        ]
    )
    def test_node_maintenance(self, node_type, pvc_factory, pod_factory):
        """
        OCS-1269/OCS-1272:
        - Maintenance (mark as unscheduable and drain) 1 worker/master node
        - Check cluster functionality by creating resources
          (pools, storageclasses, PVCs, pods - both CephFS and RBD)
        - Mark the node as scheduable
        - Check cluster and Ceph health

        """
        # Get 1 node of the type needed for the test iteration
        typed_nodes = get_typed_nodes(node_type=node_type, num_of_nodes=1)
        assert typed_nodes, f"Failed to find a {node_type} node for the test"
        typed_node_name = typed_nodes[0].name

        # Maintenance the node (unschedule and drain)
        drain_nodes([typed_node_name])

        # Check basic cluster functionality by creating resources
        # (pools, storageclasses, PVCs, pods - both CephFS and RBD),
        # run IO and delete the resources
        self.sanity_helpers.create_resources(pvc_factory, pod_factory)
        self.sanity_helpers.delete_resources()

        # Mark the node back to schedulable
        schedule_nodes([typed_node_name])

        # Perform cluster and Ceph health checks
        self.sanity_helpers.health_check(tries=30)
>>>>>>> ae754ae1

    @tier4
    @tier4b
    @aws_platform_required
    @pytest.mark.parametrize(
        argnames=["node_type"],
        argvalues=[
            pytest.param(*['worker'], marks=pytest.mark.polarion_id("OCS-1292")),
            pytest.param(*['master'], marks=pytest.mark.polarion_id("OCS-1293"))
        ]
    )
    def test_node_maintenance_restart_activate(
        self, nodes, pvc_factory, pod_factory, node_type
    ):
        """
        OCS-1292/OCS-1293:
        - Maintenance (mark as unscheduable and drain) 1 worker/master node
        - Restart the node
        - Mark the node as scheduable
        - Check cluster and Ceph health
        - Check cluster functionality by creating and deleting resources
          (pools, storageclasses, PVCs, pods - both CephFS and RBD)

        """
        # Get 1 node of the type needed for the test iteration
        typed_nodes = get_typed_nodes(node_type=node_type, num_of_nodes=1)
        assert typed_nodes, f"Failed to find a {node_type} node for the test"
        typed_node_name = typed_nodes[0].name

        # Maintenance the node (unschedule and drain). The function contains logging
        drain_nodes([typed_node_name])

        # Restarting the node
        nodes.restart_nodes(nodes=typed_nodes, wait=False)

        wait_for_nodes_status(
            node_names=[typed_node_name],
            status=constants.NODE_NOT_READY_SCHEDULING_DISABLED
        )

        wait_for_nodes_status(
            node_names=[typed_node_name],
            status=constants.NODE_READY_SCHEDULING_DISABLED
        )
        # Mark the node back to schedulable
        schedule_nodes([typed_node_name])

        # Check cluster and Ceph health and checking basic cluster
        # functionality by creating resources (pools, storageclasses,
        # PVCs, pods - both CephFS and RBD), run IO and delete the resources
        self.sanity_helpers.health_check()
        self.sanity_helpers.create_resources(pvc_factory, pod_factory)
        self.sanity_helpers.delete_resources()

    # @tier3
    # @pytest.mark.parametrize(
    #     argnames=["nodes_type"],
    #     argvalues=[
    #         pytest.param(*['worker'], marks=pytest.mark.polarion_id("OCS-1273")),
    #         pytest.param(*['master'], marks=pytest.mark.polarion_id("OCS-1271"))
    #     ]
    # )
    # def test_2_nodes_maintenance_same_type(self, nodes_type):
    #     """
    #     OCS-1273/OCs-1271:
    #     - Try draining 2 nodes from the same type - should fail
    #     - Check cluster and Ceph health
    #
    #     """
    #     # Get 2 nodes
    #     typed_nodes = get_typed_nodes(node_type=nodes_type, num_of_nodes=2)
    #     assert typed_nodes, f"Failed to find a {nodes_type} node for the test"
    #
    #     typed_node_names = [typed_node.name for typed_node in typed_nodes]
    #
    #     # Try draining 2 nodes - should fail
    #     try:
    #         drain_nodes(typed_node_names)
    #     except TimeoutExpired:
    #         log.info(f"Draining of nodes {typed_node_names} failed as expected")
    #
    #     schedule_nodes(typed_node_names)
    #
    #     # Perform cluster and Ceph health checks
    #     self.sanity_helpers.health_check()
    #
    # @tier2
    # @pytest.mark.polarion_id("OCS-1274")
    # def test_2_nodes_different_types(self, pvc_factory, pod_factory):
    #     """
    #     OCS-1274:
    #     - Maintenance (mark as unscheduable and drain) 1 worker node and 1
    #       master node
    #     - Check cluster functionality by creating resources
    #       (pools, storageclasses, PVCs, pods - both CephFS and RBD)
    #     - Mark the nodes as scheduable
    #     - Check cluster and Ceph health
    #
    #     """
    #     # Get 1 node from each type
    #     nodes = [
    #         get_typed_nodes(
    #             node_type=node_type, num_of_nodes=1
    #         )[0] for node_type in ['worker', 'master']
    #     ]
    #     assert nodes, "Failed to find a nodes for the test"
    #
    #     node_names = [typed_node.name for typed_node in nodes]
    #
    #     # Maintenance the nodes (unschedule and drain)
    #     drain_nodes(node_names)
    #
    #     # Check basic cluster functionality by creating resources
    #     # (pools, storageclasses, PVCs, pods - both CephFS and RBD),
    #     # run IO and delete the resources
    #     self.sanity_helpers.create_resources(pvc_factory, pod_factory)
    #     self.sanity_helpers.delete_resources()
    #
    #     # Mark the nodes back to schedulable
    #     schedule_nodes(node_names)
    #
    #     # Perform cluster and Ceph health checks
    #     self.sanity_helpers.health_check()
    #
    # @tier4
    # @tier4b
    # @aws_platform_required
    # @pytest.mark.parametrize(
    #     argnames=["interface"],
    #     argvalues=[
    #         pytest.param(
    #             *['rbd'],
    #             marks=pytest.mark.polarion_id("OCS-2128")
    #         ),
    #         pytest.param(
    #             *['cephfs'],
    #             marks=pytest.mark.polarion_id("OCS-2129")
    #         ),
    #     ]
    # )
    # def test_simultaneous_drain_of_two_ocs_nodes(
    #     self, pvc_factory, pod_factory, dc_pod_factory,
    #     interface
    # ):
    #     """
    #     OCS-2128/OCS-2129:
    #     - Create PVCs and start IO on DC based app pods
    #     - Add one extra node in two of the AZs and label the nodes
    #       with OCS storage label
    #     - Maintenance (mark as unscheduable and drain) 2 worker nodes
    #       simultaneously
    #     - Confirm that OCS and DC pods are in running state
    #     - Remove unscheduled nodes
    #     - Check cluster functionality by creating resources
    #       (pools, storageclasses, PVCs, pods - both CephFS and RBD)
    #     - Check cluster and Ceph health
    #
    #     """
    #     # Get OSD running nodes
    #     osd_running_worker_nodes = get_osd_running_nodes()
    #     log.info(f"OSDs are running on nodes {osd_running_worker_nodes}")
    #
    #     # Label osd nodes with fedora app
    #     label_worker_node(
    #         osd_running_worker_nodes, label_key='dc', label_value='fedora'
    #     )
    #     log.info("Successfully labeled worker nodes with {dc:fedora}")
    #
    #     # Create DC app pods
    #     log.info("Creating DC based app pods and starting IO in background")
    #     interface = (
    #         constants.CEPHBLOCKPOOL if interface == 'rbd'
    #         else constants.CEPHFILESYSTEM
    #     )
    #     dc_pod_obj = []
    #     for i in range(2):
    #         dc_pod = dc_pod_factory(
    #             interface=interface, node_selector={'dc': 'fedora'}
    #         )
    #         pod.run_io_in_bg(dc_pod, fedora_dc=True)
    #         dc_pod_obj.append(dc_pod)
    #
    #     # Get the machine name using the node name
    #     machine_names = [
    #         machine.get_machine_from_node_name(osd_running_worker_node)
    #         for osd_running_worker_node in osd_running_worker_nodes[:2]
    #     ]
    #     log.info(
    #         f"{osd_running_worker_nodes} associated "
    #         f"machine are {machine_names}"
    #     )
    #
    #     # Get the machineset name using machine name
    #     machineset_names = [
    #         machine.get_machineset_from_machine_name(
    #             machine_name
    #         )
    #         for machine_name in machine_names
    #     ]
    #     log.info(
    #         f"{osd_running_worker_nodes} associated machineset "
    #         f"is {machineset_names}"
    #     )
    #
    #     # Add a new node and label it
    #     add_new_node_and_label_it(machineset_names[0])
    #     add_new_node_and_label_it(machineset_names[1])
    #
    #     # Drain 2 nodes
    #     drain_nodes(osd_running_worker_nodes[:2])
    #
    #     # Check the pods should be in running state
    #     all_pod_obj = pod.get_all_pods(wait=True)
    #     for pod_obj in all_pod_obj:
    #         if ('-1-deploy' or 'ocs-deviceset') not in pod_obj.name:
    #             try:
    #                 helpers.wait_for_resource_state(
    #                     resource=pod_obj, state=constants.STATUS_RUNNING,
    #                     timeout=200
    #                 )
    #             except ResourceWrongStatusException:
    #                 # 'rook-ceph-crashcollector' on the failed node stucks at
    #                 # pending state. BZ 1810014 tracks it.
    #                 # Ignoring 'rook-ceph-crashcollector' pod health check as
    #                 # WA and deleting its deployment so that the pod
    #                 # disappears. Will revert this WA once the BZ is fixed
    #                 if 'rook-ceph-crashcollector' in pod_obj.name:
    #                     ocp_obj = ocp.OCP(
    #                         namespace=defaults.ROOK_CLUSTER_NAMESPACE
    #                     )
    #                     pod_name = pod_obj.name
    #                     deployment_name = '-'.join(pod_name.split("-")[:-2])
    #                     command = f"delete deployment {deployment_name}"
    #                     ocp_obj.exec_oc_cmd(command=command)
    #                     log.info(f"Deleted deployment for pod {pod_obj.name}")
    #
    #     # DC app pods on the drained node will get automatically created on other
    #     # running node in same AZ. Waiting for all dc app pod to reach running state
    #     pod.wait_for_dc_app_pods_to_reach_running_state(
    #         dc_pod_obj, timeout=1200
    #     )
    #     log.info("All the dc pods reached running state")
    #
    #     # Remove unscheduled nodes
    #     # In scenarios where the drain is attempted on >3 worker setup,
    #     # post completion of drain we are removing the unscheduled nodes so
    #     # that we maintain 3 worker nodes.
    #     log.info(f"Removing scheduled nodes {osd_running_worker_nodes[:2]}")
    #     remove_node_objs = get_node_objs(osd_running_worker_nodes[:2])
    #     remove_nodes(remove_node_objs)
    #
    #     # Check basic cluster functionality by creating resources
    #     # (pools, storageclasses, PVCs, pods - both CephFS and RBD),
    #     # run IO and delete the resources
    #     self.sanity_helpers.create_resources(pvc_factory, pod_factory)
    #     self.sanity_helpers.delete_resources()
    #
    #     # Perform cluster and Ceph health checks
    #     self.sanity_helpers.health_check()<|MERGE_RESOLUTION|>--- conflicted
+++ resolved
@@ -88,45 +88,7 @@
             # skip because ceph is not in good health
             pytest.skip(str(e))
 
-<<<<<<< HEAD
-    # @tier1
-    # @pytest.mark.parametrize(
-    #     argnames=["node_type"],
-    #     argvalues=[
-    #         pytest.param(*['worker'], marks=pytest.mark.polarion_id("OCS-1269")),
-    #         pytest.param(*['master'], marks=pytest.mark.polarion_id("OCS-1272"))
-    #     ]
-    # )
-    # def test_node_maintenance(self, node_type, pvc_factory, pod_factory):
-    #     """
-    #     OCS-1269/OCS-1272:
-    #     - Maintenance (mark as unscheduable and drain) 1 worker/master node
-    #     - Check cluster functionality by creating resources
-    #       (pools, storageclasses, PVCs, pods - both CephFS and RBD)
-    #     - Mark the node as scheduable
-    #     - Check cluster and Ceph health
-    #
-    #     """
-    #     # Get 1 node of the type needed for the test iteration
-    #     typed_nodes = get_typed_nodes(node_type=node_type, num_of_nodes=1)
-    #     assert typed_nodes, f"Failed to find a {node_type} node for the test"
-    #     typed_node_name = typed_nodes[0].name
-    #
-    #     # Maintenance the node (unschedule and drain)
-    #     drain_nodes([typed_node_name])
-    #
-    #     # Check basic cluster functionality by creating resources
-    #     # (pools, storageclasses, PVCs, pods - both CephFS and RBD),
-    #     # run IO and delete the resources
-    #     self.sanity_helpers.create_resources(pvc_factory, pod_factory)
-    #     self.sanity_helpers.delete_resources()
-    #
-    #     # Mark the node back to schedulable
-    #     schedule_nodes([typed_node_name])
-    #
-    #     # Perform cluster and Ceph health checks
-    #     self.sanity_helpers.health_check()
-=======
+
     @tier1
     @pytest.mark.parametrize(
         argnames=["node_type"],
@@ -164,7 +126,6 @@
 
         # Perform cluster and Ceph health checks
         self.sanity_helpers.health_check(tries=30)
->>>>>>> ae754ae1
 
     @tier4
     @tier4b
@@ -219,208 +180,208 @@
         self.sanity_helpers.create_resources(pvc_factory, pod_factory)
         self.sanity_helpers.delete_resources()
 
-    # @tier3
-    # @pytest.mark.parametrize(
-    #     argnames=["nodes_type"],
-    #     argvalues=[
-    #         pytest.param(*['worker'], marks=pytest.mark.polarion_id("OCS-1273")),
-    #         pytest.param(*['master'], marks=pytest.mark.polarion_id("OCS-1271"))
-    #     ]
-    # )
-    # def test_2_nodes_maintenance_same_type(self, nodes_type):
-    #     """
-    #     OCS-1273/OCs-1271:
-    #     - Try draining 2 nodes from the same type - should fail
-    #     - Check cluster and Ceph health
-    #
-    #     """
-    #     # Get 2 nodes
-    #     typed_nodes = get_typed_nodes(node_type=nodes_type, num_of_nodes=2)
-    #     assert typed_nodes, f"Failed to find a {nodes_type} node for the test"
-    #
-    #     typed_node_names = [typed_node.name for typed_node in typed_nodes]
-    #
-    #     # Try draining 2 nodes - should fail
-    #     try:
-    #         drain_nodes(typed_node_names)
-    #     except TimeoutExpired:
-    #         log.info(f"Draining of nodes {typed_node_names} failed as expected")
-    #
-    #     schedule_nodes(typed_node_names)
-    #
-    #     # Perform cluster and Ceph health checks
-    #     self.sanity_helpers.health_check()
-    #
-    # @tier2
-    # @pytest.mark.polarion_id("OCS-1274")
-    # def test_2_nodes_different_types(self, pvc_factory, pod_factory):
-    #     """
-    #     OCS-1274:
-    #     - Maintenance (mark as unscheduable and drain) 1 worker node and 1
-    #       master node
-    #     - Check cluster functionality by creating resources
-    #       (pools, storageclasses, PVCs, pods - both CephFS and RBD)
-    #     - Mark the nodes as scheduable
-    #     - Check cluster and Ceph health
-    #
-    #     """
-    #     # Get 1 node from each type
-    #     nodes = [
-    #         get_typed_nodes(
-    #             node_type=node_type, num_of_nodes=1
-    #         )[0] for node_type in ['worker', 'master']
-    #     ]
-    #     assert nodes, "Failed to find a nodes for the test"
-    #
-    #     node_names = [typed_node.name for typed_node in nodes]
-    #
-    #     # Maintenance the nodes (unschedule and drain)
-    #     drain_nodes(node_names)
-    #
-    #     # Check basic cluster functionality by creating resources
-    #     # (pools, storageclasses, PVCs, pods - both CephFS and RBD),
-    #     # run IO and delete the resources
-    #     self.sanity_helpers.create_resources(pvc_factory, pod_factory)
-    #     self.sanity_helpers.delete_resources()
-    #
-    #     # Mark the nodes back to schedulable
-    #     schedule_nodes(node_names)
-    #
-    #     # Perform cluster and Ceph health checks
-    #     self.sanity_helpers.health_check()
-    #
-    # @tier4
-    # @tier4b
-    # @aws_platform_required
-    # @pytest.mark.parametrize(
-    #     argnames=["interface"],
-    #     argvalues=[
-    #         pytest.param(
-    #             *['rbd'],
-    #             marks=pytest.mark.polarion_id("OCS-2128")
-    #         ),
-    #         pytest.param(
-    #             *['cephfs'],
-    #             marks=pytest.mark.polarion_id("OCS-2129")
-    #         ),
-    #     ]
-    # )
-    # def test_simultaneous_drain_of_two_ocs_nodes(
-    #     self, pvc_factory, pod_factory, dc_pod_factory,
-    #     interface
-    # ):
-    #     """
-    #     OCS-2128/OCS-2129:
-    #     - Create PVCs and start IO on DC based app pods
-    #     - Add one extra node in two of the AZs and label the nodes
-    #       with OCS storage label
-    #     - Maintenance (mark as unscheduable and drain) 2 worker nodes
-    #       simultaneously
-    #     - Confirm that OCS and DC pods are in running state
-    #     - Remove unscheduled nodes
-    #     - Check cluster functionality by creating resources
-    #       (pools, storageclasses, PVCs, pods - both CephFS and RBD)
-    #     - Check cluster and Ceph health
-    #
-    #     """
-    #     # Get OSD running nodes
-    #     osd_running_worker_nodes = get_osd_running_nodes()
-    #     log.info(f"OSDs are running on nodes {osd_running_worker_nodes}")
-    #
-    #     # Label osd nodes with fedora app
-    #     label_worker_node(
-    #         osd_running_worker_nodes, label_key='dc', label_value='fedora'
-    #     )
-    #     log.info("Successfully labeled worker nodes with {dc:fedora}")
-    #
-    #     # Create DC app pods
-    #     log.info("Creating DC based app pods and starting IO in background")
-    #     interface = (
-    #         constants.CEPHBLOCKPOOL if interface == 'rbd'
-    #         else constants.CEPHFILESYSTEM
-    #     )
-    #     dc_pod_obj = []
-    #     for i in range(2):
-    #         dc_pod = dc_pod_factory(
-    #             interface=interface, node_selector={'dc': 'fedora'}
-    #         )
-    #         pod.run_io_in_bg(dc_pod, fedora_dc=True)
-    #         dc_pod_obj.append(dc_pod)
-    #
-    #     # Get the machine name using the node name
-    #     machine_names = [
-    #         machine.get_machine_from_node_name(osd_running_worker_node)
-    #         for osd_running_worker_node in osd_running_worker_nodes[:2]
-    #     ]
-    #     log.info(
-    #         f"{osd_running_worker_nodes} associated "
-    #         f"machine are {machine_names}"
-    #     )
-    #
-    #     # Get the machineset name using machine name
-    #     machineset_names = [
-    #         machine.get_machineset_from_machine_name(
-    #             machine_name
-    #         )
-    #         for machine_name in machine_names
-    #     ]
-    #     log.info(
-    #         f"{osd_running_worker_nodes} associated machineset "
-    #         f"is {machineset_names}"
-    #     )
-    #
-    #     # Add a new node and label it
-    #     add_new_node_and_label_it(machineset_names[0])
-    #     add_new_node_and_label_it(machineset_names[1])
-    #
-    #     # Drain 2 nodes
-    #     drain_nodes(osd_running_worker_nodes[:2])
-    #
-    #     # Check the pods should be in running state
-    #     all_pod_obj = pod.get_all_pods(wait=True)
-    #     for pod_obj in all_pod_obj:
-    #         if ('-1-deploy' or 'ocs-deviceset') not in pod_obj.name:
-    #             try:
-    #                 helpers.wait_for_resource_state(
-    #                     resource=pod_obj, state=constants.STATUS_RUNNING,
-    #                     timeout=200
-    #                 )
-    #             except ResourceWrongStatusException:
-    #                 # 'rook-ceph-crashcollector' on the failed node stucks at
-    #                 # pending state. BZ 1810014 tracks it.
-    #                 # Ignoring 'rook-ceph-crashcollector' pod health check as
-    #                 # WA and deleting its deployment so that the pod
-    #                 # disappears. Will revert this WA once the BZ is fixed
-    #                 if 'rook-ceph-crashcollector' in pod_obj.name:
-    #                     ocp_obj = ocp.OCP(
-    #                         namespace=defaults.ROOK_CLUSTER_NAMESPACE
-    #                     )
-    #                     pod_name = pod_obj.name
-    #                     deployment_name = '-'.join(pod_name.split("-")[:-2])
-    #                     command = f"delete deployment {deployment_name}"
-    #                     ocp_obj.exec_oc_cmd(command=command)
-    #                     log.info(f"Deleted deployment for pod {pod_obj.name}")
-    #
-    #     # DC app pods on the drained node will get automatically created on other
-    #     # running node in same AZ. Waiting for all dc app pod to reach running state
-    #     pod.wait_for_dc_app_pods_to_reach_running_state(
-    #         dc_pod_obj, timeout=1200
-    #     )
-    #     log.info("All the dc pods reached running state")
-    #
-    #     # Remove unscheduled nodes
-    #     # In scenarios where the drain is attempted on >3 worker setup,
-    #     # post completion of drain we are removing the unscheduled nodes so
-    #     # that we maintain 3 worker nodes.
-    #     log.info(f"Removing scheduled nodes {osd_running_worker_nodes[:2]}")
-    #     remove_node_objs = get_node_objs(osd_running_worker_nodes[:2])
-    #     remove_nodes(remove_node_objs)
-    #
-    #     # Check basic cluster functionality by creating resources
-    #     # (pools, storageclasses, PVCs, pods - both CephFS and RBD),
-    #     # run IO and delete the resources
-    #     self.sanity_helpers.create_resources(pvc_factory, pod_factory)
-    #     self.sanity_helpers.delete_resources()
-    #
-    #     # Perform cluster and Ceph health checks
-    #     self.sanity_helpers.health_check()+    @tier3
+    @pytest.mark.parametrize(
+        argnames=["nodes_type"],
+        argvalues=[
+            pytest.param(*['worker'], marks=pytest.mark.polarion_id("OCS-1273")),
+            pytest.param(*['master'], marks=pytest.mark.polarion_id("OCS-1271"))
+        ]
+    )
+    def test_2_nodes_maintenance_same_type(self, nodes_type):
+        """
+        OCS-1273/OCs-1271:
+        - Try draining 2 nodes from the same type - should fail
+        - Check cluster and Ceph health
+    
+        """
+        # Get 2 nodes
+        typed_nodes = get_typed_nodes(node_type=nodes_type, num_of_nodes=2)
+        assert typed_nodes, f"Failed to find a {nodes_type} node for the test"
+    
+        typed_node_names = [typed_node.name for typed_node in typed_nodes]
+    
+        # Try draining 2 nodes - should fail
+        try:
+            drain_nodes(typed_node_names)
+        except TimeoutExpired:
+            log.info(f"Draining of nodes {typed_node_names} failed as expected")
+    
+        schedule_nodes(typed_node_names)
+    
+        # Perform cluster and Ceph health checks
+        self.sanity_helpers.health_check()
+    
+    @tier2
+    @pytest.mark.polarion_id("OCS-1274")
+    def test_2_nodes_different_types(self, pvc_factory, pod_factory):
+        """
+        OCS-1274:
+        - Maintenance (mark as unscheduable and drain) 1 worker node and 1
+          master node
+        - Check cluster functionality by creating resources
+          (pools, storageclasses, PVCs, pods - both CephFS and RBD)
+        - Mark the nodes as scheduable
+        - Check cluster and Ceph health
+    
+        """
+        # Get 1 node from each type
+        nodes = [
+            get_typed_nodes(
+                node_type=node_type, num_of_nodes=1
+            )[0] for node_type in ['worker', 'master']
+        ]
+        assert nodes, "Failed to find a nodes for the test"
+    
+        node_names = [typed_node.name for typed_node in nodes]
+    
+        # Maintenance the nodes (unschedule and drain)
+        drain_nodes(node_names)
+    
+        # Check basic cluster functionality by creating resources
+        # (pools, storageclasses, PVCs, pods - both CephFS and RBD),
+        # run IO and delete the resources
+        self.sanity_helpers.create_resources(pvc_factory, pod_factory)
+        self.sanity_helpers.delete_resources()
+    
+        # Mark the nodes back to schedulable
+        schedule_nodes(node_names)
+    
+        # Perform cluster and Ceph health checks
+        self.sanity_helpers.health_check()
+    
+    @tier4
+    @tier4b
+    @aws_platform_required
+    @pytest.mark.parametrize(
+        argnames=["interface"],
+        argvalues=[
+            pytest.param(
+                *['rbd'],
+                marks=pytest.mark.polarion_id("OCS-2128")
+            ),
+            pytest.param(
+                *['cephfs'],
+                marks=pytest.mark.polarion_id("OCS-2129")
+            ),
+        ]
+    )
+    def test_simultaneous_drain_of_two_ocs_nodes(
+        self, pvc_factory, pod_factory, dc_pod_factory,
+        interface
+    ):
+        """
+        OCS-2128/OCS-2129:
+        - Create PVCs and start IO on DC based app pods
+        - Add one extra node in two of the AZs and label the nodes
+          with OCS storage label
+        - Maintenance (mark as unscheduable and drain) 2 worker nodes
+          simultaneously
+        - Confirm that OCS and DC pods are in running state
+        - Remove unscheduled nodes
+        - Check cluster functionality by creating resources
+          (pools, storageclasses, PVCs, pods - both CephFS and RBD)
+        - Check cluster and Ceph health
+    
+        """
+        # Get OSD running nodes
+        osd_running_worker_nodes = get_osd_running_nodes()
+        log.info(f"OSDs are running on nodes {osd_running_worker_nodes}")
+    
+        # Label osd nodes with fedora app
+        label_worker_node(
+            osd_running_worker_nodes, label_key='dc', label_value='fedora'
+        )
+        log.info("Successfully labeled worker nodes with {dc:fedora}")
+    
+        # Create DC app pods
+        log.info("Creating DC based app pods and starting IO in background")
+        interface = (
+            constants.CEPHBLOCKPOOL if interface == 'rbd'
+            else constants.CEPHFILESYSTEM
+        )
+        dc_pod_obj = []
+        for i in range(2):
+            dc_pod = dc_pod_factory(
+                interface=interface, node_selector={'dc': 'fedora'}
+            )
+            pod.run_io_in_bg(dc_pod, fedora_dc=True)
+            dc_pod_obj.append(dc_pod)
+    
+        # Get the machine name using the node name
+        machine_names = [
+            machine.get_machine_from_node_name(osd_running_worker_node)
+            for osd_running_worker_node in osd_running_worker_nodes[:2]
+        ]
+        log.info(
+            f"{osd_running_worker_nodes} associated "
+            f"machine are {machine_names}"
+        )
+    
+        # Get the machineset name using machine name
+        machineset_names = [
+            machine.get_machineset_from_machine_name(
+                machine_name
+            )
+            for machine_name in machine_names
+        ]
+        log.info(
+            f"{osd_running_worker_nodes} associated machineset "
+            f"is {machineset_names}"
+        )
+    
+        # Add a new node and label it
+        add_new_node_and_label_it(machineset_names[0])
+        add_new_node_and_label_it(machineset_names[1])
+    
+        # Drain 2 nodes
+        drain_nodes(osd_running_worker_nodes[:2])
+    
+        # Check the pods should be in running state
+        all_pod_obj = pod.get_all_pods(wait=True)
+        for pod_obj in all_pod_obj:
+            if ('-1-deploy' or 'ocs-deviceset') not in pod_obj.name:
+                try:
+                    helpers.wait_for_resource_state(
+                        resource=pod_obj, state=constants.STATUS_RUNNING,
+                        timeout=200
+                    )
+                except ResourceWrongStatusException:
+                    # 'rook-ceph-crashcollector' on the failed node stucks at
+                    # pending state. BZ 1810014 tracks it.
+                    # Ignoring 'rook-ceph-crashcollector' pod health check as
+                    # WA and deleting its deployment so that the pod
+                    # disappears. Will revert this WA once the BZ is fixed
+                    if 'rook-ceph-crashcollector' in pod_obj.name:
+                        ocp_obj = ocp.OCP(
+                            namespace=defaults.ROOK_CLUSTER_NAMESPACE
+                        )
+                        pod_name = pod_obj.name
+                        deployment_name = '-'.join(pod_name.split("-")[:-2])
+                        command = f"delete deployment {deployment_name}"
+                        ocp_obj.exec_oc_cmd(command=command)
+                        log.info(f"Deleted deployment for pod {pod_obj.name}")
+    
+        # DC app pods on the drained node will get automatically created on other
+        # running node in same AZ. Waiting for all dc app pod to reach running state
+        pod.wait_for_dc_app_pods_to_reach_running_state(
+            dc_pod_obj, timeout=1200
+        )
+        log.info("All the dc pods reached running state")
+    
+        # Remove unscheduled nodes
+        # In scenarios where the drain is attempted on >3 worker setup,
+        # post completion of drain we are removing the unscheduled nodes so
+        # that we maintain 3 worker nodes.
+        log.info(f"Removing scheduled nodes {osd_running_worker_nodes[:2]}")
+        remove_node_objs = get_node_objs(osd_running_worker_nodes[:2])
+        remove_nodes(remove_node_objs)
+    
+        # Check basic cluster functionality by creating resources
+        # (pools, storageclasses, PVCs, pods - both CephFS and RBD),
+        # run IO and delete the resources
+        self.sanity_helpers.create_resources(pvc_factory, pod_factory)
+        self.sanity_helpers.delete_resources()
+    
+        # Perform cluster and Ceph health checks
+        self.sanity_helpers.health_check()