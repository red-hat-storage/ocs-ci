--- conflicted
+++ resolved
@@ -221,11 +221,7 @@
 
         # Upload files to NS bucket
         self.write_files_to_pod_and_upload(
-<<<<<<< HEAD
-            mcg_obj, awscli_pod, bucket_to_write=ns_bucket, amount=3
-=======
             mcg_obj, awscli_pod, bucket_to_write=ns_bucket.name, amount=3
->>>>>>> 048dd211
         )
         # Read files directly from AWS
         self.download_files(
