import logging
import re

import botocore
import pytest

from ocs_ci.framework.pytest_customization.marks import (
    tier1,
    tier3,
    acceptance,
    performance,
)
from ocs_ci.ocs.constants import DEFAULT_STORAGECLASS_RBD
from ocs_ci.ocs.exceptions import CommandFailed
from ocs_ci.ocs.resources.objectbucket import BUCKET_MAP
from ocs_ci.framework.testlib import MCGTest

logger = logging.getLogger(__name__)


class TestBucketCreation(MCGTest):
    """
    Test creation of a bucket
    """

    ERRATIC_TIMEOUTS_SKIP_REASON = "Skipped because of erratic timeouts"

    @pytest.mark.parametrize(
        argnames="amount,interface,bucketclass_dict",
        argvalues=[
            pytest.param(
<<<<<<< HEAD
                *[3, 'S3', None],
                marks=[pytest.mark.polarion_id("OCS-1298"), tier1, acceptance]
            ),
            pytest.param(
                *[100, 'S3', None],
=======
                *[3, "S3"],
                marks=[pytest.mark.polarion_id("OCS-1298"), tier1, acceptance],
            ),
            pytest.param(
                *[100, "S3"],
>>>>>>> be6407c1
                marks=[
                    pytest.mark.skip(ERRATIC_TIMEOUTS_SKIP_REASON),
                    performance,
                    pytest.mark.polarion_id("OCS-1823"),
                ],
            ),
            pytest.param(
<<<<<<< HEAD
                *[1000, 'S3', None],
=======
                *[1000, "S3"],
>>>>>>> be6407c1
                marks=[
                    pytest.mark.skip(ERRATIC_TIMEOUTS_SKIP_REASON),
                    performance,
                    pytest.mark.polarion_id("OCS-1824"),
                ],
            ),
            pytest.param(
<<<<<<< HEAD
                *[3, 'OC', None],
                marks=[tier1, acceptance, pytest.mark.polarion_id("OCS-1298")]
            ),
            pytest.param(
                *[100, 'OC', None],
=======
                *[3, "OC"],
                marks=[tier1, acceptance, pytest.mark.polarion_id("OCS-1298")],
            ),
            pytest.param(
                *[100, "OC"],
>>>>>>> be6407c1
                marks=[
                    pytest.mark.skip(ERRATIC_TIMEOUTS_SKIP_REASON),
                    performance,
                    pytest.mark.polarion_id("OCS-1826"),
                ],
            ),
            pytest.param(
<<<<<<< HEAD
                *[1000, 'OC', None],
=======
                *[1000, "OC"],
>>>>>>> be6407c1
                marks=[
                    pytest.mark.skip(ERRATIC_TIMEOUTS_SKIP_REASON),
                    performance,
                    pytest.mark.polarion_id("OCS-1827"),
                ],
            ),
            pytest.param(
<<<<<<< HEAD
                *[3, 'CLI', None],
                marks=[tier1, acceptance, pytest.mark.polarion_id("OCS-1298")]
            ),
            pytest.param(
                *[100, 'CLI', None],
=======
                *[3, "CLI"],
                marks=[tier1, acceptance, pytest.mark.polarion_id("OCS-1298")],
            ),
            pytest.param(
                *[100, "CLI"],
>>>>>>> be6407c1
                marks=[
                    pytest.mark.skip(ERRATIC_TIMEOUTS_SKIP_REASON),
                    performance,
                    pytest.mark.polarion_id("OCS-1825"),
                ],
            ),
            pytest.param(
<<<<<<< HEAD
                *[1000, 'CLI', None],
=======
                *[1000, "CLI"],
>>>>>>> be6407c1
                marks=[
                    pytest.mark.skip(ERRATIC_TIMEOUTS_SKIP_REASON),
                    performance,
                    pytest.mark.polarion_id("OCS-1828"),
                ],
            ),
<<<<<<< HEAD
            pytest.param(
                *[1, 'OC', {
                    'interface': 'OC',
                    'backingstore_dict': {
                        'pv': [(1, 50, DEFAULT_STORAGECLASS_RBD)]
                    }
                }],
                marks=[tier1, pytest.mark.polarion_id("OCS-2331")]
            ),
            pytest.param(
                *[1, 'CLI', {
                    'interface': 'CLI',
                    'backingstore_dict': {
                        'pv': [(1, 50, DEFAULT_STORAGECLASS_RBD)]
                    }
                }],
                marks=[tier1, pytest.mark.polarion_id("OCS-2331")]
            )
        ]
=======
        ],
>>>>>>> be6407c1
    )
    def test_bucket_creation(
        self, bucket_class_factory, bucket_factory, amount, interface, bucketclass_dict
    ):
        """
        Test bucket creation using the S3 SDK, OC command or MCG CLI.
        The factory checks the bucket's health by default.
        """
        if bucketclass_dict:
            bucketclass = bucket_class_factory(bucketclass_dict)
            bucket_factory(amount, interface, bucketclass=bucketclass.name)
        else:
            bucket_factory(amount, interface)

    @pytest.mark.parametrize(
        argnames="amount,interface",
        argvalues=[
            pytest.param(
                *[3, "S3"], marks=[pytest.mark.polarion_id("OCS-1863"), tier3]
            ),
            pytest.param(
                *[3, "CLI"], marks=[tier3, pytest.mark.polarion_id("OCS-1863")]
            ),
            pytest.param(
                *[3, "OC"], marks=[tier3, pytest.mark.polarion_id("OCS-1863")]
            ),
        ],
    )
    def test_duplicate_bucket_creation(
        self, mcg_obj, bucket_factory, amount, interface
    ):
        """
        Negative test with duplicate bucket creation using the S3 SDK, OC
        command or MCG CLI
        """
        expected_err = "BucketAlready|Already ?Exists"
        bucket_set = set(
            bucket.name
            for bucket in bucket_factory(amount, interface, verify_health=False)
        )
        for bucket_name in bucket_set:
            try:
                bucket = BUCKET_MAP[interface.lower()](bucket_name, mcg=mcg_obj)
                assert not bucket, "Unexpected: Duplicate creation hasn't failed."
            except (CommandFailed, botocore.exceptions.ClientError) as err:
                assert re.search(expected_err, str(err)), (
                    "Couldn't verify OBC creation. Unexpected error " f"{str(err)}"
                )
                logger.info(
                    f"Create duplicate bucket {bucket_name} failed as" " expected"
                )<|MERGE_RESOLUTION|>--- conflicted
+++ resolved
@@ -29,19 +29,11 @@
         argnames="amount,interface,bucketclass_dict",
         argvalues=[
             pytest.param(
-<<<<<<< HEAD
                 *[3, 'S3', None],
                 marks=[pytest.mark.polarion_id("OCS-1298"), tier1, acceptance]
             ),
             pytest.param(
                 *[100, 'S3', None],
-=======
-                *[3, "S3"],
-                marks=[pytest.mark.polarion_id("OCS-1298"), tier1, acceptance],
-            ),
-            pytest.param(
-                *[100, "S3"],
->>>>>>> be6407c1
                 marks=[
                     pytest.mark.skip(ERRATIC_TIMEOUTS_SKIP_REASON),
                     performance,
@@ -49,11 +41,7 @@
                 ],
             ),
             pytest.param(
-<<<<<<< HEAD
                 *[1000, 'S3', None],
-=======
-                *[1000, "S3"],
->>>>>>> be6407c1
                 marks=[
                     pytest.mark.skip(ERRATIC_TIMEOUTS_SKIP_REASON),
                     performance,
@@ -61,19 +49,11 @@
                 ],
             ),
             pytest.param(
-<<<<<<< HEAD
                 *[3, 'OC', None],
                 marks=[tier1, acceptance, pytest.mark.polarion_id("OCS-1298")]
             ),
             pytest.param(
                 *[100, 'OC', None],
-=======
-                *[3, "OC"],
-                marks=[tier1, acceptance, pytest.mark.polarion_id("OCS-1298")],
-            ),
-            pytest.param(
-                *[100, "OC"],
->>>>>>> be6407c1
                 marks=[
                     pytest.mark.skip(ERRATIC_TIMEOUTS_SKIP_REASON),
                     performance,
@@ -81,11 +61,7 @@
                 ],
             ),
             pytest.param(
-<<<<<<< HEAD
                 *[1000, 'OC', None],
-=======
-                *[1000, "OC"],
->>>>>>> be6407c1
                 marks=[
                     pytest.mark.skip(ERRATIC_TIMEOUTS_SKIP_REASON),
                     performance,
@@ -93,19 +69,11 @@
                 ],
             ),
             pytest.param(
-<<<<<<< HEAD
                 *[3, 'CLI', None],
                 marks=[tier1, acceptance, pytest.mark.polarion_id("OCS-1298")]
             ),
             pytest.param(
                 *[100, 'CLI', None],
-=======
-                *[3, "CLI"],
-                marks=[tier1, acceptance, pytest.mark.polarion_id("OCS-1298")],
-            ),
-            pytest.param(
-                *[100, "CLI"],
->>>>>>> be6407c1
                 marks=[
                     pytest.mark.skip(ERRATIC_TIMEOUTS_SKIP_REASON),
                     performance,
@@ -113,18 +81,13 @@
                 ],
             ),
             pytest.param(
-<<<<<<< HEAD
                 *[1000, 'CLI', None],
-=======
-                *[1000, "CLI"],
->>>>>>> be6407c1
                 marks=[
                     pytest.mark.skip(ERRATIC_TIMEOUTS_SKIP_REASON),
                     performance,
                     pytest.mark.polarion_id("OCS-1828"),
                 ],
             ),
-<<<<<<< HEAD
             pytest.param(
                 *[1, 'OC', {
                     'interface': 'OC',
@@ -144,9 +107,6 @@
                 marks=[tier1, pytest.mark.polarion_id("OCS-2331")]
             )
         ]
-=======
-        ],
->>>>>>> be6407c1
     )
     def test_bucket_creation(
         self, bucket_class_factory, bucket_factory, amount, interface, bucketclass_dict
