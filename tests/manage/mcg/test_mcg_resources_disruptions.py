import logging
from ocs_ci.framework import config

import pytest

from ocs_ci.framework.pytest_customization import marks
from ocs_ci.framework.testlib import (
    MCGTest,
    ignore_leftovers,
    on_prem_platform_required,
    skipif_ocs_version,
<<<<<<< HEAD
    skipif_external_mode,
    tier4,
    tier4a,
=======
    tier4c,
>>>>>>> 749489a4
    tier3,
    skipif_managed_service,
)
from ocs_ci.helpers import helpers
from ocs_ci.helpers.helpers import wait_for_resource_state
from ocs_ci.ocs import cluster, constants, defaults, ocp
from ocs_ci.ocs.node import drain_nodes, wait_for_nodes_status
from ocs_ci.ocs.resources import pod
from ocs_ci.ocs.resources.ocs import OCS
from ocs_ci.utility import version

log = logging.getLogger(__name__)


@pytest.fixture(scope="class")
def setup(request):
    request.cls.cl_obj = cluster.CephCluster()


@ignore_leftovers()
@pytest.mark.usefixtures(setup.__name__)
class TestMCGResourcesDisruptions(MCGTest):
    """
    Test MCG resources disruptions

    """

    nb_db_label = (
        constants.NOOBAA_DB_LABEL_46_AND_UNDER
        if version.get_semantic_ocs_version_from_config() < version.VERSION_4_7
        else constants.NOOBAA_DB_LABEL_47_AND_ABOVE
    )
    labels_map = {
        "noobaa_core": constants.NOOBAA_CORE_POD_LABEL,
        "noobaa_db": nb_db_label,
        "noobaa_endpoint": constants.NOOBAA_ENDPOINT_POD_LABEL,
        "noobaa_operator": constants.NOOBAA_OPERATOR_POD_LABEL,
    }

    @tier4c
    @pytest.mark.parametrize(
        argnames=["resource_to_delete"],
        argvalues=[
            pytest.param(*["noobaa_core"], marks=pytest.mark.polarion_id("OCS-2232")),
            pytest.param(*["noobaa_db"], marks=pytest.mark.polarion_id("OCS-2233")),
        ],
    )
    def test_delete_noobaa_resources(self, resource_to_delete):
        """
        Test Noobaa resources delete and check Noobaa health

        """
        pod_obj = pod.Pod(
            **pod.get_pods_having_label(
                label=self.labels_map[resource_to_delete],
                namespace=defaults.ROOK_CLUSTER_NAMESPACE,
            )[0]
        )

        pod_obj.delete(force=True)
        assert pod_obj.ocp.wait_for_resource(
            condition=constants.STATUS_RUNNING,
            selector=self.labels_map[resource_to_delete],
            resource_count=1,
            timeout=800 if config.DEPLOYMENT.get("external_mode") else 90,
            sleep=60,
        )
        self.cl_obj.wait_for_noobaa_health_ok()

    @tier4c
    @skipif_ocs_version("<4.5")
    @on_prem_platform_required
    @skipif_external_mode
    @pytest.mark.parametrize(
        argnames=["scale_down_to"],
        argvalues=[
            pytest.param(*[1], marks=pytest.mark.polarion_id("OCS-2262")),
            pytest.param(*[0], marks=pytest.mark.polarion_id("OCS-2263")),
        ],
    )
    def test_scale_down_rgw(self, scale_down_to):
        """
        Scale down RGW deployment and do sanity validations

        - Scale down the RGW deployment replicas to 1 or 0
        - If scaled down to 1, check Noobaa health
        - Scale up the RGW replicas back to 2
        - Check Noobaa health

        """
        rgw_deployment = pod.get_deployments_having_label(
            constants.RGW_APP_LABEL, defaults.ROOK_CLUSTER_NAMESPACE
        )[0]
        rgw_deployment = OCS(**rgw_deployment)

        current_replicas = rgw_deployment.get()["spec"]["replicas"]
        rgw_deployment.ocp.exec_oc_cmd(
            f"scale --replicas={str(scale_down_to)} deployment/{rgw_deployment.name}"
        )
        if scale_down_to > 0:
            self.cl_obj.wait_for_noobaa_health_ok()
        rgw_deployment.ocp.exec_oc_cmd(
            f"scale --replicas={str(current_replicas)} deployment/{rgw_deployment.name}"
        )
        self.cl_obj.wait_for_noobaa_health_ok()

    @tier3
    @pytest.mark.parametrize(
        argnames=["pod_to_drain"],
        argvalues=[
            pytest.param(*["noobaa_core"], marks=pytest.mark.polarion_id("OCS-2286")),
            pytest.param(*["noobaa_db"], marks=pytest.mark.polarion_id("OCS-2287")),
            pytest.param(
                *["noobaa_endpoint"], marks=pytest.mark.polarion_id("OCS-2288")
            ),
            pytest.param(
                *["noobaa_operator"], marks=pytest.mark.polarion_id("OCS-2285")
            ),
        ],
    )
    def test_drain_mcg_pod_node(
        self, node_drain_teardown, reduce_and_resume_cluster_load, pod_to_drain
    ):
        """
        Test drianage of nodes which contain NB resources

        """
        # Retrieve the relevant pod object
        pod_obj = pod.Pod(
            **pod.get_pods_having_label(
                label=self.labels_map[pod_to_drain],
                namespace=defaults.ROOK_CLUSTER_NAMESPACE,
            )[0]
        )
        # Retrieve the node name on which the pod resides
        node_name = pod_obj.get()["spec"]["nodeName"]
        # Drain the node
        drain_nodes([node_name])
        # Verify the node was drained properly
        wait_for_nodes_status(
            [node_name], status=constants.NODE_READY_SCHEDULING_DISABLED
        )
        # Retrieve the new pod that should've been created post-drainage
        pod_obj = pod.Pod(
            **pod.get_pods_having_label(
                label=self.labels_map[pod_to_drain],
                namespace=defaults.ROOK_CLUSTER_NAMESPACE,
            )[0]
        )
        # Verify that the new pod has reached a 'RUNNNING' status again and recovered successfully
        wait_for_resource_state(pod_obj, constants.STATUS_RUNNING, timeout=120)
        # Check the NB status to verify the system is healthy
        self.cl_obj.wait_for_noobaa_health_ok()

    @pytest.fixture()
    def teardown(self, request):
        """
        Make sure noobaa db pod is running and scc is reverted back to noobaa.

        """

        # Teardown function to revert back the scc changes made
        def finalizer():
            scc_name = constants.NOOBAA_DB_SERVICE_ACCOUNT_NAME
            service_account = constants.NOOBAA_DB_SERVICE_ACCOUNT
            pod_obj = pod.Pod(
                **pod.get_pods_having_label(
                    label=self.labels_map["noobaa_db"],
                    namespace=defaults.ROOK_CLUSTER_NAMESPACE,
                )[0]
            )
            pod_data_list = pod_obj.get()
            ocp_scc = ocp.OCP(
                kind=constants.SCC, namespace=defaults.ROOK_CLUSTER_NAMESPACE
            )
            if helpers.validate_scc_policy(
                sa_name=scc_name,
                namespace=defaults.ROOK_CLUSTER_NAMESPACE,
                scc_name=constants.ANYUID,
            ):
                ocp_scc.patch(
                    resource_name=constants.ANYUID,
                    params='[{"op": "remove", "path": "/users/0", '
                    f'"value":{service_account}}}]',
                    format_type="json",
                )
            if not helpers.validate_scc_policy(
                sa_name=scc_name,
                namespace=defaults.ROOK_CLUSTER_NAMESPACE,
                scc_name=scc_name,
            ):
                ocp_scc.patch(
                    resource_name=scc_name,
                    params='[{"op": "add", "path": "/users/0", '
                    f'"value":{service_account}}}]',
                    format_type="json",
                )
            if (
                pod_data_list.get("metadata").get("annotations").get("openshift.io/scc")
                == constants.ANYUID
            ):
                pod_obj.delete(force=True)
                assert pod_obj.ocp.wait_for_resource(
                    condition=constants.STATUS_RUNNING,
                    selector=self.labels_map["noobaa_db"],
                    resource_count=1,
                    timeout=300,
                ), "Noobaa pod did not reach running state"
                pod_data_list = pod_obj.get()
                assert (
                    pod_data_list.get("metadata")
                    .get("annotations")
                    .get("openshift.io/scc")
                    == scc_name
                ), "Invalid scc"

        request.addfinalizer(finalizer)

    @tier3
    @pytest.mark.polarion_id("OCS-2513")
    @marks.bugzilla("1903573")
    @skipif_managed_service
    @skipif_ocs_version("<4.7")
    def test_db_scc(self, teardown):
        """
        Test noobaa db is assigned with scc(anyuid) after changing the default noobaa SCC

        """
        scc_name = constants.NOOBAA_DB_SERVICE_ACCOUNT_NAME
        service_account = constants.NOOBAA_DB_SERVICE_ACCOUNT
        pod_obj = pod.Pod(
            **pod.get_pods_having_label(
                label=self.labels_map["noobaa_db"],
                namespace=defaults.ROOK_CLUSTER_NAMESPACE,
            )[0]
        )
        ocp_scc = ocp.OCP(kind=constants.SCC, namespace=defaults.ROOK_CLUSTER_NAMESPACE)
        pod_data = pod_obj.get()

        log.info(f"Verifying current SCC is {scc_name} in db pod")
        assert (
            pod_data.get("metadata").get("annotations").get("openshift.io/scc")
            == scc_name
        ), "Invalid default scc"

        log.info("Deleting the user array from the Noobaa scc")
        ocp_scc.patch(
            resource_name=scc_name,
            params='[{"op": "remove", "path": "/users/0", '
            f'"value":{service_account}}}]',
            format_type="json",
        )
        assert not helpers.validate_scc_policy(
            sa_name=scc_name,
            namespace=defaults.ROOK_CLUSTER_NAMESPACE,
            scc_name=scc_name,
        ), "SA name is  present in noobaa scc"
        log.info("Adding the noobaa system sa user to anyuid scc")
        ocp_scc.patch(
            resource_name=constants.ANYUID,
            params='[{"op": "add", "path": "/users/0", '
            f'"value":{service_account}}}]',
            format_type="json",
        )
        assert helpers.validate_scc_policy(
            sa_name=scc_name,
            namespace=defaults.ROOK_CLUSTER_NAMESPACE,
            scc_name=constants.ANYUID,
        ), "SA name is not present in anyuid scc"

        pod_obj.delete(force=True)
        # Verify that the new pod has reached a 'RUNNNING' status
        assert pod_obj.ocp.wait_for_resource(
            condition=constants.STATUS_RUNNING,
            selector=self.labels_map["noobaa_db"],
            resource_count=1,
            timeout=300,
        ), "Noobaa pod did not reach running state"
        pod_data = pod_obj.get()
        log.info("Verifying SCC is now anyuid in the db pod")
        assert (
            pod_data.get("metadata").get("annotations").get("openshift.io/scc")
            == constants.ANYUID
        ), "Invalid scc"
        # Check the NB status to verify the system is healthy
        self.cl_obj.wait_for_noobaa_health_ok()<|MERGE_RESOLUTION|>--- conflicted
+++ resolved
@@ -9,13 +9,8 @@
     ignore_leftovers,
     on_prem_platform_required,
     skipif_ocs_version,
-<<<<<<< HEAD
     skipif_external_mode,
-    tier4,
-    tier4a,
-=======
     tier4c,
->>>>>>> 749489a4
     tier3,
     skipif_managed_service,
 )
