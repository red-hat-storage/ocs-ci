--- conflicted
+++ resolved
@@ -3,12 +3,8 @@
 import pytest
 
 from ocs_ci.framework.pytest_customization.marks import (
-<<<<<<< HEAD
-    tier1, noobaa_cli_required, aws_platform_required, filter_insecure_request_warning
-=======
     tier1, noobaa_cli_required, aws_platform_required, acceptance,
     filter_insecure_request_warning
->>>>>>> 8c7f7415
 )
 
 logger = logging.getLogger(__name__)
