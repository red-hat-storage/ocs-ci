--- conflicted
+++ resolved
@@ -26,11 +26,8 @@
     ObjectBucketClaimsTab,
 )
 from ocs_ci.ocs.ui.page_objects.object_buckets_tab import ObjectBucketsTab
-<<<<<<< HEAD
 from ocs_ci.helpers.storageclass_helpers import storageclass_name
-=======
 from ocs_ci.ocs.ui.page_objects.page_navigator import PageNavigator
->>>>>>> 7f16a45c
 
 logger = logging.getLogger(__name__)
 
@@ -335,19 +332,10 @@
 
         obc_ui_obj = ObjectBucketClaimsTab()
 
-<<<<<<< HEAD
         if storageclass == constants.DEFAULT_STORAGECLASS_RGW:
             storageclass = storageclass_name(constants.OCS_COMPONENTS_MAP["rgw"])
 
         obc_ui_obj.create_obc_ui(obc_name, storageclass, bucketclass)
-=======
-        if (
-            config.DEPLOYMENT["external_mode"]
-            and storageclass == "ocs-storagecluster-ceph-rgw"
-        ):
-            storageclass = "ocs-external-storagecluster-ceph-rgw"
-        obc_page = obc_ui_obj.create_obc_ui(obc_name, storageclass, bucketclass)
->>>>>>> 7f16a45c
 
         assert obc_page.verify_current_page_resource_status(
             constants.STATUS_BOUND
