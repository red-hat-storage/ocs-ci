--- conflicted
+++ resolved
@@ -102,11 +102,7 @@
 
         # Checksum is compared between original and result object
         for obj in downloaded_objs:
-<<<<<<< HEAD
-            assert verify_s3_object_integrity(
-=======
             assert mcg_obj_with_aws.verify_s3_object_integrity(
->>>>>>> aec50c82
                 original_object_path=f'{local_testobjs_dir_path}/{obj}',
                 result_object_path=f'{local_temp_path}/{obj}', awscli_pod=awscli_pod
             ), 'Checksum comparision between original and result object failed'
@@ -128,11 +124,7 @@
 
         # Checksum is compared between original and result object
         for obj in downloaded_objs:
-<<<<<<< HEAD
-            assert verify_s3_object_integrity(
-=======
             assert mcg_obj_with_aws.verify_s3_object_integrity(
->>>>>>> aec50c82
                 original_object_path=f'{local_testobjs_dir_path}/{obj}',
                 result_object_path=f'{local_temp_path}/{obj}', awscli_pod=awscli_pod
             ), 'Checksum comparision between original and result object failed'
