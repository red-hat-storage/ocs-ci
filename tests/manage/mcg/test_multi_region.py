import logging

import pytest

from ocs_ci.framework.pytest_customization.marks import (
    tier1, tier4, tier4a,
    bugzilla, skipif_ocs_version
)
from ocs_ci.ocs import constants
from ocs_ci.ocs.constants import BS_AUTH_FAILED, BS_OPTIMAL
from ocs_ci.ocs.exceptions import TimeoutExpiredError
from ocs_ci.utility.utils import TimeoutSampler
from ocs_ci.ocs.bucket_utils import (
    retrieve_test_objects_to_pod, sync_object_directory,
    verify_s3_object_integrity
)

logger = logging.getLogger(__name__)


class TestMultiRegion:
    """
    Test the multi region functionality
    """

    @tier1
    @pytest.mark.polarion_id("OCS-1599")
    def test_multiregion_bucket_creation(self, mcg_obj_with_aws, multiregion_mirror_setup):
        """
        Test bucket creation using the S3 SDK
        """

        mirrored_bucket_name = multiregion_mirror_setup[0].name
        system_bucket, mirror_tier_name, mirror_attached_pools = (None,) * 3

        # Make sure that the bucket is up and running
        try:
            for resp in TimeoutSampler(
                30, 3, mcg_obj_with_aws.s3_get_all_bucket_names
            ):
                if mirrored_bucket_name in resp:
                    break
                else:
                    logger.info(f'Did not yet find mirrored bucket {mirrored_bucket_name}')
        except TimeoutExpiredError:
            logger.error(f'Could not find bucket {mirrored_bucket_name}')
            assert False

        # Retrieve the NooBaa system information
        system_state = mcg_obj_with_aws.send_rpc_query('system_api', 'read_system').json().get('reply')

        # Retrieve the correct bucket's tier name
        for bucket in system_state.get('buckets'):
            if bucket.get('name') == mirrored_bucket_name:
                mirror_tier_name = bucket.get('tiering').get('tiers')[0].get('tier')
                break

        # Retrieved the pools attached to the tier
        for tier in system_state.get('tiers'):
            if tier.get('name') == mirror_tier_name:
                mirror_attached_pools = tier.get('attached_pools')
                break

        assert len(mirror_attached_pools) == 2, "Multiregion bucket did not have two backingstores attached"

    @tier4
    @tier4a
    @bugzilla('1827317')
    @skipif_ocs_version("==4.4")
    @pytest.mark.polarion_id("OCS-1784")
<<<<<<< HEAD
    def test_multiregion_mirror(self, cld_mgr, mcg_obj, awscli_pod, multiregion_mirror_setup):
=======
    def test_multiregion_mirror(self, mcg_obj_with_aws, awscli_pod, multiregion_mirror_setup):
>>>>>>> b9e206bc
        """
        Test multi-region bucket creation using the S3 SDK
        """

        bucket, backingstores = multiregion_mirror_setup
        backingstore1 = backingstores[0]
        backingstore2 = backingstores[1]

        bucket_name = bucket.name
        aws_client = cld_mgr.aws_client

        # Download test objects from the public bucket
        downloaded_objs = retrieve_test_objects_to_pod(awscli_pod, '/aws/original/')

        logger.info('Uploading all pod objects to MCG bucket')
        local_testobjs_dir_path = '/aws/original'
        local_temp_path = '/aws/temp'
        mcg_bucket_path = f's3://{bucket_name}'

        sync_object_directory(awscli_pod, 's3://' + constants.TEST_FILES_BUCKET, local_testobjs_dir_path)

        # Upload test objects to the NooBucket
        sync_object_directory(awscli_pod, local_testobjs_dir_path, mcg_bucket_path, mcg_obj_with_aws)

        mcg_obj_with_aws.check_if_mirroring_is_done(bucket_name)

        # Bring bucket A down
<<<<<<< HEAD
        aws_client.toggle_aws_bucket_readwrite(backingstore1.uls_name)
        mcg_obj.check_backingstore_state('backing-store-' + backingstore1.name, BS_AUTH_FAILED)
=======
        mcg_obj_with_aws.toggle_aws_bucket_readwrite(backingstore1['name'])
        mcg_obj_with_aws.check_backingstore_state('backing-store-' + backingstore1['name'], BS_AUTH_FAILED)
>>>>>>> b9e206bc

        # Verify integrity of B
        # Retrieve all objects from MCG bucket to result dir in Pod
        sync_object_directory(awscli_pod, mcg_bucket_path, local_temp_path, mcg_obj_with_aws)

        # Checksum is compared between original and result object
        for obj in downloaded_objs:
            assert verify_s3_object_integrity(
                original_object_path=f'{local_testobjs_dir_path}/{obj}',
                result_object_path=f'{local_temp_path}/{obj}', awscli_pod=awscli_pod
            ), 'Checksum comparision between original and result object failed'

        # Clean up the temp dir
        awscli_pod.exec_cmd_on_pod(command=f'sh -c \"rm -rf {local_temp_path}/*\"')

        # Bring B down, bring A up
        logger.info('Blocking bucket B')
<<<<<<< HEAD
        aws_client.toggle_aws_bucket_readwrite(backingstore2.uls_name)
        logger.info('Freeing bucket A')
        aws_client.toggle_aws_bucket_readwrite(backingstore1.uls_name, block=False)
        mcg_obj.check_backingstore_state('backing-store-' + backingstore1.name, BS_OPTIMAL)
        mcg_obj.check_backingstore_state('backing-store-' + backingstore2.name, BS_AUTH_FAILED)
=======
        mcg_obj_with_aws.toggle_aws_bucket_readwrite(backingstore2['name'])
        logger.info('Freeing bucket A')
        mcg_obj_with_aws.toggle_aws_bucket_readwrite(backingstore1['name'], block=False)
        mcg_obj_with_aws.check_backingstore_state('backing-store-' + backingstore1['name'], BS_OPTIMAL)
        mcg_obj_with_aws.check_backingstore_state('backing-store-' + backingstore2['name'], BS_AUTH_FAILED)
>>>>>>> b9e206bc

        # Verify integrity of A
        # Retrieve all objects from MCG bucket to result dir in Pod
        sync_object_directory(awscli_pod, mcg_bucket_path, local_temp_path, mcg_obj_with_aws)

        # Checksum is compared between original and result object
        for obj in downloaded_objs:
            assert verify_s3_object_integrity(
                original_object_path=f'{local_testobjs_dir_path}/{obj}',
                result_object_path=f'{local_temp_path}/{obj}', awscli_pod=awscli_pod
            ), 'Checksum comparision between original and result object failed'
        # Bring B up
<<<<<<< HEAD
        aws_client.toggle_aws_bucket_readwrite(backingstore2.uls_name, block=False)
        mcg_obj.check_backingstore_state('backing-store-' + backingstore2.name, BS_OPTIMAL)
=======
        mcg_obj_with_aws.toggle_aws_bucket_readwrite(backingstore2['name'], block=False)
        mcg_obj_with_aws.check_backingstore_state('backing-store-' + backingstore2['name'], BS_OPTIMAL)
>>>>>>> b9e206bc
<|MERGE_RESOLUTION|>--- conflicted
+++ resolved
@@ -10,10 +10,7 @@
 from ocs_ci.ocs.constants import BS_AUTH_FAILED, BS_OPTIMAL
 from ocs_ci.ocs.exceptions import TimeoutExpiredError
 from ocs_ci.utility.utils import TimeoutSampler
-from ocs_ci.ocs.bucket_utils import (
-    retrieve_test_objects_to_pod, sync_object_directory,
-    verify_s3_object_integrity
-)
+from ocs_ci.ocs.bucket_utils import retrieve_test_objects_to_pod, sync_object_directory
 
 logger = logging.getLogger(__name__)
 
@@ -25,7 +22,7 @@
 
     @tier1
     @pytest.mark.polarion_id("OCS-1599")
-    def test_multiregion_bucket_creation(self, mcg_obj_with_aws, multiregion_mirror_setup):
+    def test_multiregion_bucket_creation(self, mcg_obj, multiregion_mirror_setup):
         """
         Test bucket creation using the S3 SDK
         """
@@ -36,7 +33,7 @@
         # Make sure that the bucket is up and running
         try:
             for resp in TimeoutSampler(
-                30, 3, mcg_obj_with_aws.s3_get_all_bucket_names
+                30, 3, mcg_obj.s3_get_all_bucket_names
             ):
                 if mirrored_bucket_name in resp:
                     break
@@ -47,7 +44,7 @@
             assert False
 
         # Retrieve the NooBaa system information
-        system_state = mcg_obj_with_aws.send_rpc_query('system_api', 'read_system').json().get('reply')
+        system_state = mcg_obj.send_rpc_query('system_api', 'read_system').json().get('reply')
 
         # Retrieve the correct bucket's tier name
         for bucket in system_state.get('buckets'):
@@ -68,11 +65,7 @@
     @bugzilla('1827317')
     @skipif_ocs_version("==4.4")
     @pytest.mark.polarion_id("OCS-1784")
-<<<<<<< HEAD
     def test_multiregion_mirror(self, cld_mgr, mcg_obj, awscli_pod, multiregion_mirror_setup):
-=======
-    def test_multiregion_mirror(self, mcg_obj_with_aws, awscli_pod, multiregion_mirror_setup):
->>>>>>> b9e206bc
         """
         Test multi-region bucket creation using the S3 SDK
         """
@@ -95,26 +88,21 @@
         sync_object_directory(awscli_pod, 's3://' + constants.TEST_FILES_BUCKET, local_testobjs_dir_path)
 
         # Upload test objects to the NooBucket
-        sync_object_directory(awscli_pod, local_testobjs_dir_path, mcg_bucket_path, mcg_obj_with_aws)
+        sync_object_directory(awscli_pod, local_testobjs_dir_path, mcg_bucket_path, mcg_obj)
 
-        mcg_obj_with_aws.check_if_mirroring_is_done(bucket_name)
+        mcg_obj.check_if_mirroring_is_done(bucket_name)
 
         # Bring bucket A down
-<<<<<<< HEAD
         aws_client.toggle_aws_bucket_readwrite(backingstore1.uls_name)
         mcg_obj.check_backingstore_state('backing-store-' + backingstore1.name, BS_AUTH_FAILED)
-=======
-        mcg_obj_with_aws.toggle_aws_bucket_readwrite(backingstore1['name'])
-        mcg_obj_with_aws.check_backingstore_state('backing-store-' + backingstore1['name'], BS_AUTH_FAILED)
->>>>>>> b9e206bc
 
         # Verify integrity of B
         # Retrieve all objects from MCG bucket to result dir in Pod
-        sync_object_directory(awscli_pod, mcg_bucket_path, local_temp_path, mcg_obj_with_aws)
+        sync_object_directory(awscli_pod, mcg_bucket_path, local_temp_path, mcg_obj)
 
         # Checksum is compared between original and result object
         for obj in downloaded_objs:
-            assert verify_s3_object_integrity(
+            assert mcg_obj.verify_s3_object_integrity(
                 original_object_path=f'{local_testobjs_dir_path}/{obj}',
                 result_object_path=f'{local_temp_path}/{obj}', awscli_pod=awscli_pod
             ), 'Checksum comparision between original and result object failed'
@@ -124,35 +112,22 @@
 
         # Bring B down, bring A up
         logger.info('Blocking bucket B')
-<<<<<<< HEAD
         aws_client.toggle_aws_bucket_readwrite(backingstore2.uls_name)
         logger.info('Freeing bucket A')
         aws_client.toggle_aws_bucket_readwrite(backingstore1.uls_name, block=False)
         mcg_obj.check_backingstore_state('backing-store-' + backingstore1.name, BS_OPTIMAL)
         mcg_obj.check_backingstore_state('backing-store-' + backingstore2.name, BS_AUTH_FAILED)
-=======
-        mcg_obj_with_aws.toggle_aws_bucket_readwrite(backingstore2['name'])
-        logger.info('Freeing bucket A')
-        mcg_obj_with_aws.toggle_aws_bucket_readwrite(backingstore1['name'], block=False)
-        mcg_obj_with_aws.check_backingstore_state('backing-store-' + backingstore1['name'], BS_OPTIMAL)
-        mcg_obj_with_aws.check_backingstore_state('backing-store-' + backingstore2['name'], BS_AUTH_FAILED)
->>>>>>> b9e206bc
 
         # Verify integrity of A
         # Retrieve all objects from MCG bucket to result dir in Pod
-        sync_object_directory(awscli_pod, mcg_bucket_path, local_temp_path, mcg_obj_with_aws)
+        sync_object_directory(awscli_pod, mcg_bucket_path, local_temp_path, mcg_obj)
 
         # Checksum is compared between original and result object
         for obj in downloaded_objs:
-            assert verify_s3_object_integrity(
+            assert mcg_obj.verify_s3_object_integrity(
                 original_object_path=f'{local_testobjs_dir_path}/{obj}',
                 result_object_path=f'{local_temp_path}/{obj}', awscli_pod=awscli_pod
             ), 'Checksum comparision between original and result object failed'
         # Bring B up
-<<<<<<< HEAD
         aws_client.toggle_aws_bucket_readwrite(backingstore2.uls_name, block=False)
-        mcg_obj.check_backingstore_state('backing-store-' + backingstore2.name, BS_OPTIMAL)
-=======
-        mcg_obj_with_aws.toggle_aws_bucket_readwrite(backingstore2['name'], block=False)
-        mcg_obj_with_aws.check_backingstore_state('backing-store-' + backingstore2['name'], BS_OPTIMAL)
->>>>>>> b9e206bc
+        mcg_obj.check_backingstore_state('backing-store-' + backingstore2.name, BS_OPTIMAL)