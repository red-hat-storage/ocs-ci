--- conflicted
+++ resolved
@@ -10,14 +10,10 @@
 from ocs_ci.ocs.constants import BS_AUTH_FAILED, BS_OPTIMAL
 from ocs_ci.ocs.exceptions import TimeoutExpiredError
 from ocs_ci.utility.utils import TimeoutSampler
-<<<<<<< HEAD
-from ocs_ci.ocs.bucket_utils import retrieve_test_objects_to_pod, sync_object_directory
-=======
 from ocs_ci.ocs.bucket_utils import (
     retrieve_test_objects_to_pod, sync_object_directory,
     verify_s3_object_integrity
 )
->>>>>>> 6f50659b
 
 logger = logging.getLogger(__name__)
 
@@ -109,11 +105,7 @@
 
         # Checksum is compared between original and result object
         for obj in downloaded_objs:
-<<<<<<< HEAD
-            assert mcg_obj.verify_s3_object_integrity(
-=======
             assert verify_s3_object_integrity(
->>>>>>> 6f50659b
                 original_object_path=f'{local_testobjs_dir_path}/{obj}',
                 result_object_path=f'{local_temp_path}/{obj}', awscli_pod=awscli_pod
             ), 'Checksum comparision between original and result object failed'
@@ -135,11 +127,7 @@
 
         # Checksum is compared between original and result object
         for obj in downloaded_objs:
-<<<<<<< HEAD
-            assert mcg_obj.verify_s3_object_integrity(
-=======
             assert verify_s3_object_integrity(
->>>>>>> 6f50659b
                 original_object_path=f'{local_testobjs_dir_path}/{obj}',
                 result_object_path=f'{local_temp_path}/{obj}', awscli_pod=awscli_pod
             ), 'Checksum comparision between original and result object failed'
