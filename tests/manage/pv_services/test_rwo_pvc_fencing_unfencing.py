--- conflicted
+++ resolved
@@ -30,10 +30,7 @@
 logger = logging.getLogger(__name__)
 
 
-<<<<<<< HEAD
-=======
 @tier4b
->>>>>>> 5ee7a2f8
 @ignore_leftovers
 @skipif_vsphere_ipi
 class TestRwoPVCFencingUnfencing(ManageTest):
@@ -528,10 +525,7 @@
     @skipif_bm
     @skipif_ibm_cloud
     @skipif_ibm_power
-<<<<<<< HEAD
     @tier4b
-=======
->>>>>>> 5ee7a2f8
     @pytest.mark.parametrize(
         argnames=[
             "scenario",
