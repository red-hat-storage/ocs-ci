import logging
import pytest

from ocs_ci.ocs.ocp import OCP
from ocs_ci.framework.testlib import ManageTest, tier1
from ocs_ci.utility import templating
from ocs_ci.utility.utils import TimeoutSampler
from ocs_ci.ocs import constants
from ocs_ci.ocs.exceptions import (
    TimeoutExpiredError, CommandFailed, UnexpectedBehaviour
)
from tests import helpers

log = logging.getLogger(__name__)


@pytest.fixture()
def test_fixture(request):
    """
    Setup and teardown
    """
    self = request.node.cls

    def finalizer():
        teardown(self)
    request.addfinalizer(finalizer)
    setup(self)


def setup(self):
    """
    Create new project
    """
    self.namespace = helpers.create_unique_resource_name(
        'test', 'namespace'
    )
    self.project_obj = OCP(kind='Project', namespace=self.namespace)

    assert self.project_obj.new_project(self.namespace), (
        f'Failed to create new project {self.namespace}'
    )


def teardown(self):
    """
    Delete project
    """
    self.project_obj.delete(resource_name=self.namespace)


@tier1
@pytest.mark.usefixtures(
    test_fixture.__name__
)
class TestRbdBasedRwoPvc(ManageTest):
    """
    Verifies RBD Based RWO Dynamic PVC creation
    """
    @pytest.mark.parametrize(
        argnames="reclaim_policy",
        argvalues=[
            pytest.param(
                *["Delete"], marks=pytest.mark.polarion_id("OCS-533")
            ),
            pytest.param(
                *["Retain"], marks=pytest.mark.polarion_id("OCS-530")
            )
        ]
    )
    def test_rbd_based_rwo_pvc(
        self,
        reclaim_policy,
        ceph_block_pool_factory,
        rbd_secret_factory,
        rbd_pvc_factory,
        rbd_pod_factory
    ):
        """
        Verifies RBD Based RWO Dynamic PVC creation with Reclaim policy set to
        Delete/Retain

        Steps:
        1. Create Storage Class with reclaimPolicy: Delete/Retain
        2. Create PVC with 'accessModes' 'ReadWriteOnce'
        3. Create two pods using same PVC
        4. Run IO on first pod
        5. Verify second pod is not getting into Running state
        6. Delete first pod
        7. Verify second pod is in Running state
        8. Verify usage of volume in second pod is matching with usage in
           first pod
        9. Run IO on second pod
        10. Delete second pod
        11. Delete PVC
        12. Verify PV associated with deleted PVC is also deleted/released
        """

        # Create Storage Class with reclaimPolicy: Delete
        cbp_obj = ceph_block_pool_factory()
        sc_obj = helpers.create_storage_class(
            interface_type=constants.CEPHBLOCKPOOL,
            interface_name=cbp_obj.name,
            secret_name=rbd_secret_factory().name,
            reclaim_policy=reclaim_policy
        )

        # Create PVC with 'accessModes' 'ReadWriteOnce'
        pvc_data = templating.load_yaml_to_dict(constants.CSI_PVC_YAML)
        pvc_data['metadata']['name'] = helpers.create_unique_resource_name(
            'test', 'pvc'
        )
        pvc_data['metadata']['namespace'] = self.namespace
        pvc_data['spec']['storageClassName'] = sc_obj.name
        pvc_data['spec']['accessModes'] = ['ReadWriteOnce']
        pvc_obj = rbd_pvc_factory(storageclass=sc_obj, custom_data=pvc_data)

        # Create first pod
        log.info(f"Creating two pods which use PVC {pvc_obj.name}")
        pod_obj = rbd_pod_factory(pvc=pvc_obj)
        assert helpers.wait_for_resource_state(pod_obj, constants.STATUS_RUNNING)

        node_pod1 = pod_obj.get()['spec']['nodeName']

        # Create second pod
        # Try creating pod until it is on a different node than first pod
        for retry in range(1, 6):
            pod_obj2 = rbd_pod_factory(pvc=pvc_obj)
            assert helpers.wait_for_resource_state(pod_obj2, constants.STATUS_PENDING)

            node_pod2 = pod_obj2.get()['spec']['nodeName']
            if node_pod1 != node_pod2:
                break
            log.info(
                f"Both pods are on same node. Deleting second pod and "
                f"creating another pod. Retry count:{retry}"
            )
            pod_obj2.delete()
            if retry == 5:
                raise UnexpectedBehaviour(
                    "Second pod is always created on same node as of first "
                    "pod even after trying 5 times."
                )

        # Run IO on first pod
        log.info(f"Running IO on first pod {pod_obj.name}")
        pod_obj.run_io('fs', '1G')
        logging.info(f"Waiting for IO results from pod {pod_obj.name}")
        fio_result = pod_obj.get_fio_results()
        logging.info("IOPs after FIO:")
        logging.info(
            f"Read: {fio_result.get('jobs')[0].get('read').get('iops')}"
        )
        logging.info(
            f"Write: {fio_result.get('jobs')[0].get('write').get('iops')}"
        )

        # Fetch usage details
        mount_point = pod_obj.exec_cmd_on_pod(command="df -kh")
        mount_point = mount_point.split()
        usage = mount_point[mount_point.index('/var/lib/www/html') - 1]

        # Verify that second pod is not getting into Running state. Check it
        # for some period of time.
        try:
            assert not pod_obj2.ocp.wait_for_resource(
                condition='Running', resource_name=pod_obj2.name,
            ), "Unexpected: Second pod is in Running state"
        except TimeoutExpiredError:
            log.info(
                f"Verified: Second pod {pod_obj2.name} is not in "
                f"Running state"
            )

        # Delete first pod
        pod_obj.delete(wait=True)

        # Verify pod is deleted
        try:
            pod_obj.get()
            raise UnexpectedBehaviour(
                f"First pod {pod_obj.name} is not deleted."
            )
        except CommandFailed as exp:
            assert "not found" in str(exp), (
                "Failed to fetch pod details"
            )
            log.info(f"First pod {pod_obj.name} is deleted.")

        # Wait for second pod to be in Running state
        try:
            pod_obj2.ocp.wait_for_resource(
                condition='Running', resource_name=pod_obj2.name, timeout=180
            )
        except TimeoutExpiredError as exp:
            raise TimeoutExpiredError(
                f"Second pod {pod_obj2.name} is not in Running state "
                f"after deleting first pod."
            ) from exp
        log.info(
            f"Second pod {pod_obj2.name} is in Running state after "
            f"deleting the first pod."
        )

        # Verify that volume usage in second pod is matching with the usage in
        # first pod
        mount_point = pod_obj2.exec_cmd_on_pod(command="df -kh")
        mount_point = mount_point.split()
        usage_re = mount_point[mount_point.index('/var/lib/www/html') - 1]
        assert usage_re == usage, (
            "Use percentage in new pod is not matching with old pod"
        )

        # Run IO on second pod
        log.info(f"Running IO on second pod {pod_obj2.name}")
        pod_obj2.run_io('fs', '1G')
        logging.info(f"Waiting for IO results from pod {pod_obj2.name}")
        fio_result = pod_obj2.get_fio_results()
        logging.info("IOPs after FIO:")
        logging.info(
            f"Read: {fio_result.get('jobs')[0].get('read').get('iops')}"
        )
        logging.info(
            f"Write: {fio_result.get('jobs')[0].get('write').get('iops')}"
        )

        # Delete second pod
        pod_obj2.delete()

        # Verify pod is deleted
        try:
            pod_obj2.get()
            raise UnexpectedBehaviour(
                f"Second pod {pod_obj2.name} is not deleted."
            )
        except CommandFailed as exp:
            assert "not found" in str(exp), (
                "Failed to fetch pod details"
            )
            log.info(f"Second pod {pod_obj2.name} is deleted.")

        # Get PV name
        pvc_obj.reload()
        pv_name = pvc_obj.backed_pv

        # Delete PVC
        pvc_obj.delete()

        # Verify PVC is deleted
        try:
            pvc_obj.get()
            raise UnexpectedBehaviour(
                f"PVC {pvc_obj.name} is not deleted."
            )
        except CommandFailed as exp:
            assert "not found" in str(exp), (
                "Failed to verify PVC deletion."
            )
            log.info(f"PVC {pvc_obj.name} is deleted.")

        pv_obj = OCP(
            kind=constants.PV, namespace=self.namespace
        )

        if reclaim_policy == "Delete":
            # Verify PV is deleted
            for pv_info in TimeoutSampler(
<<<<<<< HEAD
                30, 2, pv_obj.get, out_yaml_format=False
=======
                    30, 2, pv_obj.get, out_yaml_format=False
>>>>>>> f1906b51
            ):
                if pv_name not in pv_info:
                    break
                log.warning(
                    f"PV {pv_name} exists after deleting PVC {pvc_obj.name}. "
                    f"Checking again."
                )

            # TODO: Verify PV using ceph toolbox. PV should be deleted.
            # Blocked by bz 1723656

        elif reclaim_policy == "Retain":
            # Wait for PV to be in Released state
            assert pv_obj.wait_for_resource(
                condition='Released', resource_name=pv_name
            )
            log.info(f"PV {pv_name} is in Released state")

            # TODO: Delete PV from backend and verify
            # Blocked by bz 1723656
            pv_obj.delete(resource_name=pv_name)

        # Delete Storage Class
        sc_obj.delete()
        # Delete Block pool
        cbp_obj.delete()<|MERGE_RESOLUTION|>--- conflicted
+++ resolved
@@ -264,11 +264,7 @@
         if reclaim_policy == "Delete":
             # Verify PV is deleted
             for pv_info in TimeoutSampler(
-<<<<<<< HEAD
                 30, 2, pv_obj.get, out_yaml_format=False
-=======
-                    30, 2, pv_obj.get, out_yaml_format=False
->>>>>>> f1906b51
             ):
                 if pv_name not in pv_info:
                     break
