import logging
from concurrent.futures import ThreadPoolExecutor
import pytest

from ocs_ci.framework.testlib import ManageTest, tier4
from ocs_ci.ocs import constants
from ocs_ci.ocs.resources.pvc import get_all_pvcs
from ocs_ci.ocs.resources import pod
from ocs_ci.ocs.exceptions import TimeoutExpiredError
from ocs_ci.utility.utils import TimeoutSampler
from tests import helpers, disruption_helpers
<<<<<<< HEAD
from ocs_ci.framework.testlib import ManageTest, tier4
=======
from tests.fixtures import (
    create_rbd_storageclass, create_ceph_block_pool,
    create_cephfs_storageclass, create_rbd_secret, create_cephfs_secret,
    create_project
)
>>>>>>> da604424

logger = logging.getLogger(__name__)

DISRUPTION_OPS = disruption_helpers.Disruptions()


class BaseDisruption(ManageTest):
    """
    Base class for PVC related disruption tests
    """
    sc_obj = None
    pod_obj = None
    pvc_obj = None
    storage_type = None
    namespace = None

    def verify_resource_creation(self, func_to_use, previous_num):
        """
        Wait for new resources to be created.

        Args:
            func_to_use (function): Function to be used to fetch resource info
            previous_num (int): Previous number of resources

        Returns:
            bool: True if resource creation has started.
                  False in case of timeout.
        """
        try:
            for sample in TimeoutSampler(10, 1, func_to_use, self.namespace):
                if func_to_use == get_all_pvcs:
                    current_num = len(sample['items'])
                else:
                    current_num = len(sample)
                if current_num > previous_num:
                    return True
        except TimeoutExpiredError:
            return False

    def disruptive_base(self, operation_to_disrupt, resource_to_delete):
        """
        Base function for PVC disruptive tests.
        Deletion of 'resource_to_delete' will be introduced while
        'operation_to_disrupt' is progressing.
        """
        # Fetch the number of Pods and PVCs
        initial_num_of_pods = len(pod.get_all_pods(namespace=self.namespace))
        initial_num_of_pvc = len(
            get_all_pvcs(namespace=self.namespace)['items']
        )

        executor = ThreadPoolExecutor(max_workers=1)

        DISRUPTION_OPS.set_resource(resource=resource_to_delete)

        # Start creation of multiple PVCs. Create 5 PVCs
        bulk_pvc_create = executor.submit(
            helpers.create_multiple_pvcs, sc_name=self.sc_obj.name,
            namespace=self.namespace, number_of_pvc=5
        )

        if operation_to_disrupt == 'create_pvc':
            # Ensure PVCs are being created before deleting the resource
            ret = self.verify_resource_creation(
                get_all_pvcs, initial_num_of_pvc
            )
            assert ret, "Wait timeout: PVCs are not being created."
            logging.info(
                f"PVCs creation has started."
            )
            DISRUPTION_OPS.delete_resource()

        pvc_objs = bulk_pvc_create.result()

        # Verify PVCs are Bound
        for pvc_obj in pvc_objs:
            assert pvc_obj.ocp.wait_for_resource(
                condition=constants.STATUS_BOUND, resource_name=pvc_obj.name,
                timeout=120
            ), (
                f"Wait timeout: PVC {pvc_obj.name} is not in 'Bound' status "
                f"even after 120 seconds."
            )
        logging.info("Verified: PVCs are Bound.")

        # Start creating pods
        bulk_pod_create = executor.submit(
            helpers.create_pods, pvc_objs_list=pvc_objs,
            interface_type=self.interface, wait=False,
            namespace=self.namespace
        )

        if operation_to_disrupt == 'create_pod':
            # Ensure that pods are being created before deleting the resource
            ret = self.verify_resource_creation(
                pod.get_all_pods, initial_num_of_pods
            )
            assert ret, "Wait timeout: Pods are not being created."
            logging.info(
                f"Pods creation has started."
            )
            DISRUPTION_OPS.delete_resource()

        pod_objs = bulk_pod_create.result()

        # Verify pods are Running
        for pod_obj in pod_objs:
            assert pod_obj.ocp.wait_for_resource(
                condition=constants.STATUS_RUNNING,
                resource_name=pod_obj.name, timeout=120
            ), (
                f"Wait timeout: Pod {pod_obj.name} is not in 'Running' "
                f"state even after 120 seconds."
            )
        logging.info("Verified: All pods are Running.")

        # Start IO on each pod
        for pod_obj in pod_objs:
            pod_obj.run_io(
                storage_type='fs', size='1G', runtime=10,
                fio_filename='fio-file1'
            )
        logging.info("FIO started on all pods.")

        if operation_to_disrupt == 'run_io':
            DISRUPTION_OPS.delete_resource()

        logging.info("Fetching FIO results.")
        for pod_obj in pod_objs:
            fio_result = pod_obj.get_fio_results()
            logging.info(f"IOPs after FIO on pod {pod_obj.name}:")
            logging.info(
                f"Read: {fio_result.get('jobs')[0].get('read').get('iops')}"
            )
            logging.info(
                f"Write: {fio_result.get('jobs')[0].get('write').get('iops')}"
            )
        logging.info("Verified FIO result on pods.")

        # Delete pods
        for pod_obj in pod_objs:
            pod_obj.delete(wait=True)

        # Verify that PVCs are reusable by creating new pods
        create_pods = executor.submit(
            helpers.create_pods, pvc_objs_list=pvc_objs,
            interface_type=self.interface, wait=False, namespace=self.namespace
        )
        pod_objs = create_pods.result()

        # Verify new pods are Running
        for pod_obj in pod_objs:
            assert pod_obj.ocp.wait_for_resource(
                condition=constants.STATUS_RUNNING,
                resource_name=pod_obj.name, timeout=120
            ), (
                f"Wait timeout: Pod {pod_obj.name} is not in 'Running' "
                f"state even after 120 seconds."
            )
        logging.info("Verified: All new pods are Running.")

        # Run IO on each of the new pods
        for pod_obj in pod_objs:
            pod_obj.run_io(
                storage_type='fs', size='1G', runtime=10,
                fio_filename='fio-file2'
            )

        logging.info("Fetching FIO results from new pods")
        for pod_obj in pod_objs:
            fio_result = pod_obj.get_fio_results()
            logging.info(f"IOPs after FIO on pod {pod_obj.name}:")
            logging.info(
                f"Read: {fio_result.get('jobs')[0].get('read').get('iops')}"
            )
            logging.info(
                f"Write: {fio_result.get('jobs')[0].get('write').get('iops')}"
            )
        logging.info("Verified FIO result on new pods.")

        # Delete new pods
        for pod_obj in pod_objs:
            pod_obj.delete()

        # Delete PVCs
        for pvc_obj in pvc_objs:
            pvc_obj.delete()


@tier4
class TestRBDDisruption(BaseDisruption):
    """
    RBD PVC related disruption tests class
    """
    interface = constants.CEPHBLOCKPOOL

    @pytest.mark.parametrize(
        argnames=["operation_to_disrupt", "resource_to_delete"],
        argvalues=[
            pytest.param(
                *['create_pvc', 'mgr'],
                marks=pytest.mark.polarion_id("OCS-568")
            ),
            pytest.param(
                *['create_pod', 'mgr'],
                marks=pytest.mark.polarion_id("OCS-569")
            ),
            pytest.param(
                *['run_io', 'mgr'], marks=pytest.mark.polarion_id("OCS-570")
            ),
            pytest.param(
                *['create_pvc', 'mon'],
                marks=pytest.mark.polarion_id("OCS-561")
            ),
            pytest.param(
                *['create_pod', 'mon'],
                marks=pytest.mark.polarion_id("OCS-562")
            ),
            pytest.param(
                *['run_io', 'mon'], marks=pytest.mark.polarion_id("OCS-563")
            ),
            pytest.param(
                *['create_pvc', 'osd'],
                marks=pytest.mark.polarion_id("OCS-565")
            ),
            pytest.param(
                *['create_pod', 'osd'],
                marks=pytest.mark.polarion_id("OCS-554")
            ),
            pytest.param(
                *['run_io', 'osd'], marks=pytest.mark.polarion_id("OCS-566")
            )

        ]
    )
    def test_disruptive_block(
            self, operation_to_disrupt, resource_to_delete, cephfs_storageclass_factory):
        """
        RBD PVC related disruption tests class method
        """
        self.sc_obj = cephfs_storageclass_factory()
        self.namespace = self.sc_obj.namespace
        self.disruptive_base(operation_to_disrupt, resource_to_delete)


@tier4
class TestFSDisruption(BaseDisruption):
    """
    CephFS PVC related disruption tests class
    """
    interface = constants.CEPHFILESYSTEM

    @pytest.mark.parametrize(
        argnames=["operation_to_disrupt", "resource_to_delete"],
        argvalues=[
            pytest.param(
                *['create_pvc', 'mgr'],
                marks=pytest.mark.polarion_id("OCS-555")
            ),
            pytest.param(
                *['create_pod', 'mgr'],
                marks=pytest.mark.polarion_id("OCS-558")
            ),
            pytest.param(
                *['run_io', 'mgr'], marks=pytest.mark.polarion_id("OCS-559")
            ),
            pytest.param(
                *['create_pvc', 'mon'],
                marks=pytest.mark.polarion_id("OCS-560")
            ),
            pytest.param(
                *['create_pod', 'mon'],
                marks=pytest.mark.polarion_id("OCS-550")
            ),
            pytest.param(
                *['run_io', 'mon'], marks=pytest.mark.polarion_id("OCS-551")
            ),
            pytest.param(
                *['create_pvc', 'osd'],
                marks=pytest.mark.polarion_id("OCS-552")
            ),
            pytest.param(
                *['create_pod', 'osd'],
                marks=pytest.mark.polarion_id("OCS-553")
            ),
            pytest.param(
                *['run_io', 'osd'], marks=pytest.mark.polarion_id("OCS-549")
            ),
            pytest.param(
                *['create_pvc', 'mds'],
                marks=pytest.mark.polarion_id("OCS-564")
            ),
            pytest.param(
                *['create_pod', 'mds'],
                marks=pytest.mark.polarion_id("OCS-567")
            ),
            pytest.param(
                *['run_io', 'mds'], marks=pytest.mark.polarion_id("OCS-556")
            )
        ]
    )
    def test_disruptive_file(
            self,
            operation_to_disrupt,
            resource_to_delete,
            rbd_storageclass_factory
    ):
        """
        CephFS PVC related disruption tests class method
        """
        self.sc_obj = rbd_storageclass_factory()
        self.namespace = self.sc_obj.namespace
        self.disruptive_base(operation_to_disrupt, resource_to_delete)<|MERGE_RESOLUTION|>--- conflicted
+++ resolved
@@ -9,15 +9,6 @@
 from ocs_ci.ocs.exceptions import TimeoutExpiredError
 from ocs_ci.utility.utils import TimeoutSampler
 from tests import helpers, disruption_helpers
-<<<<<<< HEAD
-from ocs_ci.framework.testlib import ManageTest, tier4
-=======
-from tests.fixtures import (
-    create_rbd_storageclass, create_ceph_block_pool,
-    create_cephfs_storageclass, create_rbd_secret, create_cephfs_secret,
-    create_project
-)
->>>>>>> da604424
 
 logger = logging.getLogger(__name__)
 
