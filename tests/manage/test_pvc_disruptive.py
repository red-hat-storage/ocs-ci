import pytest
import logging
from ocs_ci.ocs import constants
from tests import helpers, disruption_helpers
from ocs_ci.framework.testlib import ManageTest, tier4
<<<<<<< HEAD
=======
from tests.fixtures import (
    create_rbd_storageclass, create_ceph_block_pool, create_cephfs_storageclass,
    create_rbd_secret, create_cephfs_secret, create_project
)
>>>>>>> ef1b58da

logger = logging.getLogger(__name__)

DISRUPTION_OPS = disruption_helpers.Disruptions()


@pytest.mark.usefixtures(create_project.__name__)
class BaseDisruption(ManageTest):
    """
    Base class for PVC related disruption tests
    """
    sc_obj = None
    pod_obj = None
    pvc_obj = None
    storage_type = None

    def disruptive_base(self, operation_to_disrupt, resource_to_delete):
        """
        Base function for PVC disruptive tests
        """
        DISRUPTION_OPS.set_resource(resource=resource_to_delete)
        self.pvc_obj = helpers.create_pvc(
            sc_name=self.sc_obj.name, namespace=self.namespace, wait=False
        )
        if operation_to_disrupt == 'create_pvc':
            DISRUPTION_OPS.delete_resource()
        self.pvc_obj.reload()
        assert self.pvc_obj.ocp.wait_for_resource(
            condition=constants.STATUS_BOUND, resource_name=self.pvc_obj.name, timeout=120
        )

        self.pod_obj = helpers.create_pod(
            interface_type=constants.CEPHBLOCKPOOL, pvc_name=self.pvc_obj.name, wait=False,
            namespace=self.namespace
        )
        if operation_to_disrupt == 'create_pod':
            DISRUPTION_OPS.delete_resource()
        self.pod_obj.reload()

        assert self.pod_obj.ocp.wait_for_resource(
            condition=constants.STATUS_RUNNING, resource_name=self.pod_obj.name, timeout=120
        )
        self.pod_obj.run_io(storage_type=self.storage_type, size='1G')
        if operation_to_disrupt == 'run_io':
            DISRUPTION_OPS.delete_resource()

        self.pod_obj.delete()
        self.pvc_obj.delete()


@tier4
class TestRBDDisruption(BaseDisruption):
    """
    RBD PVC related disruption tests class
    """
    storage_type = 'block'

    @pytest.mark.parametrize(
        argnames=["operation_to_disrupt", "resource_to_delete"],
        argvalues=[
            pytest.param(
                *['create_pvc', 'mgr'], marks=pytest.mark.polarion_id("OCS-568")
            ),
            pytest.param(
                *['create_pod', 'mgr'], marks=pytest.mark.polarion_id("OCS-569")
            ),
            pytest.param(
                *['run_io', 'mgr'], marks=pytest.mark.polarion_id("OCS-570")
            ),
            pytest.param(
                *['create_pvc', 'mon'], marks=pytest.mark.polarion_id("OCS-561")
            ),
            pytest.param(
                *['create_pod', 'mon'], marks=pytest.mark.polarion_id("OCS-562")
            ),
            pytest.param(
                *['run_io', 'mon'], marks=pytest.mark.polarion_id("OCS-563")
            ),
            pytest.param(
                *['create_pvc', 'osd'], marks=pytest.mark.polarion_id("OCS-565")
            ),
            pytest.param(
                *['create_pod', 'osd'], marks=pytest.mark.polarion_id("OCS-554")
            ),
            pytest.param(
                *['run_io', 'osd'], marks=pytest.mark.polarion_id("OCS-566")
            ),

        ]
    )
    def test_disruptive_block(
            self, operation_to_disrupt, resource_to_delete, cephfs_storageclass):
        """
        RBD PVC related disruption tests class method
        """
        self.sc_obj = cephfs_storageclass
        self.disruptive_base(operation_to_disrupt, resource_to_delete)


@tier4
class TestFSDisruption(BaseDisruption):
    """
    CephFS PVC related disruption tests class
    """
    storage_type = 'fs'

    @pytest.mark.parametrize(
        argnames=["operation_to_disrupt", "resource_to_delete"],
        argvalues=[
            pytest.param(
                *['create_pvc', 'mgr'], marks=pytest.mark.polarion_id("OCS-555")
            ),
            pytest.param(
                *['create_pod', 'mgr'], marks=pytest.mark.polarion_id("OCS-558")
            ),
            pytest.param(
                *['run_io', 'mgr'], marks=pytest.mark.polarion_id("OCS-559")
            ),
            pytest.param(
                *['create_pvc', 'mon'], marks=pytest.mark.polarion_id("OCS-560")
            ),
            pytest.param(
                *['create_pod', 'mon'], marks=pytest.mark.polarion_id("OCS-550")
            ),
            pytest.param(
                *['run_io', 'mon'], marks=pytest.mark.polarion_id("OCS-551")
            ),
            pytest.param(
                *['create_pvc', 'osd'], marks=pytest.mark.polarion_id("OCS-552")
            ),
            pytest.param(
                *['create_pod', 'osd'], marks=pytest.mark.polarion_id("OCS-553")
            ),
            pytest.param(
                *['run_io', 'osd'], marks=pytest.mark.polarion_id("OCS-549")
            ),
            pytest.param(
                *['create_pvc', 'mds'], marks=pytest.mark.polarion_id("OCS-564")
            ),
            pytest.param(
                *['create_pod', 'mds'], marks=pytest.mark.polarion_id("OCS-567")
            ),
            pytest.param(
                *['run_io', 'mds'], marks=pytest.mark.polarion_id("OCS-556")
            ),
        ]
    )
    def test_disruptive_file(
            self, operation_to_disrupt, resource_to_delete, rbd_storageclass):
        """
        CephFS PVC related disruption tests class method
        """
        self.sc_obj = rbd_storageclass
        self.disruptive_base(operation_to_disrupt, resource_to_delete)<|MERGE_RESOLUTION|>--- conflicted
+++ resolved
@@ -3,20 +3,12 @@
 from ocs_ci.ocs import constants
 from tests import helpers, disruption_helpers
 from ocs_ci.framework.testlib import ManageTest, tier4
-<<<<<<< HEAD
-=======
-from tests.fixtures import (
-    create_rbd_storageclass, create_ceph_block_pool, create_cephfs_storageclass,
-    create_rbd_secret, create_cephfs_secret, create_project
-)
->>>>>>> ef1b58da
 
 logger = logging.getLogger(__name__)
 
 DISRUPTION_OPS = disruption_helpers.Disruptions()
 
 
-@pytest.mark.usefixtures(create_project.__name__)
 class BaseDisruption(ManageTest):
     """
     Base class for PVC related disruption tests
@@ -25,6 +17,7 @@
     pod_obj = None
     pvc_obj = None
     storage_type = None
+    namespace = None
 
     def disruptive_base(self, operation_to_disrupt, resource_to_delete):
         """
@@ -106,6 +99,7 @@
         RBD PVC related disruption tests class method
         """
         self.sc_obj = cephfs_storageclass
+        self.namespace = cephfs_storageclass.namespace
         self.disruptive_base(operation_to_disrupt, resource_to_delete)
 
 
@@ -163,4 +157,5 @@
         CephFS PVC related disruption tests class method
         """
         self.sc_obj = rbd_storageclass
+        self.namespace = rbd_storageclass.namespace
         self.disruptive_base(operation_to_disrupt, resource_to_delete)