import logging

import pytest
import uuid

from ocs_ci.framework.testlib import ManageTest, tier1
from ocs_ci.ocs.bucket_utils import (
    verify_s3_object_integrity,
    abort_all_multipart_upload,
    create_multipart_upload,
    list_multipart_upload,
    upload_parts,
    list_uploaded_parts,
    complete_multipart_upload,
    sync_object_directory,
)
from ocs_ci.ocs.resources.objectbucket import OBC

logger = logging.getLogger(__name__)


def setup(pod_obj, rgw_bucket_factory, test_directory_setup):
    """
    Create the file to be used for the multipart upload test,
    and the bucket to upload it to.

     Args:
        pod_obj (Pod): A pod running the AWS CLI tools
        rgw_bucket_factory: Calling this fixture creates a new bucket(s)
        test_directory_setup: Calling this fixture will create origin and result
                              directories under the test directory of awscli pod

    Returns:
        Tuple: Returns tuple containing the params used in this test case

    """
    bucket = rgw_bucket_factory(amount=1, interface="RGW-OC")[0]
    object_key = "ObjKey-" + str(uuid.uuid4().hex)
    origin_dir = test_directory_setup.origin_dir
    res_dir = test_directory_setup.result_dir
    full_object_path = f"s3://{bucket.name}"
    # Creates a 500MB file and splits it into multiple parts
    pod_obj.exec_cmd_on_pod(
        f'sh -c "dd if=/dev/urandom of={origin_dir}/{object_key} bs=1MB count=500; '
        f'split -a 1 -b 41m {origin_dir}/{object_key} {res_dir}/part"'
    )
    parts = pod_obj.exec_cmd_on_pod(f'sh -c "ls -1 {res_dir}"').split()
    return bucket, object_key, origin_dir, res_dir, full_object_path, parts


class TestS3MultipartUpload(ManageTest):
    """
    Test Multipart upload on RGW buckets
    """

    @tier1
    @pytest.mark.polarion_id("OCS-2245")
<<<<<<< HEAD
    def test_multipart_upload_operations(self, awscli_pod, rgw_bucket_factory):
=======
    @pytest.mark.skip(
        reason="Skipped because of https://github.com/red-hat-storage/ocs-ci/issues/2832"
    )
    def test_multipart_upload_operations(
        self, awscli_pod_session, rgw_bucket_factory, test_directory_setup
    ):
>>>>>>> f9c4e0cb
        """
        Test Multipart upload operations on bucket and verifies the integrity of the downloaded object
        """
        bucket, key, origin_dir, res_dir, object_path, parts = setup(
            awscli_pod_session, rgw_bucket_factory, test_directory_setup
        )
        bucketname = bucket.name
        bucket = OBC(bucketname)

        # Abort all Multipart Uploads for this Bucket (optional, for starting over)
        logger.info(f"Aborting any Multipart Upload on bucket:{bucketname}")
        abort_all_multipart_upload(bucket, bucketname, key)

        # Create & list Multipart Upload on the Bucket
        logger.info(
            f"Initiating Multipart Upload on Bucket: {bucketname} with Key {key}"
        )
        upload_id = create_multipart_upload(bucket, bucketname, key)
        logger.info(
            f"Listing the Multipart Upload: {list_multipart_upload(bucket, bucketname)}"
        )

        # Uploading individual parts to the Bucket
        logger.info(f"Uploading individual parts to the bucket {bucketname}")
        uploaded_parts = upload_parts(
            bucket, awscli_pod_session, bucketname, key, res_dir, upload_id, parts
        )

        # Listing the Uploaded parts
        logger.info(
            f"Listing the individual parts: {list_uploaded_parts(bucket, bucketname, key, upload_id)}"
        )

        # Completing the Multipart Upload
        logger.info(f"Completing the Multipart Upload on bucket: {bucketname}")
        logger.info(
            complete_multipart_upload(
                bucket, bucketname, key, upload_id, uploaded_parts
            )
        )

        # Checksum Validation: Downloading the object after completing Multipart Upload and verifying its integrity
        logger.info(
            "Downloading the completed multipart object from the RGW bucket to the awscli pod"
        )
        sync_object_directory(awscli_pod_session, object_path, res_dir, bucket)
        assert verify_s3_object_integrity(
            original_object_path=f"{origin_dir}/{key}",
            result_object_path=f"{res_dir}/{key}",
            awscli_pod=awscli_pod_session,
        ), "Checksum comparision between original and result object failed"<|MERGE_RESOLUTION|>--- conflicted
+++ resolved
@@ -55,16 +55,9 @@
 
     @tier1
     @pytest.mark.polarion_id("OCS-2245")
-<<<<<<< HEAD
-    def test_multipart_upload_operations(self, awscli_pod, rgw_bucket_factory):
-=======
-    @pytest.mark.skip(
-        reason="Skipped because of https://github.com/red-hat-storage/ocs-ci/issues/2832"
-    )
     def test_multipart_upload_operations(
         self, awscli_pod_session, rgw_bucket_factory, test_directory_setup
     ):
->>>>>>> f9c4e0cb
         """
         Test Multipart upload operations on bucket and verifies the integrity of the downloaded object
         """
