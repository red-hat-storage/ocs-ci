--- conflicted
+++ resolved
@@ -40,25 +40,4 @@
             rbd_pod.pvc.get(out_yaml_format=False)
         except exceptions.CommandFailed as ex:
             if "NotFound" in str(ex):
-<<<<<<< HEAD
-                pass
-
-    @tier1
-    def test_run_io(self, rbd_pod_factory):
-        """
-        Test IO
-        """
-        rbd_pod = rbd_pod_factory()
-        rbd_pod.run_io('fs', '1G')
-        logging.info("Waiting for results")
-        fio_result = rbd_pod.get_fio_results()
-        logging.info("IOPs after FIO:")
-        logging.info(
-            f"Read: {fio_result.get('jobs')[0].get('read').get('iops')}"
-        )
-        logging.info(
-            f"Write: {fio_result.get('jobs')[0].get('write').get('iops')}"
-        )
-=======
-                pass
->>>>>>> a1bda644
+                pass