import pytest
import logging

from ocs_ci.utility import metadata_utils
from ocs_ci.ocs import constants, ocp
from ocs_ci.helpers import helpers
from ocs_ci.framework import config
from ocs_ci.framework.pytest_customization.marks import green_squad
from ocs_ci.ocs.resources import pod
from ocs_ci.framework.testlib import (
    skipif_ocs_version,
    ManageTest,
    tier1,
    tier3,
    skipif_ocp_version,
    skipif_managed_service,
    skipif_disconnected_cluster,
    skipif_proxy_cluster,
    pre_upgrade,
    ignore_leftovers,
    polarion_id,
)
from ocs_ci.helpers.storageclass_helpers import storageclass_name


log = logging.getLogger(__name__)
# Error message to look in a command output
ERRMSG = "Error in command"


@tier1
@skipif_ocs_version(">4.11")
@skipif_ocp_version(">4.11")
@skipif_managed_service
@skipif_disconnected_cluster
@skipif_proxy_cluster
@green_squad
@ignore_leftovers
class TestMetadataUnavailable(ManageTest):
    """
    Test metadata feature is unavailable for ODF < 4.12
    """

    @pytest.mark.parametrize(
        argnames=["fs", "sc_interface"],
        argvalues=[
            pytest.param(
                "ocs-storagecluster-cephfilesystem",
                constants.OCS_COMPONENTS_MAP["cephfs"],
            ),
        ],
    )
    @polarion_id("OCS-4669")
    def test_metadata_feature_unavailable_for_previous_versions(
        self, project_factory_class, sc_interface, fs
    ):
        """
        This test is to validate setmetadata feature is unavailable in previous ODF version

        Steps:
        1:- Check CSI_ENABLE_METADATA flag unavailable in rook-ceph-operator-config
        and not suported in previous ODF versions (<4.12) and setmetadata is unavailable,
        for csi-cephfsplugin-provisioner and csi-rbdplugin-provisioner pods
        """
<<<<<<< HEAD
        sc_name = storageclass_name(sc_interface)
=======
        external_mode = config.DEPLOYMENT["external_mode"]
        fs, sc_name = metadata_utils.update_testdata_for_external_modes(
            sc_name, fs, external_mode=external_mode
        )
>>>>>>> 7f16a45c
        config_map_obj = ocp.OCP(kind="Configmap", namespace="openshift-storage")
        pod_obj = ocp.OCP(kind="Pod", namespace="openshift-storage")
        toolbox = pod.get_ceph_tools_pod()
        project_factory_class(project_name="test-metadata")
        enable_metadata = '{"data":{"CSI_ENABLE_METADATA": "true"}}'
        assert config_map_obj.patch(
            resource_name="rook-ceph-operator-config",
            params=enable_metadata,
        ), "configmap/rook-ceph-operator-config not patched"

        # metadata flag not available
        metadata_flag = config_map_obj.exec_oc_cmd(
            "get cm rook-ceph-operator-config --output  jsonpath='{.data.CSI_ENABLE_METADATA}'"
        )
        log.info(f"metadata flag----{metadata_flag}")

        # Check 'setmatadata' is not set for csi-cephfsplugin-provisioner and csi-rbdplugin-provisioner pods
        res = metadata_utils.check_setmetadata_availability(pod_obj)
        assert (
            not res
        ), "Error: The metadata is set, while it is expected to be unavailable "
        available_subvolumes = metadata_utils.available_subvolumes(sc_name, toolbox, fs)
        # Create pvc object
        pvc_obj = helpers.create_pvc(
            sc_name=sc_name,
            namespace="test-metadata",
            do_reload=True,
            size="1Gi",
        )
        helpers.wait_for_resource_state(pvc_obj, constants.STATUS_BOUND, timeout=600)

        updated_subvolumes = metadata_utils.available_subvolumes(sc_name, toolbox, fs)

        created_subvolume = metadata_utils.created_subvolume(
            available_subvolumes, updated_subvolumes, sc_name
        )
        metadata = metadata_utils.fetch_metadata(
            sc_name, fs, toolbox, created_subvolume
        )
        # metadata details unavailable for the PVC
        assert metadata == {}, "Error: Metadata details are available for the PVC"

        # Delete the PVC
        pvc_obj.delete()
        pvc_obj.ocp.wait_for_delete(
            resource_name=pvc_obj.name, timeout=300
        ), f"PVC {pvc_obj.name} is not deleted"

    @pre_upgrade
    def test_create_pvc(self, pvc_factory):
        """
        This test is to validate setmetadata feature is unavailable in previous ODF version

        Steps:
        1:- Check CSI_ENABLE_METADATA flag unavailable in rook-ceph-operator-config
        and not suported in previous ODF versions (<4.12) and setmetadata is unavailable,
        for csi-cephfsplugin-provisioner and csi-rbdplugin-provisioner pods
        """
        pvc_obj = pvc_factory(
            interface=constants.CEPHFILESYSTEM, status=constants.STATUS_BOUND
        )
        log.info(f"PVC {pvc_obj.name} created!")
        # Delete the PVC
        pvc_obj.delete()
        pvc_obj.ocp.wait_for_delete(
            resource_name=pvc_obj.name, timeout=300
        ), f"PVC {pvc_obj.name} is not deleted"


@tier1
@skipif_ocs_version("<4.12")
@skipif_ocp_version("<4.12")
@skipif_managed_service
@skipif_disconnected_cluster
@skipif_proxy_cluster
@green_squad
@ignore_leftovers
class TestDefaultMetadataDisabled(ManageTest):
    """
    Test metadata feature disabled by default for ODF 4.12

    """

    @pytest.mark.parametrize(
        argnames=["fs", "sc_interface"],
        argvalues=[
            pytest.param(
                "ocs-storagecluster-cephfilesystem",
                constants.OCS_COMPONENTS_MAP["cephfs"],
            )
        ],
    )
    @polarion_id("OCS-4671")
    @polarion_id("OCS-4674")
    def test_metadata_not_enabled_by_default(
        self, pvc_factory, pvc_clone_factory, fs, sc_interface
    ):
        """
        This test is to validate metadata feature is not enabled by default for  ODF(4.12) clusters

        Steps:
        1:- Check CSI_ENABLE_METADATA flag unavailable by default in rook-ceph-operator-config
        and setmetadata is unavailable for csi-cephfsplugin-provisioner and csi-rbdplugin-provisioner pods
        2. metadata details unavailable for
            1. a newly created RBD PVC
            2. PVC clone

        """
<<<<<<< HEAD
        sc_name = storageclass_name(sc_interface)
=======
        external_mode = config.DEPLOYMENT["external_mode"]
        fs, sc_name = metadata_utils.update_testdata_for_external_modes(
            sc_name, fs, external_mode=external_mode
        )
>>>>>>> 7f16a45c
        config_map_obj = ocp.OCP(kind="Configmap", namespace="openshift-storage")
        pod_obj = ocp.OCP(kind="Pod", namespace="openshift-storage")
        toolbox = pod.get_ceph_tools_pod()
        # enable metadata flag not available by default
        metadata_flag = config_map_obj.exec_oc_cmd(
            "get cm rook-ceph-operator-config --output  jsonpath='{.data.CSI_ENABLE_METADATA}'"
        )
        log.info(f"metadata flag----{metadata_flag}")
        if metadata_flag is None:
            log.info("metadata feature is not enabled by default.")
        else:
            log.error("metadata feature is enabled by default")

        # Check 'setmatadata' is not set for csi-cephfsplugin-provisioner and csi-rbdplugin-provisioner pods
        res = metadata_utils.check_setmetadata_availability(pod_obj)
        assert (
            not res
        ), "Error: The metadata is set, while it is expected to be unavailable "
        _ = metadata_utils.available_subvolumes(sc_name, toolbox, fs)
        # create a pvc with cephfs sc
        pvc_obj = pvc_factory(
            interface=constants.CEPHFILESYSTEM, status=constants.STATUS_BOUND
        )
        log.info(f"PVC {pvc_obj.name} created!")
        # create a clone of the PVC
        cloned_pvc_obj = pvc_clone_factory(pvc_obj)
        log.info(f"Clone of PVC {pvc_obj.name} created!")
        updated_subvolumes = metadata_utils.available_subvolumes(sc_name, toolbox, fs)
        for sub_vol in updated_subvolumes:
            metadata = metadata_utils.fetch_metadata(
                sc_name, fs, toolbox, sub_vol["name"]
            )
            assert metadata == {}, "Error: Metadata details are available"
        # Delete PVCs
        pvc_obj.delete()
        pvc_obj.ocp.wait_for_delete(
            resource_name=pvc_obj.name, timeout=300
        ), f"PVC {pvc_obj.name} is not deleted"
        cloned_pvc_obj.delete()
        cloned_pvc_obj.ocp.wait_for_delete(
            resource_name=cloned_pvc_obj.name, timeout=300
        ), f"PVC {cloned_pvc_obj.name} is not deleted"


@skipif_ocs_version("<4.12")
@skipif_ocp_version("<4.12")
@skipif_managed_service
@skipif_disconnected_cluster
@skipif_proxy_cluster
@green_squad
@ignore_leftovers
class TestMetadata(ManageTest):
    """
    This test class consists of tests to verify cephfs metadata for
    1. a newly created CephFS PVC
    2. Create a clone
    3. Create a volume snapshot
    4. Restore volume from snapshot
    """

    @pytest.fixture(autouse=True)
    def setup(self, request, project_factory):
        """
        Setup-Teardown for the class

        Steps:
        ---Setup---
        1:- Create a project
        2:- Enable metadata feature
        ---Teardown---
        3:- Disable metadata feature

        """
        self = request.node.cls
        log.info("-----Setup-----")
        self.project_name = "metadata"
        project_factory(project_name=self.project_name)
        self.namespace = "openshift-storage"
        self.config_map_obj = ocp.OCP(kind="Configmap", namespace=self.namespace)
        self.pod_obj = ocp.OCP(kind="Pod", namespace=self.namespace)
        self.pv_obj = ocp.OCP(kind=constants.PV, namespace=self.namespace)
        self.toolbox = pod.get_ceph_tools_pod()
        self.external_mode = config.DEPLOYMENT["external_mode"]

        # Enable metadata feature
        log.info("----Enable metadata----")
        self.cluster_name = metadata_utils.enable_metadata(
            self.config_map_obj,
            self.pod_obj,
        )
        log.info(f"cluster name is ----- {self.cluster_name}")

    def teardown(self):
        log.info("-----Teardown-----")
        # Disable metadata feature
        metadata_utils.disable_metadata(
            self.config_map_obj,
            self.pod_obj,
        )

    @tier1
    @pytest.mark.parametrize(
        argnames=["fs", "sc_interface"],
        argvalues=[
            pytest.param(
                "ocs-storagecluster-cephfilesystem",
                constants.OCS_COMPONENTS_MAP["cephfs"],
                marks=pytest.mark.polarion_id("OCS-4676"),
            ),
            pytest.param(
                "ocs-storagecluster-cephblockpool",
                constants.OCS_COMPONENTS_MAP["blockpools"],
                marks=[
                    pytest.mark.polarion_id("OCS-4679"),
                    pytest.mark.bugzilla("2039269"),
                ],
            ),
        ],
    )
    def test_verify_metadata_details(
        self,
        pvc_clone_factory,
        snapshot_factory,
        snapshot_restore_factory,
        fs,
        sc_interface,
    ):
        """
        This test case verifies the cephfs and rbd metadata created on the subvolume
        for CSI_ENABLE_METADATA flag enabled for,
        1. a newly created PVC
        2. Create a clone
        3. Create a volume snapshot
        4. Restore volume from snapshot

        """
<<<<<<< HEAD
        sc_name = storageclass_name(sc_interface)
=======
        fs, sc_name = metadata_utils.update_testdata_for_external_modes(
            sc_name, fs, external_mode=self.external_mode
        )
>>>>>>> 7f16a45c
        available_subvolumes = metadata_utils.available_subvolumes(
            sc_name, self.toolbox, fs
        )
        # Create pvc object
        pvc_obj = helpers.create_pvc(
            sc_name=sc_name,
            namespace=self.project_name,
            do_reload=True,
            size="1Gi",
        )
        helpers.wait_for_resource_state(pvc_obj, constants.STATUS_BOUND, timeout=600)
        updated_subvolumes = metadata_utils.available_subvolumes(
            sc_name, self.toolbox, fs
        )
        created_subvolume = metadata_utils.created_subvolume(
            available_subvolumes, updated_subvolumes, sc_name
        )
        metadata = metadata_utils.fetch_metadata(
            sc_name, fs, self.toolbox, created_subvolume
        )
        # metadata validation for new PVC created
        metadata_utils.validate_metadata(
            metadata=metadata,
            clustername=self.cluster_name,
            pv_name=pvc_obj.backed_pv_obj.name,
            pvc_name=pvc_obj.name,
            namespace=self.project_name,
        )
        available_subvolumes = updated_subvolumes
        # Clone the PVC
        clone_pvc_obj = pvc_clone_factory(pvc_obj=pvc_obj, timeout=600)
        updated_subvolumes = metadata_utils.available_subvolumes(
            sc_name, self.toolbox, fs
        )
        created_subvolume = metadata_utils.created_subvolume(
            available_subvolumes, updated_subvolumes, sc_name
        )
        metadata = metadata_utils.fetch_metadata(
            sc_name, fs, self.toolbox, created_subvolume
        )
        # metadata validation for cloned PVC
        metadata_utils.validate_metadata(
            metadata=metadata,
            clustername=self.cluster_name,
            pv_name=clone_pvc_obj.backed_pv_obj.name,
            pvc_name=clone_pvc_obj.name,
            namespace=self.project_name,
        )
        # Create a volume snapshot
        available_subvolumes = updated_subvolumes
        snap_obj = snapshot_factory(clone_pvc_obj, wait=True)
        snap_obj_get = snap_obj.get()
        snapshotcontent_name = snap_obj_get["status"]["boundVolumeSnapshotContentName"]
        updated_subvolumes = metadata_utils.available_subvolumes(
            sc_name, self.toolbox, fs
        )
        metadata = metadata_utils.fetch_metadata(
            sc_name,
            fs,
            self.toolbox,
            created_subvolume,
            snapshot=True,
            available_subvolumes=available_subvolumes,
            updated_subvolumes=updated_subvolumes,
        )
        # metadata validation for snapshot created
        metadata_utils.validate_metadata(
            metadata=metadata,
            clustername=self.cluster_name,
            volumesnapshot_name=snap_obj.name,
            volumesnapshot_content=snapshotcontent_name,
            namespace=self.project_name,
        )
        # Restore volume from snapshot
        available_subvolumes = metadata_utils.available_subvolumes(
            sc_name, self.toolbox, fs
        )
        restored_pvc = snapshot_restore_factory(snapshot_obj=snap_obj, timeout=600)
        updated_subvolumes = metadata_utils.available_subvolumes(
            sc_name, self.toolbox, fs
        )
        created_subvolume = metadata_utils.created_subvolume(
            available_subvolumes, updated_subvolumes, sc_name
        )
        metadata = metadata_utils.fetch_metadata(
            sc_name, fs, self.toolbox, created_subvolume
        )
        # metadata validation for restored snapshot
        metadata_utils.validate_metadata(
            metadata=metadata,
            clustername=self.cluster_name,
            pv_name=restored_pvc.backed_pv_obj.name,
            pvc_name=restored_pvc.name,
            namespace=self.project_name,
        )
        # Deleted PVCs and PVs
        pvc_obj.delete()
        pvc_obj.ocp.wait_for_delete(
            resource_name=pvc_obj.name, timeout=300
        ), f"PVC {pvc_obj.name} is not deleted"
        clone_pvc_obj.delete()
        clone_pvc_obj.ocp.wait_for_delete(
            resource_name=clone_pvc_obj.name, timeout=300
        ), f"PVC {clone_pvc_obj.name} is not deleted"

    @tier1
    @pytest.mark.parametrize(
        argnames=["fs", "sc_interface"],
        argvalues=[
            pytest.param(
                "ocs-storagecluster-cephfilesystem",
                constants.OCS_COMPONENTS_MAP["cephfs"],
            )
        ],
    )
    @polarion_id("OCS-4673")
    @polarion_id("OCS-4683")
    def test_verify_metadata_details_for_new_pvc_same_named(self, fs, sc_interface):
        """
        This test case verifies the behavior for creating a PVC for CSI_ENABLE_METADATA flag
        enabled and then delete the PVC and created a new PVC with the same name
        Steps:
            1. Create a PVC
            2. Check metadata details
            3. Delete the PVC
            4. Create a new PVC with same name as previous
            5. Validate the metadata created for the new PVC
               is different than previous metadata
        """
<<<<<<< HEAD
        sc_name = storageclass_name(sc_interface)
=======
        fs, sc_name = metadata_utils.update_testdata_for_external_modes(
            sc_name, fs, external_mode=self.external_mode
        )
>>>>>>> 7f16a45c
        available_subvolumes = metadata_utils.available_subvolumes(
            sc_name, self.toolbox, fs
        )
        # Create pvc object
        pvc_obj = helpers.create_pvc(
            sc_name=sc_name,
            namespace=self.project_name,
            do_reload=True,
            size="1Gi",
        )
        helpers.wait_for_resource_state(pvc_obj, constants.STATUS_BOUND, timeout=600)
        pvc_name = pvc_obj.name
        updated_subvolumes = metadata_utils.available_subvolumes(
            sc_name, self.toolbox, fs
        )
        created_subvolume = metadata_utils.created_subvolume(
            available_subvolumes, updated_subvolumes, sc_name
        )
        metadata = metadata_utils.fetch_metadata(
            sc_name, fs, self.toolbox, created_subvolume
        )
        # metadata validation for new PVC created
        metadata_utils.validate_metadata(
            metadata=metadata,
            clustername=self.cluster_name,
            pv_name=pvc_obj.backed_pv_obj.name,
            pvc_name=pvc_name,
            namespace=self.project_name,
        )
        # Delete the PVC
        pvc_obj.delete()
        pvc_obj.ocp.wait_for_delete(
            resource_name=pvc_obj.name, timeout=300
        ), f"PVC {pvc_obj.name} is not deleted"
        available_subvolumes = updated_subvolumes
        # Create a pvc object with same name
        pvc_obj = helpers.create_pvc(
            sc_name=sc_name,
            pvc_name=pvc_name,
            namespace=self.project_name,
            do_reload=True,
            size="1Gi",
        )
        helpers.wait_for_resource_state(pvc_obj, constants.STATUS_BOUND, timeout=600)
        updated_subvolumes = metadata_utils.available_subvolumes(
            sc_name, self.toolbox, fs
        )
        created_subvolume = metadata_utils.created_subvolume(
            available_subvolumes, updated_subvolumes, sc_name
        )
        metadata_new_pvc = metadata_utils.fetch_metadata(
            sc_name, fs, self.toolbox, created_subvolume
        )
        # metadata validation for new PVC created
        metadata_utils.validate_metadata(
            metadata=metadata_new_pvc,
            clustername=self.cluster_name,
            pv_name=pvc_obj.backed_pv_obj.name,
            pvc_name=pvc_name,
            namespace=self.project_name,
        )
        assert metadata_new_pvc != metadata

        # Deleted PVCs and PVs
        pvc_obj.delete()
        pvc_obj.ocp.wait_for_delete(
            resource_name=pvc_obj.name, timeout=300
        ), f"PVC {pvc_obj.name} is not deleted"

    @tier1
    @pytest.mark.parametrize(
        argnames=["fs", "sc_interface"],
        argvalues=[
            pytest.param(
                "ocs-storagecluster-cephfilesystem",
                constants.OCS_COMPONENTS_MAP["cephfs"],
                marks=pytest.mark.polarion_id("OCS-4677"),
            ),
            pytest.param(
                "ocs-storagecluster-cephblockpool",
                constants.OCS_COMPONENTS_MAP["blockpools"],
                marks=pytest.mark.polarion_id("OCS-4678"),
            ),
        ],
    )
    def test_metadata_details_available_only_when_metadata_flag_enabled(
        self,
        pvc_clone_factory,
        snapshot_factory,
        snapshot_restore_factory,
        fs,
        sc_interface,
    ):
        """
        This test case is to validate that metadata details are available for the operations
        done after enabling CSI_ENABLE_METADATA flag----
        Steps:
        1. enable CSI_ENABLE_METADATA flag create a PVC and check the metadata details
        are available for the added PVC,

        2. disable CSI_ENABLE_METADATA flag and create a clone and snapshot of the volume

        3. Check metadata details will not be available for volume clone and snapshot.

        4. Enable CSI_ENABLE_METADATA flag, restore snapshot

        5. Check metadata details available for created pvc and restored volume but
        no metadata details available for the volume clone and snapshot created

        """
<<<<<<< HEAD
        sc_name = storageclass_name(sc_interface)
=======
        fs, sc_name = metadata_utils.update_testdata_for_external_modes(
            sc_name, fs, external_mode=self.external_mode
        )
>>>>>>> 7f16a45c
        available_subvolumes = metadata_utils.available_subvolumes(
            sc_name, self.toolbox, fs
        )
        # Create pvc object
        pvc_obj = helpers.create_pvc(
            sc_name=sc_name,
            namespace=self.project_name,
            do_reload=True,
            size="1Gi",
        )
        helpers.wait_for_resource_state(pvc_obj, constants.STATUS_BOUND, timeout=600)

        updated_subvolumes = metadata_utils.available_subvolumes(
            sc_name, self.toolbox, fs
        )
        created_subvolume = metadata_utils.created_subvolume(
            available_subvolumes, updated_subvolumes, sc_name
        )
        metadata = metadata_utils.fetch_metadata(
            sc_name, fs, self.toolbox, created_subvolume
        )
        # metadata validation for new PVC created
        metadata_utils.validate_metadata(
            metadata=metadata,
            clustername=self.cluster_name,
            pv_name=pvc_obj.backed_pv_obj.name,
            pvc_name=pvc_obj.name,
            namespace=self.project_name,
        )
        # Disable metadata flag
        metadata_utils.disable_metadata(
            self.config_map_obj,
            self.pod_obj,
        )
        available_subvolumes = updated_subvolumes
        # Clone the PVC
        clone_pvc_obj = pvc_clone_factory(pvc_obj=pvc_obj, timeout=600)
        updated_subvolumes = metadata_utils.available_subvolumes(
            sc_name, self.toolbox, fs
        )
        created_subvolume = metadata_utils.created_subvolume(
            available_subvolumes, updated_subvolumes, sc_name
        )
        metadata = metadata_utils.fetch_metadata(
            sc_name, fs, self.toolbox, created_subvolume
        )
        # metadata details unavailable for cloned PVC
        if metadata == {} or metadata is None:
            pass
        else:
            raise AssertionError
        # Create a volume snapshot
        available_subvolumes = updated_subvolumes
        snap_obj = snapshot_factory(clone_pvc_obj, wait=True)

        updated_subvolumes = metadata_utils.available_subvolumes(
            sc_name, self.toolbox, fs
        )
        metadata = metadata_utils.fetch_metadata(
            sc_name,
            fs,
            self.toolbox,
            created_subvolume,
            snapshot=True,
            available_subvolumes=available_subvolumes,
            updated_subvolumes=updated_subvolumes,
        )
        # metadata details unavailable for snapshot created
        if metadata == {} or metadata is None:
            pass
        else:
            raise AssertionError

        # Enable metadata feature
        log.info("----Enable metadata----")
        _ = metadata_utils.enable_metadata(
            self.config_map_obj,
            self.pod_obj,
        )
        # Restore volume from snapshot
        available_subvolumes = metadata_utils.available_subvolumes(
            sc_name, self.toolbox, fs
        )
        restored_pvc = snapshot_restore_factory(snapshot_obj=snap_obj, timeout=600)
        updated_subvolumes = metadata_utils.available_subvolumes(
            sc_name, self.toolbox, fs
        )
        created_subvolume = metadata_utils.created_subvolume(
            available_subvolumes, updated_subvolumes, sc_name
        )
        metadata = metadata_utils.fetch_metadata(
            sc_name, fs, self.toolbox, created_subvolume
        )
        # metadata validation for restored snapshot
        metadata_utils.validate_metadata(
            metadata=metadata,
            clustername=self.cluster_name,
            pv_name=restored_pvc.backed_pv_obj.name,
            pvc_name=restored_pvc.name,
            namespace=self.project_name,
        )
        # Deleted PVCs and PVs
        pvc_obj.delete()
        pvc_obj.ocp.wait_for_delete(
            resource_name=pvc_obj.name, timeout=300
        ), f"PVC {pvc_obj.name} is not deleted"
        clone_pvc_obj.delete()
        clone_pvc_obj.ocp.wait_for_delete(
            resource_name=clone_pvc_obj.name, timeout=300
        ), f"PVC {clone_pvc_obj.name} is not deleted"

    @tier3
    @pytest.mark.parametrize(
        argnames=["fs", "sc_interface"],
        argvalues=[
            pytest.param(
                "ocs-storagecluster-cephfilesystem",
                constants.OCS_COMPONENTS_MAP["cephfs"],
            ),
            pytest.param(
                "ocs-storagecluster-cephblockpool",
                constants.OCS_COMPONENTS_MAP["blockpools"],
            ),
        ],
    )
    @polarion_id("OCS-4672")
    def test_disable_metadata_flag_after_enabling(self, fs, sc_interface):
        """
        This test case is to validate the behavior for, disable CSI_ENABLE_METADATA flag
        after enabling----
        Steps:
        1. enable CSI_ENABLE_METADATA flag create a PVC and check the metadata details
        are available for the added PVC,

        2. disable CSI_ENABLE_METADATA flag and check for the PVC created with CSI_ENABLE_METADATA
        flag enabled meta data details will be still available.

        3. create another PVC after disabling CSI_ENABLE_METADATA flag,
        and check for this PVC metadata details will not be available.

        4. After disabling CSI_ENABLE_METADATA flag, 'setmatadata' should not be set
        for csi-cephfsplugin-provisioner and csi-rbdplugin-provisioner pods

        """
<<<<<<< HEAD
        sc_name = storageclass_name(sc_interface)
=======
        fs, sc_name = metadata_utils.update_testdata_for_external_modes(
            sc_name, fs, external_mode=self.external_mode
        )
>>>>>>> 7f16a45c
        available_subvolumes = metadata_utils.available_subvolumes(
            sc_name, self.toolbox, fs
        )
        # Create pvc object
        pvc_obj_with_metadata_enabled = helpers.create_pvc(
            sc_name=sc_name,
            namespace=self.project_name,
            do_reload=True,
            size="1Gi",
        )
        helpers.wait_for_resource_state(
            pvc_obj_with_metadata_enabled, constants.STATUS_BOUND, timeout=600
        )

        updated_subvolumes = metadata_utils.available_subvolumes(
            sc_name, self.toolbox, fs
        )
        created_subvolume = metadata_utils.created_subvolume(
            available_subvolumes, updated_subvolumes, sc_name
        )
        metadata = metadata_utils.fetch_metadata(
            sc_name, fs, self.toolbox, created_subvolume
        )
        # metadata validation for new PVC created
        metadata_utils.validate_metadata(
            metadata=metadata,
            clustername=self.cluster_name,
            pv_name=pvc_obj_with_metadata_enabled.backed_pv_obj.name,
            pvc_name=pvc_obj_with_metadata_enabled.name,
            namespace=self.project_name,
        )
        # Disable metadata flag
        metadata_utils.disable_metadata(
            self.config_map_obj,
            self.pod_obj,
        )
        # check meta data details still available for the pvc
        metadata = metadata_utils.fetch_metadata(
            sc_name, fs, self.toolbox, created_subvolume
        )
        available_subvolumes = updated_subvolumes
        # create another PVC after disabling CSI_ENABLE_METADATA flag
        pvc_obj_with_metadata_disabled = helpers.create_pvc(
            sc_name=sc_name,
            namespace=self.project_name,
            do_reload=True,
            size="1Gi",
        )
        helpers.wait_for_resource_state(
            pvc_obj_with_metadata_disabled, constants.STATUS_BOUND, timeout=600
        )

        updated_subvolumes = metadata_utils.available_subvolumes(
            sc_name, self.toolbox, fs
        )
        created_subvolume = metadata_utils.created_subvolume(
            available_subvolumes, updated_subvolumes, sc_name
        )
        metadata = metadata_utils.fetch_metadata(
            sc_name, fs, self.toolbox, created_subvolume
        )
        # metadata details unavailable for PVC, pvc_obj_with_metadata_disabled
        if metadata == {} or metadata is None:
            pass
        else:
            raise AssertionError
        # 'setmatadata' unavailable for cephfs and rbd plugin provisioner pods
        res = metadata_utils.check_setmetadata_availability(self.pod_obj)
        assert (
            not res
        ), "Error: The metadata is set, while it is expected to be unavailable "

        # Deleted PVCs and PVs
        pvc_obj_with_metadata_enabled.delete()
        pvc_obj_with_metadata_enabled.ocp.wait_for_delete(
            resource_name=pvc_obj_with_metadata_enabled.name, timeout=300
        ), f"PVC {pvc_obj_with_metadata_enabled.name} is not deleted"
        pvc_obj_with_metadata_disabled.delete()
        pvc_obj_with_metadata_disabled.ocp.wait_for_delete(
            resource_name=pvc_obj_with_metadata_disabled.name, timeout=300
        ), f"PVC {pvc_obj_with_metadata_disabled.name} is not deleted"

    @tier1
    @pytest.mark.parametrize(
        argnames=["fs", "sc_interface"],
        argvalues=[
            pytest.param(
                "ocs-storagecluster-cephblockpool",
                constants.OCS_COMPONENTS_MAP["blockpools"],
            ),
        ],
    )
    @polarion_id("OCS-4680")
    @polarion_id("OCS-4681")
    def test_metadata_update_for_PV_Retain(
        self, fs, sc_interface, project_factory_class
    ):
        """
        This test is to validate metadata is updated after a PVC is deleted by setting ReclaimPloicy: Retain on PV
        and a freshly created PVC in same or different namespace is attached to the old PV for CSI_ENABLE_METADATA
        flag set to true,
        Steps:
            1. Enable CSI_ENABLE_OMAP_GENERATOR flag
            2. Create pvc object
            3. Update persistentVolumeReclaimPolicy:Retain for the PV
            4. validate metadata for PVC created
            5. Delete the PVC
            6. Validate PV for claim pvc_obj is in Released state
            7. Edit restore PV and remove the claimRef section
            8. Validate PV is in Available state
            9. Create another pvc
            10. validate metadata for new PVC created
            11. Delete the PVC
            12. Validate PV for claim pvc_obj is in Released state
            13. Edit restore PV and remove the claimRef section
            14. Validate PV is in Available state
            15. Create another pvc in different namespace
            16. validate metadata for new PVC created

        """
<<<<<<< HEAD
        sc_name = storageclass_name(sc_interface)
=======
        fs, sc_name = metadata_utils.update_testdata_for_external_modes(
            sc_name, fs, external_mode=self.external_mode
        )
>>>>>>> 7f16a45c
        # Enable CSI_ENABLE_OMAP_GENERATOR flag
        enable_omap_generator = '{"data":{"CSI_ENABLE_OMAP_GENERATOR": "true"}}'

        # Enable CSI_ENABLE_OMAP_GENERATOR flag for rook-ceph-operator-config using patch command
        assert self.config_map_obj.patch(
            resource_name="rook-ceph-operator-config",
            params=enable_omap_generator,
        ), "configmap/rook-ceph-operator-config not patched"

        available_subvolumes = metadata_utils.available_subvolumes(
            sc_name, self.toolbox, fs
        )
        # Create pvc object
        pvc_obj = helpers.create_pvc(
            sc_name=sc_name,
            namespace=self.project_name,
            do_reload=True,
            size="1Gi",
        )
        helpers.wait_for_resource_state(pvc_obj, constants.STATUS_BOUND, timeout=600)
        pv_name = pvc_obj.backed_pv_obj.name
        log.info(f"pv name is ----- {pv_name}")

        # Update persistentVolumeReclaimPolicy:Retain for the PV
        params = '{"spec":{"persistentVolumeReclaimPolicy":"Retain"}}'
        assert self.pv_obj.patch(
            resource_name=pv_name, params=params
        ), f"Failed to change the parameter persistentVolumeReclaimPolicy for {pv_name}"

        updated_subvolumes = metadata_utils.available_subvolumes(
            sc_name, self.toolbox, fs
        )
        created_subvolume = metadata_utils.created_subvolume(
            available_subvolumes, updated_subvolumes, sc_name
        )
        metadata = metadata_utils.fetch_metadata(
            sc_name, fs, self.toolbox, created_subvolume
        )
        # metadata validation for PVC created
        metadata_utils.validate_metadata(
            metadata=metadata,
            clustername=self.cluster_name,
            pv_name=pv_name,
            pvc_name=pvc_obj.name,
            namespace=self.project_name,
        )
        # Delete the PVC
        pvc_obj.delete()
        pvc_obj.ocp.wait_for_delete(
            resource_name=pvc_obj.name, timeout=300
        ), f"PVC {pvc_obj.name} is not deleted"

        # Validate PV for claim pvc_obj is in Released state
        self.pv_obj.wait_for_resource(
            condition=constants.STATUS_RELEASED, resource_name=pv_name
        )
        # Edit restore PV and remove the claimRef section
        log.info(f"Remove the claimRef section from PVC {pv_name}")
        params = '[{"op": "remove", "path": "/spec/claimRef"}]'
        self.pv_obj.patch(resource_name=pv_name, params=params, format_type="json")
        log.info(f"Successfully removed claimRef section from PVC {pv_name}")
        # Validate PV is in Available state
        self.pv_obj.wait_for_resource(
            condition=constants.STATUS_AVAILABLE, resource_name=pv_name
        )
        # Create another pvc
        new_pvc_obj = helpers.create_pvc(
            sc_name=sc_name,
            namespace=self.project_name,
            do_reload=True,
            size="1Gi",
        )
        helpers.wait_for_resource_state(
            new_pvc_obj, constants.STATUS_BOUND, timeout=600
        )
        assert new_pvc_obj.backed_pv_obj.name == pv_name
        metadata = metadata_utils.fetch_metadata(
            sc_name, fs, self.toolbox, created_subvolume
        )
        # metadata validation for new PVC created
        metadata_utils.validate_metadata(
            metadata=metadata,
            clustername=self.cluster_name,
            pv_name=pv_name,
            pvc_name=new_pvc_obj.name,
            namespace=self.project_name,
        )
        # Delete the PVC
        new_pvc_obj.delete()
        new_pvc_obj.ocp.wait_for_delete(
            resource_name=new_pvc_obj.name, timeout=600
        ), f"PVC {new_pvc_obj.name} is not deleted"

        # Validate PV for claim pvc_obj is in Released state
        self.pv_obj.wait_for_resource(
            condition=constants.STATUS_RELEASED, resource_name=pv_name
        )
        # Edit again restore PV and remove the claimRef section
        log.info(f"Remove the claimRef section from PVC {pv_name}")
        params = '[{"op": "remove", "path": "/spec/claimRef"}]'
        self.pv_obj.patch(resource_name=pv_name, params=params, format_type="json")
        log.info(f"Successfully removed claimRef section from PVC {pv_name}")
        # Validate PV is in Available state
        self.pv_obj.wait_for_resource(
            condition=constants.STATUS_AVAILABLE, resource_name=pv_name
        )
        # Create another pvc in a different namespace
        dif_namespace = "new-project"
        project_factory_class(project_name=dif_namespace)
        pvc_obj_in_dif_namespace = helpers.create_pvc(
            sc_name=sc_name,
            namespace=dif_namespace,
            do_reload=True,
            size="1Gi",
        )
        helpers.wait_for_resource_state(
            pvc_obj_in_dif_namespace, constants.STATUS_BOUND, timeout=600
        )
        assert pvc_obj_in_dif_namespace.backed_pv_obj.name == pv_name
        metadata = metadata_utils.fetch_metadata(
            sc_name, fs, self.toolbox, created_subvolume
        )
        # metadata validation for new PVC created
        metadata_utils.validate_metadata(
            metadata=metadata,
            clustername=self.cluster_name,
            pv_name=pv_name,
            pvc_name=pvc_obj_in_dif_namespace.name,
            namespace=dif_namespace,
        )
        pvc_obj_in_dif_namespace.delete()
        pvc_obj_in_dif_namespace.ocp.wait_for_delete(
            resource_name=pvc_obj_in_dif_namespace.name, timeout=600
        ), f"PVC {pvc_obj_in_dif_namespace.name} is not deleted"

    @tier3
    @pytest.mark.parametrize(
        argnames=["flag_value"],
        argvalues=[
            pytest.param("12345678"),
            pytest.param("feature3504"),
            pytest.param("add-metadata"),
        ],
    )
    @polarion_id("OCS-4682")
    def test_negative_values_for_enable_metadata_flag(self, flag_value):
        """
        Validate negative scenarios by providing various un acceptable values for, CSI_ENABLE_METADATA flag.
        1. numeric value for CSI_ENABLE_METADATA flag
        2. alphanumeric value for CSI_ENABLE_METADATA flag
        3. string values other than 'true/false' for CSI_ENABLE_METADATA flag

        Steps:
            1. Set CSI_ENABLE_METADATA flag value as numeric value
            2. Set CSI_ENABLE_METADATA flag value as alphanumeric value
            3. Set string values other than 'true/false' for CSI_ENABLE_METADATA flag
        """
        # Set numeric value for CSI_ENABLE_METADATA flag
        params = '{"data":{"CSI_ENABLE_METADATA": ' + '"' + flag_value + '"' + "}}"
        log.info(f"params ----- {params}")

        # Enable CSI_ENABLE_OMAP_GENERATOR flag for rook-ceph-operator-config using patch command
        assert self.config_map_obj.patch(
            resource_name="rook-ceph-operator-config",
            params=params,
        ), "configmap/rook-ceph-operator-config not patched"

        # Check csi-cephfsplugin provisioner and csi-rbdplugin-provisioner pods are up and running
        assert self.pod_obj.wait_for_resource(
            condition=constants.STATUS_RUNNING,
            selector="app=csi-cephfsplugin-provisioner",
            dont_allow_other_resources=True,
            timeout=60,
        )

        assert self.pod_obj.wait_for_resource(
            condition=constants.STATUS_RUNNING,
            selector="app=csi-rbdplugin-provisioner",
            dont_allow_other_resources=True,
            timeout=60,
        )
        res = metadata_utils.check_setmetadata_availability(self.pod_obj)
        assert (
            not res
        ), "Error: The metadata is set, while it is expected to be unavailable "<|MERGE_RESOLUTION|>--- conflicted
+++ resolved
@@ -62,14 +62,10 @@
         and not suported in previous ODF versions (<4.12) and setmetadata is unavailable,
         for csi-cephfsplugin-provisioner and csi-rbdplugin-provisioner pods
         """
-<<<<<<< HEAD
-        sc_name = storageclass_name(sc_interface)
-=======
         external_mode = config.DEPLOYMENT["external_mode"]
         fs, sc_name = metadata_utils.update_testdata_for_external_modes(
             sc_name, fs, external_mode=external_mode
         )
->>>>>>> 7f16a45c
         config_map_obj = ocp.OCP(kind="Configmap", namespace="openshift-storage")
         pod_obj = ocp.OCP(kind="Pod", namespace="openshift-storage")
         toolbox = pod.get_ceph_tools_pod()
@@ -178,14 +174,10 @@
             2. PVC clone
 
         """
-<<<<<<< HEAD
-        sc_name = storageclass_name(sc_interface)
-=======
         external_mode = config.DEPLOYMENT["external_mode"]
         fs, sc_name = metadata_utils.update_testdata_for_external_modes(
             sc_name, fs, external_mode=external_mode
         )
->>>>>>> 7f16a45c
         config_map_obj = ocp.OCP(kind="Configmap", namespace="openshift-storage")
         pod_obj = ocp.OCP(kind="Pod", namespace="openshift-storage")
         toolbox = pod.get_ceph_tools_pod()
@@ -322,13 +314,7 @@
         4. Restore volume from snapshot
 
         """
-<<<<<<< HEAD
         sc_name = storageclass_name(sc_interface)
-=======
-        fs, sc_name = metadata_utils.update_testdata_for_external_modes(
-            sc_name, fs, external_mode=self.external_mode
-        )
->>>>>>> 7f16a45c
         available_subvolumes = metadata_utils.available_subvolumes(
             sc_name, self.toolbox, fs
         )
@@ -458,13 +444,9 @@
             5. Validate the metadata created for the new PVC
                is different than previous metadata
         """
-<<<<<<< HEAD
-        sc_name = storageclass_name(sc_interface)
-=======
         fs, sc_name = metadata_utils.update_testdata_for_external_modes(
             sc_name, fs, external_mode=self.external_mode
         )
->>>>>>> 7f16a45c
         available_subvolumes = metadata_utils.available_subvolumes(
             sc_name, self.toolbox, fs
         )
@@ -575,13 +557,9 @@
         no metadata details available for the volume clone and snapshot created
 
         """
-<<<<<<< HEAD
-        sc_name = storageclass_name(sc_interface)
-=======
         fs, sc_name = metadata_utils.update_testdata_for_external_modes(
             sc_name, fs, external_mode=self.external_mode
         )
->>>>>>> 7f16a45c
         available_subvolumes = metadata_utils.available_subvolumes(
             sc_name, self.toolbox, fs
         )
@@ -726,13 +704,9 @@
         for csi-cephfsplugin-provisioner and csi-rbdplugin-provisioner pods
 
         """
-<<<<<<< HEAD
-        sc_name = storageclass_name(sc_interface)
-=======
         fs, sc_name = metadata_utils.update_testdata_for_external_modes(
             sc_name, fs, external_mode=self.external_mode
         )
->>>>>>> 7f16a45c
         available_subvolumes = metadata_utils.available_subvolumes(
             sc_name, self.toolbox, fs
         )
@@ -853,13 +827,9 @@
             16. validate metadata for new PVC created
 
         """
-<<<<<<< HEAD
-        sc_name = storageclass_name(sc_interface)
-=======
         fs, sc_name = metadata_utils.update_testdata_for_external_modes(
             sc_name, fs, external_mode=self.external_mode
         )
->>>>>>> 7f16a45c
         # Enable CSI_ENABLE_OMAP_GENERATOR flag
         enable_omap_generator = '{"data":{"CSI_ENABLE_OMAP_GENERATOR": "true"}}'
 
