--- conflicted
+++ resolved
@@ -8,17 +8,8 @@
 from ocs_ci.utility.utils import run_async
 from ocs_ci.framework.testlib import tier1, ManageTest
 from ocs_ci.ocs.resources.pod import get_ceph_tools_pod
-<<<<<<< HEAD
-from ocs_ci.ocs.resources.pvc import create_multiple_pvc, delete_pvcs
-from ocs_ci.utility.templating import load_yaml_to_dict
-from tests.helpers import create_unique_resource_name
-=======
 from ocs_ci.ocs.resources.pvc import delete_pvcs
-from tests.fixtures import (
-    create_rbd_storageclass, create_ceph_block_pool, create_rbd_secret
-)
 from tests.helpers import create_unique_resource_name, create_multiple_pvcs
->>>>>>> ef1b58da
 
 log = logging.getLogger(__name__)
 
@@ -36,7 +27,7 @@
     setup(self, rbd_storageclass)
 
 
-def setup(self, storageclass):
+def setup(self, storageclass, project):
     """
     Create new project
     Create PVCs
@@ -47,19 +38,10 @@
     assert self.project_obj.new_project(self.namespace), (
         f'Failed to create new project {self.namespace}'
     )
-<<<<<<< HEAD
-
-    # Parameters for PVC yaml as dict
-    pvc_data = load_yaml_to_dict(constants.CSI_PVC_YAML)
-    pvc_data['metadata']['namespace'] = self.namespace
-    pvc_data['spec']['storageClassName'] = storageclass.name
-    pvc_data['metadata']['name'] = self.pvc_base_name
-
-=======
->>>>>>> ef1b58da
     # Create 100 PVCs
     pvc_objs = create_multiple_pvcs(
-        sc_name=self.sc_obj.name, namespace=self.namespace,
+        sc_name=storageclass,
+        namespace=project.namespace,
         number_of_pvc=self.number_of_pvc
     )
     log.info(f'Created initial {self.number_of_pvc} PVCs')
@@ -107,7 +89,8 @@
     pvc_objs_initial = []
     pvc_objs_new = []
 
-    def test_multiple_pvc_concurrent_creation_deletion(self, rbd_storageclass):
+    def test_multiple_pvc_concurrent_creation_deletion(
+            self, rbd_storageclass, project):
         """
         To exercise resource creation and deletion
         """
@@ -121,19 +104,10 @@
             f'Failed to execute command for deleting {self.number_of_pvc} PVCs'
         )
 
-<<<<<<< HEAD
-        # Create 100 new PVCs
-        # Parameters for PVC yaml as dict
-        pvc_data = load_yaml_to_dict(constants.CSI_PVC_YAML)
-        pvc_data['metadata']['namespace'] = self.namespace
-        pvc_data['spec']['storageClassName'] = rbd_storageclass.name
-        pvc_data['metadata']['name'] = self.pvc_base_name_new
-
-=======
->>>>>>> ef1b58da
         # Create 100 PVCs
         pvc_objs = create_multiple_pvcs(
-            sc_name=self.sc_obj.name, namespace=self.namespace,
+            sc_name=rbd_storageclass.name,
+            namespace=project.namespace,
             number_of_pvc=self.number_of_pvc
         )
         log.info(f'Created {self.number_of_pvc} new PVCs.')
