"""
Defaults module
"""
from getpass import getuser

INSTALLER_VERSION = '4.1.0-rc.3'
CLIENT_VERSION = INSTALLER_VERSION
AWS_REGION = 'us-east-2'
ROOK_CLUSTER_NAMESPACE = 'openshift-storage'
KUBECONFIG_LOCATION = 'auth/kubeconfig'  # relative from cluster_dir
CLUSTER_NAME = f"ocs-ci-cluster-{getuser()}"
<<<<<<< HEAD
BIN_DIR = './bin'
=======
API_VERSION = "v1"
CEPH_IMAGE = "quay.io/rhceph-dev/rhceph-4.0-rhel-8"
ROOK_IMAGE = "quay.io/rhceph-dev/rook"
DEPLOYMENT_PLATFORM = 'AWS'

ENV_DATA = {
    'platform': DEPLOYMENT_PLATFORM,
    'cluster_name': CLUSTER_NAME,
    'cluster_namespace': ROOK_CLUSTER_NAMESPACE,
    'region': AWS_REGION,
    'ceph_image': CEPH_IMAGE,
    'rook_image': ROOK_IMAGE,
}
>>>>>>> b0933ff1
<|MERGE_RESOLUTION|>--- conflicted
+++ resolved
@@ -9,9 +9,7 @@
 ROOK_CLUSTER_NAMESPACE = 'openshift-storage'
 KUBECONFIG_LOCATION = 'auth/kubeconfig'  # relative from cluster_dir
 CLUSTER_NAME = f"ocs-ci-cluster-{getuser()}"
-<<<<<<< HEAD
 BIN_DIR = './bin'
-=======
 API_VERSION = "v1"
 CEPH_IMAGE = "quay.io/rhceph-dev/rhceph-4.0-rhel-8"
 ROOK_IMAGE = "quay.io/rhceph-dev/rook"
@@ -24,5 +22,4 @@
     'region': AWS_REGION,
     'ceph_image': CEPH_IMAGE,
     'rook_image': ROOK_IMAGE,
-}
->>>>>>> b0933ff1
+}