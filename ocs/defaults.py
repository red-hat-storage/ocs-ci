"""
Defaults module.

This module is automatically loaded with variables defined in
conf/ocsci/default_config.yaml in its DEFAULTS section.

If the variable can be used in some config file sections from ocsci/config.py
module, plese put your defaults rather to mentioned default_config.yaml file!

See the documentation in conf/README.md file to understand this config file.

PYTEST_DONT_REWRITE - avoid pytest to rewrite, keep this msg here please!
"""
import os

from ocs import constants
from utility.templating import load_yaml_to_dict

STORAGE_API_VERSION = 'storage.k8s.io/v1'
ROOK_API_VERSION = 'ceph.rook.io/v1'
OCP_API_VERSION = 'project.openshift.io/v1'
OPENSHIFT_REST_CLIENT_API_VERSION = 'v1'

# Those variables below are duplicate at the moment from default_config.yaml
# and once we drop support for old runner we will remove those variables from
# here and will have them defined only on one place.

# Be aware that variables defined above and below are not used anywhere in the
# config files and their sections when we rendering config!

INSTALLER_VERSION = '4.1.0-rc.5'
CLIENT_VERSION = INSTALLER_VERSION
AWS_REGION = 'us-east-2'
ROOK_CLUSTER_NAMESPACE = 'openshift-storage'
KUBECONFIG_LOCATION = 'auth/kubeconfig'  # relative from cluster_dir
CLUSTER_NAME = "ocs-ci"
API_VERSION = "v1"
CEPH_IMAGE = "ceph/ceph:v14.2.0-20190410"
ROOK_IMAGE = "rook/ceph:master"
DEPLOYMENT_PLATFORM = 'AWS'

# This section is suppose to be available just from ocsci/config.py module from
# ENV_DATA dictionary. Once we drop support of old runner we will delete this
# data from here as well.
ENV_DATA = {
    'platform': DEPLOYMENT_PLATFORM,
    'cluster_name': CLUSTER_NAME,
    'cluster_namespace': ROOK_CLUSTER_NAMESPACE,
    'region': AWS_REGION,
    'ceph_image': CEPH_IMAGE,
    'rook_image': ROOK_IMAGE,
}

<<<<<<< HEAD
TEMP_YAML = os.path.join(constants.TEMPLATE_DIR, "temp.yaml")
=======
DEPLOYMENT = {
    'installer_version': INSTALLER_VERSION,
}

REPORTING = {
    'email': {
        'address': 'ocs-ci@redhat.com',
    },
}

RUN = {
    'log_dir': '/tmp',
    'run_id': None,
    'kubeconfig_location': 'auth/kubeconfig',
    'cli_params': {},
    'client_version': DEPLOYMENT['installer_version'],
    'bin_dir': './bin',
}

TEMPLATES_DIR = "templates"
TEMP_YAML = os.path.join(TEMPLATES_DIR, "temp.yaml")
>>>>>>> 1db8a5e3

TOOL_POD_DICT = load_yaml_to_dict(
    os.path.join(
        constants.TEMPLATE_DEPLOYMENT_DIR, "toolbox_pod.yaml"
    )
)
CEPHFILESYSTEM_DICT = load_yaml_to_dict(
    os.path.join(
        constants.TEMPLATE_CSI_FS_DIR, "CephFileSystem.yaml"
    )
)
PVC_DICT = load_yaml_to_dict(
    os.path.join(
        constants.TEMPLATE_PV_PVC_DIR, "PersistentVolumeClaim.yaml"
    )
)<|MERGE_RESOLUTION|>--- conflicted
+++ resolved
@@ -51,9 +51,6 @@
     'rook_image': ROOK_IMAGE,
 }
 
-<<<<<<< HEAD
-TEMP_YAML = os.path.join(constants.TEMPLATE_DIR, "temp.yaml")
-=======
 DEPLOYMENT = {
     'installer_version': INSTALLER_VERSION,
 }
@@ -73,9 +70,7 @@
     'bin_dir': './bin',
 }
 
-TEMPLATES_DIR = "templates"
-TEMP_YAML = os.path.join(TEMPLATES_DIR, "temp.yaml")
->>>>>>> 1db8a5e3
+TEMP_YAML = os.path.join(constants.TEMPLATE_DIR, "temp.yaml")
 
 TOOL_POD_DICT = load_yaml_to_dict(
     os.path.join(
