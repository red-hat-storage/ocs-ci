--- conflicted
+++ resolved
@@ -1352,11 +1352,9 @@
     "blockpools": "cephBlockPools",
 }
 
-<<<<<<< HEAD
 DEFAULT_PAXOS_SERVICE_TRIM_MIN = 250
 DEFAULT_PAXOS_SERVICE_TRIM_MAX = 500
 DEFAULT_OSD_OP_COMPLAINT_TIME = 30.000000
-=======
+
 # ibmcloud related constants
-IBMCLOUD_VOLUME_NAME = "ibmvolume"
->>>>>>> 0b27cf47
+IBMCLOUD_VOLUME_NAME = "ibmvolume"