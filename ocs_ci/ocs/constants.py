"""
Constants module.

This module contains any values that are widely used across the framework,
utilities, or tests that will predominantly remain unchanged.

In the event values here have to be changed it should be under careful review
and with consideration of the entire project.

"""

import os

# Logging
LOG_FORMAT = "%(asctime)s - %(threadName)s - %(name)s - %(levelname)s - %(message)s"

# Directories
TOP_DIR = os.path.dirname(os.path.dirname(os.path.dirname(os.path.abspath(__file__))))
CONF_DIR = os.path.join(TOP_DIR, "conf")
FRAMEWORK_CONF_DIR = os.path.join(TOP_DIR, "ocs_ci", "framework", "conf")
OCP_VERSION_CONF_DIR = os.path.join(FRAMEWORK_CONF_DIR, "ocp_version")
OCS_VERSION_CONF_DIR = os.path.join(FRAMEWORK_CONF_DIR, "ocs_version")
TEMPLATE_DIR = os.path.join(TOP_DIR, "ocs_ci", "templates")
TEMPLATE_CLEANUP_DIR = os.path.join(TEMPLATE_DIR, "cleanup")
REPO_DIR = os.path.join(TOP_DIR, "ocs_ci", "repos")
EXTERNAL_DIR = os.path.join(TOP_DIR, "external")
TEMPLATE_DEPLOYMENT_DIR = os.path.join(TEMPLATE_DIR, "ocs-deployment")
TEMPLATE_CEPH_DIR = os.path.join(TEMPLATE_DIR, "ceph")
TEMPLATE_CSI_DIR = os.path.join(TEMPLATE_DIR, "CSI")
TEMPLATE_CSI_RBD_DIR = os.path.join(TEMPLATE_CSI_DIR, "rbd")
TEMPLATE_CSI_FS_DIR = os.path.join(TEMPLATE_CSI_DIR, "cephfs")
TEMPLATE_PV_PVC_DIR = os.path.join(TEMPLATE_DIR, "pv_pvc")
TEMPLATE_APP_POD_DIR = os.path.join(TEMPLATE_DIR, "app-pods")
TEMPLATE_WORKLOAD_DIR = os.path.join(TEMPLATE_DIR, "workloads")
TEMPLATE_FIO_DIR = os.path.join(TEMPLATE_WORKLOAD_DIR, "fio")
TEMPLATE_SMALLFILE_DIR = os.path.join(TEMPLATE_WORKLOAD_DIR, "smallfile")
TEMPLATE_PGSQL_DIR = os.path.join(TEMPLATE_WORKLOAD_DIR, "pgsql")
TEMPLATE_JENKINS_DIR = os.path.join(TEMPLATE_WORKLOAD_DIR, "jenkins")
TEMPLATE_VDBENCH_DIR = os.path.join(TEMPLATE_WORKLOAD_DIR, "vdbench")
TEMPLATE_PGSQL_SERVER_DIR = os.path.join(TEMPLATE_PGSQL_DIR, "server")
TEMPLATE_COUCHBASE_DIR = os.path.join(TEMPLATE_WORKLOAD_DIR, "couchbase")
TEMPLATE_COUCHBASE_SERVER_DIR = os.path.join(TEMPLATE_COUCHBASE_DIR, "server")
TEMPLATE_PILLOWFIGHT_DIR = os.path.join(TEMPLATE_COUCHBASE_SERVER_DIR, "pillowfight")
TEMPLATE_MCG_DIR = os.path.join(TEMPLATE_DIR, "mcg")
TEMPLATE_AMQ_DIR = os.path.join(TEMPLATE_WORKLOAD_DIR, "amq")
TEMPLATE_OPENSHIFT_INFRA_DIR = os.path.join(TEMPLATE_DIR, "openshift-infra/")
TEMPLATE_HSBENCH_DIR = os.path.join(TEMPLATE_WORKLOAD_DIR, "hsbench")
TEMPLATE_CONFIGURE_PVC_MONITORING_POD = os.path.join(
    TEMPLATE_OPENSHIFT_INFRA_DIR, "monitoring/"
)
TEMPLATE_DEPLOYMENT_LOGGING = os.path.join(
    TEMPLATE_OPENSHIFT_INFRA_DIR, "logging-deployment"
)
TEMPLATE_DEPLOYMENT_EO = os.path.join(
    TEMPLATE_DEPLOYMENT_LOGGING, "elasticsearch_operator"
)
TEMPLATE_DEPLOYMENT_CLO = os.path.join(
    TEMPLATE_DEPLOYMENT_LOGGING, "clusterlogging_operator"
)
TEMPLATE_AUTHENTICATION_DIR = os.path.join(TEMPLATE_DIR, "authentication")
DATA_DIR = os.path.join(TOP_DIR, "data")
ROOK_REPO_DIR = os.path.join(DATA_DIR, "rook")
ROOK_EXAMPLES_DIR = os.path.join(
    ROOK_REPO_DIR, "cluster", "examples", "kubernetes", "ceph"
)
ROOK_CSI_RBD_DIR = os.path.join(ROOK_EXAMPLES_DIR, "csi", "rbd")
ROOK_CSI_CEPHFS_DIR = os.path.join(ROOK_EXAMPLES_DIR, "csi", "cephfs")
CLEANUP_YAML = "cleanup.yaml.j2"
MANIFESTS_DIR = "manifests"


# Statuses
STATUS_READY = "Ready"
STATUS_PENDING = "Pending"
STATUS_CONTAINER_CREATING = "ContainerCreating"
STATUS_AVAILABLE = "Available"
STATUS_RUNNING = "Running"
STATUS_TERMINATING = "Terminating"
STATUS_BOUND = "Bound"
STATUS_RELEASED = "Released"
STATUS_COMPLETED = "Completed"
STATUS_ERROR = "Error"
STATUS_CLBO = "CrashLoopBackOff"
STATUS_READYTOUSE = "READYTOUSE"

# NooBaa statuses
BS_AUTH_FAILED = "AUTH_FAILED"
BS_OPTIMAL = "OPTIMAL"
HEALTHY_OB = "OPTIMAL"
HEALTHY_OBC = STATUS_BOUND
HEALTHY_OBC_CLI_PHASE = "Phase:Bound"
HEALTHY_OB_CLI_MODE = "Mode:OPTIMAL"
HEALTHY_PV_BS = ["`OPTIMAL`", "`LOW_CAPACITY`"]

# Resources / Kinds
CEPHFILESYSTEM = "CephFileSystem"
CEPHBLOCKPOOL = "CephBlockPool"
CEPHBLOCKPOOL_SC = "ocs-storagecluster-ceph-rbd"
CEPHFILESYSTEM_SC = "ocs-storagecluster-cephfs"
NOOBAA_SC = "openshift-storage.noobaa.io"
DEPLOYMENT = "Deployment"
JOB = "Job"
STORAGECLASS = "StorageClass"
PV = "PersistentVolume"
PVC = "PersistentVolumeClaim"
POD = "Pod"
ROUTE = "Route"
SERVICE = "Service"
NODE = "Node"
DEPLOYMENTCONFIG = "deploymentconfig"
CONFIG = "Config"
MACHINESETS = "machinesets"
STORAGECLUSTER = "storagecluster"
CLUSTER_OPERATOR = "ClusterOperator"
MONITORING = "monitoring"
CLUSTER_SERVICE_VERSION = "csv"
JOB = "job"
OAUTH = "OAuth"
LOCAL_VOLUME = "localvolume"
PROXY = "Proxy"
MACHINECONFIGPOOL = "MachineConfigPool"
VOLUMESNAPSHOTCLASS = "VolumeSnapshotClass"
HPA = "horizontalpodautoscaler"
VOLUMESNAPSHOTCONTENT = "VolumeSnapshotContent"
POD_DISRUPTION_BUDGET = "PodDisruptionBudget"


# Provisioners
AWS_EFS_PROVISIONER = "openshift.org/aws-efs"
ROLE = "Role"
ROLEBINDING = "Rolebinding"
SUBSCRIPTION = "Subscription"
NAMESPACES = "Namespaces"
CLUSTER_LOGGING = "ClusterLogging"
OPERATOR_GROUP = "OperatorGroup"
SERVICE_ACCOUNT = "Serviceaccount"
SCC = "SecurityContextConstraints"
PRIVILEGED = "privileged"
CLUSTER_SERVICE_VERSION = "csv"

# Other
SECRET = "Secret"
TEST = "test"
NAMESPACE = "Namespace"
IGNORE_SC_GP2 = "gp2"
IGNORE_SC_FLEX = "rook-ceph-block"
TEST_FILES_BUCKET = "ocsci-test-files"
ROOK_REPOSITORY = "https://github.com/rook/rook.git"
OPENSHIFT_STORAGE_NAMESPACE = "openshift-storage"
OPENSHIFT_MACHINE_API_NAMESPACE = "openshift-machine-api"
OPENSHIFT_LOGGING_NAMESPACE = "openshift-logging"
OPENSHIFT_OPERATORS_REDHAT_NAMESPACE = "openshift-operators-redhat"
OPENSHIFT_IMAGE_REGISTRY_NAMESPACE = "openshift-image-registry"
OPENSHIFT_IMAGE_REGISTRY_DEPLOYMENT = "image-registry"
OPENSHIFT_IMAGE_SELECTOR = "docker-registry=default"
OPENSHIFT_INGRESS_NAMESPACE = "openshift-ingress"
OPENSHIFT_MONITORING_NAMESPACE = "openshift-monitoring"
MASTER_MACHINE = "master"
WORKER_MACHINE = "worker"
INFRA_MACHINE = "infra"
MOUNT_POINT = "/var/lib/www/html"
TOLERATION_KEY = "node.ocs.openshift.io/storage"

OCP_QE_MISC_REPO = "https://gitlab.cee.redhat.com/aosqe/flexy-templates.git"
CRITICAL_ERRORS = ["core dumped", "oom_reaper"]
must_gather_pod_label = "must-gather"
drain_canary_pod_label = "rook-ceph-drain-canary"
OCS_MONKEY_REPOSITORY = "https://github.com/red-hat-storage/ocs-monkey.git"

# AMQ
AMQ_NAMESPACE = "myproject"
KAFKA_OPERATOR = "https://github.com/strimzi/strimzi-kafka-operator"
OCS_WORKLOADS = "https://github.com/red-hat-storage/ocs-workloads"
CODESPEED_URL = "http://10.0.78.167:8000/"

UPI_INSTALL_SCRIPT = "upi_on_aws-install.sh"

DEFAULT_CLUSTERNAME = "ocs-storagecluster"
DEFAULT_CLUSTERNAME_EXTERNAL_MODE = "ocs-external-storagecluster"
DEFAULT_BLOCKPOOL = f"{DEFAULT_CLUSTERNAME}-cephblockpool"
METADATA_POOL = f"{DEFAULT_CLUSTERNAME}-cephfilesystem-metadata"
DATA_POOL = f"{DEFAULT_CLUSTERNAME}-cephfilesystem-data0"
DEFAULT_ROUTE_CRT = "router-certs-default"
DEFAULT_NAMESPACE = "default"
IMAGE_REGISTRY_RESOURCE_NAME = "cluster"
IMAGE_REGISTRY_CONFIG = "configs.imageregistry.operator.openshift.io/cluster"
DEFAULT_NOOBAA_BACKINGSTORE = "noobaa-default-backing-store"
DEFAULT_NOOBAA_BUCKETCLASS = "noobaa-default-bucket-class"
NOOBAA_RESOURCE_NAME = "noobaa"
MIN_PV_BACKINGSTORE_SIZE_IN_GB = 17
RIPSAW_NAMESPACE = "my-ripsaw"
JENKINS_BUILD = "jax-rs-build"
JENKINS_BUILD_COMPLETE = "Complete"
RIPSAW_CRD = "resources/crds/ripsaw_v1alpha1_ripsaw_crd.yaml"
RIPSAW_DROP_CACHE = os.path.join(TEMPLATE_FIO_DIR, "drop_cache_pod.yaml")
OCP_QE_DEVICEPATH_REPO = "https://github.com/anubhav-here/device-by-id-ocp.git"


# Default StorageClass
DEFAULT_STORAGECLASS_CEPHFS = f"{DEFAULT_CLUSTERNAME}-cephfs"
DEFAULT_STORAGECLASS_RBD = f"{DEFAULT_CLUSTERNAME}-ceph-rbd"
DEFAULT_STORAGECLASS_RGW = f"{DEFAULT_CLUSTERNAME}-ceph-rgw"

# Independent mode default StorageClasses
DEFAULT_EXTERNAL_MODE_STORAGECLASS_RGW = f"{DEFAULT_CLUSTERNAME_EXTERNAL_MODE}-ceph-rgw"

# Default StorageClass for External-mode
DEFAULT_EXTERNAL_MODE_STORAGECLASS_CEPHFS = (
    f"{DEFAULT_CLUSTERNAME_EXTERNAL_MODE}-cephfs"
)
DEFAULT_EXTERNAL_MODE_STORAGECLASS_RBD = f"{DEFAULT_CLUSTERNAME_EXTERNAL_MODE}-ceph-rbd"

# Default VolumeSnapshotClass
DEFAULT_VOLUMESNAPSHOTCLASS_CEPHFS = f"{DEFAULT_CLUSTERNAME}-cephfsplugin-snapclass"
DEFAULT_VOLUMESNAPSHOTCLASS_RBD = f"{DEFAULT_CLUSTERNAME}-rbdplugin-snapclass"
DEFAULT_EXTERNAL_MODE_VOLUMESNAPSHOTCLASS_CEPHFS = (
    f"{DEFAULT_CLUSTERNAME_EXTERNAL_MODE}-cephfsplugin-snapclass"
)
DEFAULT_EXTERNAL_MODE_VOLUMESNAPSHOTCLASS_RBD = (
    f"{DEFAULT_CLUSTERNAME_EXTERNAL_MODE}-rbdplugin-snapclass"
)

# encoded value of 'admin'
ADMIN_USER = "admin"
GB = 1024 ** 3
GB2KB = 1024 ** 2
GB2MB = 1024

# Reclaim Policy
RECLAIM_POLICY_RETAIN = "Retain"
RECLAIM_POLICY_DELETE = "Delete"

# Access Mode
ACCESS_MODE_RWO = "ReadWriteOnce"
ACCESS_MODE_ROX = "ReadOnlyMany"
ACCESS_MODE_RWX = "ReadWriteMany"

# Pod label
MON_APP_LABEL = "app=rook-ceph-mon"
MDS_APP_LABEL = "app=rook-ceph-mds"
TOOL_APP_LABEL = "app=rook-ceph-tools"
MGR_APP_LABEL = "app=rook-ceph-mgr"
OSD_APP_LABEL = "app=rook-ceph-osd"
OSD_PREPARE_APP_LABEL = "app=rook-ceph-osd-prepare"
RGW_APP_LABEL = "app=rook-ceph-rgw"
OPERATOR_LABEL = "app=rook-ceph-operator"
CSI_CEPHFSPLUGIN_PROVISIONER_LABEL = "app=csi-cephfsplugin-provisioner"
CSI_RBDPLUGIN_PROVISIONER_LABEL = "app=csi-rbdplugin-provisioner"
CSI_CEPHFSPLUGIN_LABEL = "app=csi-cephfsplugin"
CSI_RBDPLUGIN_LABEL = "app=csi-rbdplugin"
OCS_OPERATOR_LABEL = "name=ocs-operator"
LOCAL_STORAGE_OPERATOR_LABEL = "name=local-storage-operator"
NOOBAA_APP_LABEL = "app=noobaa"
NOOBAA_CORE_POD_LABEL = "noobaa-core=noobaa"
NOOBAA_OPERATOR_POD_LABEL = "noobaa-operator=deployment"
NOOBAA_DB_LABEL_46_AND_UNDER = "noobaa-db=noobaa"
NOOBAA_DB_LABEL_47_AND_ABOVE = "noobaa-db=postgres"
NOOBAA_ENDPOINT_POD_LABEL = "noobaa-s3=noobaa"
ROOK_CEPH_DETECT_VERSION_LABEL = "app=rook-ceph-detect-version"
DEFAULT_DEVICESET_PVC_NAME = "ocs-deviceset"
DEFAULT_MON_PVC_NAME = "rook-ceph-mon"
OSD_PVC_GENERIC_LABEL = "ceph.rook.io/DeviceSet"
CEPH_ROOK_IO_PVC_LABEL = "ceph.rook.io/pvc"
PGSQL_APP_LABEL = "app=postgres"
HOSTNAME_LABEL = "kubernetes.io/hostname"

# Auth Yaml
OCSCI_DATA_BUCKET = "ocs-ci-data"
AUTHYAML = "auth.yaml"
GOOGLE_CREDS_JSON_PATH = os.path.join(DATA_DIR, "google_creds.json")

# OBJ File representing serialized data
NODE_OBJ_FILE = "node_file.objs"
NODE_FILE = "nodes.objs"
INSTANCE_FILE = "instances.objs"

# Ceph keyring template
CEPH_KEYRING = "ceph-keyring.j2"

# YAML paths
TOOL_POD_YAML = os.path.join(TEMPLATE_DEPLOYMENT_DIR, "toolbox_pod.yaml")

CEPHFILESYSTEM_YAML = os.path.join(TEMPLATE_CSI_FS_DIR, "CephFileSystem.yaml")

CEPHBLOCKPOOL_YAML = os.path.join(TEMPLATE_DEPLOYMENT_DIR, "cephblockpool.yaml")

CSI_RBD_STORAGECLASS_YAML = os.path.join(TEMPLATE_CSI_RBD_DIR, "storageclass.yaml")

ROOK_CSI_RBD_STORAGECLASS_YAML = os.path.join(ROOK_CSI_RBD_DIR, "storageclass.yaml")

CSI_RBD_PVC_CLONE_YAML = os.path.join(TEMPLATE_CSI_RBD_DIR, "pvc-clone.yaml")

CSI_CEPHFS_STORAGECLASS_YAML = os.path.join(TEMPLATE_CSI_FS_DIR, "storageclass.yaml")

CSI_CEPHFS_PVC_CLONE_YAML = os.path.join(TEMPLATE_CSI_FS_DIR, "pvc-clone.yaml")

ROOK_CSI_CEPHFS_STORAGECLASS_YAML = os.path.join(
    ROOK_CSI_CEPHFS_DIR, "storageclass.yaml"
)

CSI_PVC_YAML = os.path.join(TEMPLATE_PV_PVC_DIR, "PersistentVolumeClaim.yaml")

MCG_OBC_YAML = os.path.join(TEMPLATE_MCG_DIR, "ObjectBucketClaim.yaml")

RGW_OBC_YAML = os.path.join(TEMPLATE_MCG_DIR, "ObjectBucketClaim-RGW.yaml")

MCG_AWS_CREDS_YAML = os.path.join(TEMPLATE_MCG_DIR, "AwsCreds.yaml")

MCG_BACKINGSTORE_SECRET_YAML = os.path.join(TEMPLATE_MCG_DIR, "BackingStoreSecret.yaml")

MCG_BACKINGSTORE_YAML = os.path.join(TEMPLATE_MCG_DIR, "BackingStore.yaml")

MCG_NAMESPACESTORE_YAML = os.path.join(TEMPLATE_MCG_DIR, "NamespaceStore.yaml")

PV_BACKINGSTORE_YAML = os.path.join(TEMPLATE_MCG_DIR, "PVBackingStore.yaml")

MCG_BUCKETCLASS_YAML = os.path.join(TEMPLATE_MCG_DIR, "BucketClass.yaml")

CSI_RBD_POD_YAML = os.path.join(TEMPLATE_CSI_RBD_DIR, "pod.yaml")

CSI_RBD_RAW_BLOCK_POD_YAML = os.path.join(TEMPLATE_APP_POD_DIR, "raw_block_pod.yaml")

CSI_CEPHFS_POD_YAML = os.path.join(TEMPLATE_CSI_FS_DIR, "pod.yaml")
CSI_RBD_SECRET_YAML = os.path.join(TEMPLATE_CSI_RBD_DIR, "secret.yaml")

CSI_CEPHFS_SECRET_YAML = os.path.join(TEMPLATE_CSI_FS_DIR, "secret.yaml")

CSI_CEPHFS_PVC_YAML = os.path.join(TEMPLATE_CSI_FS_DIR, "pvc.yaml")

CSI_CEPHFS_PVC_RESTORE_YAML = os.path.join(TEMPLATE_CSI_FS_DIR, "pvc-restore.yaml")

CSI_CEPHFS_SNAPSHOT_YAML = os.path.join(TEMPLATE_CSI_FS_DIR, "snapshot.yaml")

CSI_CEPHFS_SNAPSHOTCLASS_YAML = os.path.join(TEMPLATE_CSI_FS_DIR, "snapshotclass.yaml")

CSI_RBD_PVC_YAML = os.path.join(TEMPLATE_CSI_RBD_DIR, "pvc.yaml")

CSI_RBD_PVC_RESTORE_YAML = os.path.join(TEMPLATE_CSI_RBD_DIR, "pvc-restore.yaml")

CSI_RBD_SNAPSHOT_YAML = os.path.join(TEMPLATE_CSI_RBD_DIR, "snapshot.yaml")

CSI_RBD_SNAPSHOTCLASS_YAML = os.path.join(TEMPLATE_CSI_RBD_DIR, "snapshotclass.yaml")

CONFIGURE_PVC_ON_MONITORING_POD = os.path.join(
    TEMPLATE_CONFIGURE_PVC_MONITORING_POD, "configuring_pvc.yaml"
)

FIO_CR_YAML = os.path.join(TEMPLATE_FIO_DIR, "benchmark_fio.yaml")

PGSQL_SERVICE_YAML = os.path.join(TEMPLATE_PGSQL_SERVER_DIR, "Service.yaml")

PGSQL_CONFIGMAP_YAML = os.path.join(TEMPLATE_PGSQL_SERVER_DIR, "ConfigMap.yaml")

PGSQL_STATEFULSET_YAML = os.path.join(TEMPLATE_PGSQL_SERVER_DIR, "StatefulSet.yaml")

PGSQL_BENCHMARK_YAML = os.path.join(TEMPLATE_PGSQL_DIR, "PGSQL_Benchmark.yaml")

JENKINS_BUILDCONFIG_YAML = os.path.join(TEMPLATE_JENKINS_DIR, "buildconfig.yaml")

SMALLFILE_BENCHMARK_YAML = os.path.join(TEMPLATE_SMALLFILE_DIR, "SmallFile.yaml")

VDBENCH_BENCHMARK_YAML = os.path.join(TEMPLATE_VDBENCH_DIR, "VDBench.yaml")

COUCHBASE_ADMISSION_SERVICE_ACCOUNT_YAML = os.path.join(
    TEMPLATE_COUCHBASE_SERVER_DIR, "admissionServiceAccount.yaml"
)

COUCHBASE_ADMISSION_CLUSTER_ROLE_YAML = os.path.join(
    TEMPLATE_COUCHBASE_SERVER_DIR, "admissionClusterRole.yaml"
)

COUCHBASE_ADMISSION_CLUSTER_ROLE_BINDING_YAML = os.path.join(
    TEMPLATE_COUCHBASE_SERVER_DIR, "admissionClusterRoleBinding.yaml"
)

COUCHBASE_ADMISSION_SECRET_YAML = os.path.join(
    TEMPLATE_COUCHBASE_SERVER_DIR, "admissionSecret.yaml"
)

COUCHBASE_ADMISSION_DEPLOYMENT_YAML = os.path.join(
    TEMPLATE_COUCHBASE_SERVER_DIR, "admissionDeployment.yaml"
)

COUCHBASE_ADMISSION_SERVICE_YAML = os.path.join(
    TEMPLATE_COUCHBASE_SERVER_DIR, "admissionService.yaml"
)

COUCHBASE_MUTATING_WEBHOOK_YAML = os.path.join(
    TEMPLATE_COUCHBASE_SERVER_DIR, "MutatingWebhookConfiguration.yaml"
)

COUCHBASE_VALIDATING_WEBHOOK_YAML = os.path.join(
    TEMPLATE_COUCHBASE_SERVER_DIR, "ValidatingWebhookConfiguration.yaml"
)

COUCHBASE_CRD_YAML = os.path.join(TEMPLATE_COUCHBASE_SERVER_DIR, "couchbaseCrd.yaml")

COUCHBASE_OPERATOR_ROLE = os.path.join(
    TEMPLATE_COUCHBASE_SERVER_DIR, "operator-role.yaml"
)

COUCHBASE_OPERATOR_DEPLOY = os.path.join(
    TEMPLATE_COUCHBASE_SERVER_DIR, "operator-deployment.yaml"
)

COUCHBASE_WORKER_SECRET = os.path.join(
    TEMPLATE_COUCHBASE_SERVER_DIR, "couchbase-worker-secret.yaml"
)

COUCHBASE_WORKER_EXAMPLE = os.path.join(
    TEMPLATE_COUCHBASE_SERVER_DIR, "couchbase-worker-example.yaml"
)

COUCHBASE_OPERATOR = "couchbase-operator-namespace"

HELLO_WORLD_PRODUCER_YAML = os.path.join(TEMPLATE_AMQ_DIR, "hello-world-producer.yaml")

HELLO_WORLD_CONSUMER_YAML = os.path.join(TEMPLATE_AMQ_DIR, "hello-world-consumer.yaml")

AMQ_RBAC_YAML = os.path.join(TEMPLATE_AMQ_DIR, "rbac.yaml")

AMQ_BENCHMARK_POD_YAML = os.path.join(TEMPLATE_AMQ_DIR, "benchmark")

AMQ_BENCHMARK_VALUE_YAML = os.path.join(AMQ_BENCHMARK_POD_YAML, "values.yaml")

AMQ_DRIVER_KAFKA_YAML = os.path.join(TEMPLATE_AMQ_DIR, "driver-kafka.yaml")

AMQ_WORKLOAD_YAML = os.path.join(TEMPLATE_AMQ_DIR, "amq_workload.yaml")

AMQ_SIMPLE_WORKLOAD_YAML = os.path.join(TEMPLATE_AMQ_DIR, "amq_simple_workload.yaml")

NGINX_POD_YAML = os.path.join(TEMPLATE_APP_POD_DIR, "nginx.yaml")

HSBENCH_OBJ_YAML = os.path.join(TEMPLATE_HSBENCH_DIR, "hsbench_obj.yaml")

AWSCLI_SERVICE_CA_YAML = os.path.join(
    TEMPLATE_MCG_DIR, "aws-cli-service-ca-configmap.yaml"
)

AWSCLI_POD_YAML = os.path.join(TEMPLATE_APP_POD_DIR, "awscli.yaml")

AWSCLI_MULTIARCH_POD_YAML = os.path.join(TEMPLATE_APP_POD_DIR, "awscli_multiarch.yaml")

SERVICE_ACCOUNT_YAML = os.path.join(TEMPLATE_DEPLOYMENT_DIR, "service_account.yaml")

FEDORA_DC_YAML = os.path.join(TEMPLATE_APP_POD_DIR, "fedora_dc.yaml")

RHEL_7_7_POD_YAML = os.path.join(TEMPLATE_APP_POD_DIR, "rhel-7_7.yaml")

GOLANG_YAML = os.path.join(TEMPLATE_APP_POD_DIR, "golang.yaml")

# Openshift-logging elasticsearch operator deployment yamls
EO_NAMESPACE_YAML = os.path.join(TEMPLATE_DEPLOYMENT_EO, "eo-project.yaml")

EO_OG_YAML = os.path.join(TEMPLATE_DEPLOYMENT_EO, "eo-og.yaml")
EO_RBAC_YAML = os.path.join(TEMPLATE_DEPLOYMENT_EO, "eo-rbac.yaml")
EO_SUB_YAML = os.path.join(TEMPLATE_DEPLOYMENT_EO, "eo-sub.yaml")

OLM_YAML = os.path.join(TEMPLATE_DEPLOYMENT_DIR, "deploy-with-olm.yaml")

CATALOG_SOURCE_YAML = os.path.join(TEMPLATE_DEPLOYMENT_DIR, "catalog-source.yaml")

OCS_SECRET_YAML = os.path.join(TEMPLATE_DEPLOYMENT_DIR, "ocs-secret.yaml")

STAGE_IMAGE_CONTENT_SOURCE_POLICY_YAML = os.path.join(
    TEMPLATE_DEPLOYMENT_DIR, "stageImageContentSourcePolicy.yaml"
)

SUBSCRIPTION_YAML = os.path.join(TEMPLATE_DEPLOYMENT_DIR, "subscription.yaml")

STORAGE_CLUSTER_YAML = os.path.join(TEMPLATE_DEPLOYMENT_DIR, "storage-cluster.yaml")

IBM_STORAGE_CLUSTER_YAML = os.path.join(
    TEMPLATE_DEPLOYMENT_DIR, "ibm-storage-cluster.yaml"
)

EXTERNAL_STORAGE_CLUSTER_YAML = os.path.join(
    TEMPLATE_DEPLOYMENT_DIR, "external-storage-cluster.yaml"
)

EXTERNAL_CLUSTER_SECRET_YAML = os.path.join(
    TEMPLATE_DEPLOYMENT_DIR, "external-cluster-secret.yaml"
)

OPERATOR_SOURCE_SECRET_YAML = os.path.join(
    TEMPLATE_DEPLOYMENT_DIR, "operator-source-secret.yaml"
)

OPERATOR_SOURCE_YAML = os.path.join(TEMPLATE_DEPLOYMENT_DIR, "operator-source.yaml")

HTPASSWD_IDP_YAML = os.path.join(TEMPLATE_AUTHENTICATION_DIR, "htpasswd_provider.yaml")

IBM_COS_SECRET_YAML = os.path.join(TEMPLATE_DEPLOYMENT_DIR, "ibm-cloud-secret.yaml")
OCS_OPERATOR_CSV_YAML = "ocs-operator.clusterserviceversion.yaml"

TEMPLATE_IMAGE_CONTENT_SOURCE_POLICY_YAML = os.path.join(
    TEMPLATE_DEPLOYMENT_DIR, "imageContentSourcePolicy-template.yaml"
)

OPERATOR_SOURCE_NAME = "ocs-operatorsource"

OPERATOR_SOURCE_SECRET_NAME = "ocs-operatorsource-secret"

# Openshift-logging clusterlogging operator deployment yamls
CL_NAMESPACE_YAML = os.path.join(TEMPLATE_DEPLOYMENT_CLO, "cl-namespace.yaml")
CL_OG_YAML = os.path.join(TEMPLATE_DEPLOYMENT_CLO, "cl-og.yaml")
CL_SUB_YAML = os.path.join(TEMPLATE_DEPLOYMENT_CLO, "cl-sub.yaml")
CL_INSTANCE_YAML = os.path.join(TEMPLATE_DEPLOYMENT_CLO, "instance.yaml")

# Workload-io yamls
FIO_IO_PARAMS_YAML = os.path.join(TEMPLATE_FIO_DIR, "workload_io.yaml")
FIO_IO_RW_PARAMS_YAML = os.path.join(TEMPLATE_FIO_DIR, "workload_io_rw.yaml")
FIO_IO_FILLUP_PARAMS_YAML = os.path.join(TEMPLATE_FIO_DIR, "workload_io_fillup.yaml")
FIO_DC_YAML = os.path.join(TEMPLATE_FIO_DIR, "fio_dc.yaml")

# fio configuration files
FIO_S3 = os.path.join(TEMPLATE_FIO_DIR, "config_s3.fio")

# Openshift infra yamls:
RSYNC_POD_YAML = os.path.join(TEMPLATE_OPENSHIFT_INFRA_DIR, "rsync-pod.yaml")
MACHINESET_YAML = os.path.join(TEMPLATE_OPENSHIFT_INFRA_DIR, "machine-set.yaml")
PODS_PER_NODE_COUNT_YAML = os.path.join(
    TEMPLATE_OPENSHIFT_INFRA_DIR, "max-pods-per-node.yaml"
)

ANSIBLE_INVENTORY_YAML = os.path.join("ocp-deployment", "inventory.yaml.j2")

# External vault kms yamls
EXTERNAL_VAULT_TEMPLATES = os.path.join(TEMPLATE_OPENSHIFT_INFRA_DIR, "vault")
EXTERNAL_VAULT_CA_CERT = os.path.join(
    EXTERNAL_VAULT_TEMPLATES, "ocs-kms-ca-secret.yaml"
)
EXTERNAL_VAULT_CLIENT_CERT = os.path.join(
    EXTERNAL_VAULT_TEMPLATES, "ocs-kms-client-cert.yaml"
)
EXTERNAL_VAULT_CLIENT_KEY = os.path.join(
    EXTERNAL_VAULT_TEMPLATES, "ocs-kms-client-key.yaml"
)
EXTERNAL_VAULT_KMS_TOKEN = os.path.join(EXTERNAL_VAULT_TEMPLATES, "ocs-kms-token.yaml")
EXTERNAL_VAULT_KMS_CONNECTION_DETAILS = os.path.join(
    EXTERNAL_VAULT_TEMPLATES, "ocs-kms-connection-details.yaml"
)

# constants
RBD_INTERFACE = "rbd"
CEPHFS_INTERFACE = "cephfs"
RAW_BLOCK_DEVICE = "/dev/rbdblock"

# Constant values for IOPS and Throughput is set
# considering gp2 interface, EBS volumes and EC2 instances
IOPS_FOR_1TiB_OSD = 3000
THROUGHPUT_LIMIT_OSD = 250

# EC2 instance statuses
INSTANCE_PENDING = 0
INSTANCE_STOPPING = 64
INSTANCE_STOPPED = 80
INSTANCE_RUNNING = 16
INSTANCE_SHUTTING_DOWN = 32
INSTANCE_TERMINATED = 48

# vSphere VM power statuses
VM_POWERED_OFF = "poweredOff"
VM_POWERED_ON = "poweredOn"

# Azure VM power statuses
VM_STOPPED = "deallocated"
VM_STOPPING = "deallocating"
VM_STARTED = "running"
VM_STARTING = "starting"

# Node statuses
NODE_READY = "Ready"
NODE_NOT_READY = "NotReady"
NODE_READY_SCHEDULING_DISABLED = "Ready,SchedulingDisabled"
NODE_NOT_READY_SCHEDULING_DISABLED = "NotReady,SchedulingDisabled"

# Volume modes
VOLUME_MODE_BLOCK = "Block"
VOLUME_MODE_FILESYSTEM = "Filesystem"

# Alert labels
ALERT_CLUSTERERRORSTATE = "CephClusterErrorState"
ALERT_CLUSTERWARNINGSTATE = "CephClusterWarningState"
ALERT_DATARECOVERYTAKINGTOOLONG = "CephDataRecoveryTakingTooLong"
ALERT_MGRISABSENT = "CephMgrIsAbsent"
ALERT_MONQUORUMATRISK = "CephMonQuorumAtRisk"
ALERT_OSDDISKNOTRESPONDING = "CephOSDDiskNotResponding"
ALERT_PGREPAIRTAKINGTOOLONG = "CephPGRepairTakingTooLong"
ALERT_BUCKETREACHINGQUOTASTATE = "NooBaaBucketReachingQuotaState"
ALERT_BUCKETERRORSTATE = "NooBaaBucketErrorState"
ALERT_BUCKETEXCEEDINGQUOTASTATE = "NooBaaBucketExceedingQuotaState"
ALERT_CLUSTERNEARFULL = "CephClusterNearFull"
ALERT_CLUSTERCRITICALLYFULL = "CephClusterCriticallyFull"
ALERT_CLUSTEROBJECTSTORESTATE = "ClusterObjectStoreState"
ALERT_KUBEHPAREPLICASMISMATCH = "KubeHpaReplicasMismatch"

# OCS Deployment related constants
OPERATOR_NODE_LABEL = "cluster.ocs.openshift.io/openshift-storage=''"
INFRA_NODE_LABEL = "node-role.kubernetes.io/infra=''"
NODE_SELECTOR_ANNOTATION = "openshift.io/node-selector="
TOPOLOGY_ROOK_LABEL = "topology.rook.io/rack"
OPERATOR_NODE_TAINT = "node.ocs.openshift.io/storage=true:NoSchedule"
OPERATOR_CATALOG_SOURCE_NAME = "ocs-catalogsource"
OSBS_BOUNDLE_IMAGE = "registry-proxy.engineering.redhat.com/rh-osbs/iib-pub-pending"
MARKETPLACE_NAMESPACE = "openshift-marketplace"
MONITORING_NAMESPACE = "openshift-monitoring"
OPERATOR_INTERNAL_SELECTOR = "ocs-operator-internal=true"
OPERATOR_CS_QUAY_API_QUERY = (
    "https://quay.io/api/v1/repository/rhceph-dev/{image}/"
    "tag/?onlyActiveTags=true&limit={tag_limit}"
)
OPTIONAL_OPERATORS_SELECTOR = "catalog=optional-operators"
OCS_OPERATOR_BUNDLE_IMAGE = "quay.io/rhceph-dev/ocs-operator-bundle"

# OCP related constants
OPENSHIFT_UPGRADE_INFO_API = (
    "https://api.openshift.com/api/upgrades_info/v1/graph?channel={channel}"
)

# VDbench benchmark related constants
APP_NODE_LABEL = "app-node"
VDBENCH_NODE_LABEL = "vdbench"
VDBENCH_RESULTS_FILE = "/tmp/Results.tar.gz"
VDBENCH_WIDTH = 4  # the width of the directory tree  that will be created
VDBENCH_DEPTH = 4  # the depth of the directory tree  that will be created
VDBENCH_FILE_SIZE = 1  # the file size in MB that will be created
VDBENCH_CAP_PER_POD = 80000  # the Maximum capacity (in MB) per pod in the test
VDBENCH_MIN_CAPACITY = 300  # minimum storage capacity (in GB) for the test to run

# Platforms
AWS_PLATFORM = "aws"
AZURE_PLATFORM = "azure"
GCP_PLATFORM = "gcp"
VSPHERE_PLATFORM = "vsphere"
BAREMETAL_PLATFORM = "baremetal"
IBM_POWER_PLATFORM = "powervs"
BAREMETALPSI_PLATFORM = "baremetalpsi"
RGW_PLATFORM = "rgw"
IBMCLOUD_PLATFORM = "ibm_cloud"
OPENSHIFT_DEDICATED_PLATFORM = "openshiftdedicated"
ON_PREM_PLATFORMS = [
    VSPHERE_PLATFORM,
    BAREMETAL_PLATFORM,
    BAREMETALPSI_PLATFORM,
    IBM_POWER_PLATFORM,
]
CLOUD_PLATFORMS = [AWS_PLATFORM, AZURE_PLATFORM, GCP_PLATFORM]

# ignition files
BOOTSTRAP_IGN = "bootstrap.ign"
MASTER_IGN = "master.ign"
WORKER_IGN = "worker.ign"

# terraform provider constants
TERRAFORM_IGNITION_PROVIDER_VERSION = "v2.1.0"

# Minimum storage needed for vSphere Datastore in bytes
MIN_STORAGE_FOR_DATASTORE = 1.1 * 1024 ** 4

# vSphere related constants
VSPHERE_NODE_USER = "core"
VSPHERE_INSTALLER_BRANCH = "release-4.3"
VSPHERE_INSTALLER_REPO = "https://github.com/openshift/installer.git"
VSPHERE_SCALEUP_REPO = "https://code.engineering.redhat.com/gerrit/openshift-misc"
VSPHERE_CLUSTER_LAUNCHER = "https://gitlab.cee.redhat.com/aosqe/cluster-launcher.git"
VSPHERE_DIR = os.path.join(EXTERNAL_DIR, "installer/upi/vsphere/")
INSTALLER_IGNITION = os.path.join(VSPHERE_DIR, "machine/ignition.tf")
VM_IFCFG = os.path.join(VSPHERE_DIR, "vm/ifcfg.tmpl")
INSTALLER_ROUTE53 = os.path.join(VSPHERE_DIR, "route53/main.tf")
INSTALLER_MACHINE_CONF = os.path.join(VSPHERE_DIR, "machine/main.tf")
VM_MAIN = os.path.join(VSPHERE_DIR, "vm/main.tf")
VSPHERE_CONFIG_PATH = os.path.join(TOP_DIR, "conf/ocsci/vsphere_upi_vars.yaml")
VSPHERE_MAIN = os.path.join(VSPHERE_DIR, "main.tf")
VSPHERE_VAR = os.path.join(VSPHERE_DIR, "variables.tf")
TERRAFORM_DATA_DIR = "terraform_data"
TERRAFORM_PLUGINS_DIR = ".terraform"
SCALEUP_TERRAFORM_DATA_DIR = "scaleup_terraform_data"
SCALEUP_VSPHERE_DIR = os.path.join(
    EXTERNAL_DIR, "openshift-misc/v4-testing-misc/v4-scaleup/vsphere/"
)
SCALEUP_VSPHERE_MAIN = os.path.join(SCALEUP_VSPHERE_DIR, "main.tf")
SCALEUP_VSPHERE_VARIABLES = os.path.join(SCALEUP_VSPHERE_DIR, "variables.tf")
SCALEUP_VSPHERE_ROUTE53 = os.path.join(
    SCALEUP_VSPHERE_DIR, "route53/vsphere-rhel-dns.tf"
)
SCALEUP_VSPHERE_ROUTE53_VARIABLES = os.path.join(
    SCALEUP_VSPHERE_DIR, "route53/variables.tf"
)
SCALEUP_VSPHERE_MACHINE_CONF = os.path.join(
    SCALEUP_VSPHERE_DIR, "machines/vsphere-rhel-machine.tf"
)

# cluster-launcher
CLUSTER_LAUNCHER_VSPHERE_DIR = os.path.join(
    EXTERNAL_DIR, "cluster-launcher/v4-scaleup/ocp4-rhel-scaleup/"
)
CLUSTER_LAUNCHER_MACHINE_CONF = "vsphere/machines/vsphere-rhel-machine.tf"

TERRAFORM_VARS = "terraform.tfvars"
VM_DISK_TYPE = "thin"
VM_DISK_MODE = "persistent"
INSTALLER_DEFAULT_DNS = "1.1.1.1"

LIFECYCLE = 'lifecycle { ignore_changes = ["disk"] }'
CSR_BOOTSTRAPPER_NODE = "node-bootstrapper"

# VMware Datastore types
VMFS = "VMFS"
VSAN = "vsan"

# terraform haproxy service
TERRAFORM_HAPROXY_SERVICE = os.path.join(VSPHERE_DIR, "lb/haproxy.service")

# Config related constants
config_keys_patterns_to_censor = ["passw", "token", "secret", "key", "credential"]

# packages
RHEL_POD_PACKAGES = ["openssh-clients", "openshift-ansible", "openshift-clients", "jq"]

# common locations
POD_UPLOADPATH = RHEL_TMP_PATH = "/tmp/"
YUM_REPOS_PATH = "/etc/yum.repos.d/"
PEM_PATH = "/etc/pki/ca-trust/source/anchors/"
FIPS_LOCATION = "/proc/sys/crypto/fips_enabled"

# Upgrade related constants, keeping some space between, so we can add
# additional order.
ORDER_BEFORE_UPGRADE = 10
ORDER_BEFORE_OCP_UPGRADE = 20
ORDER_OCP_UPGRADE = 30
ORDER_AFTER_OCP_UPGRADE = 40
ORDER_BEFORE_OCS_UPGRADE = 50
ORDER_OCS_UPGRADE = 60
ORDER_AFTER_OCS_UPGRADE = 70
ORDER_AFTER_UPGRADE = 80

# Deployment constants
OCS_CSV_PREFIX = "ocs-operator"
LOCAL_STORAGE_CSV_PREFIX = "local-storage-operator"
LATEST_TAGS = (
    "latest",
    "latest-stable",
    "-rc",
)
INTERNAL_MIRROR_PEM_FILE = "ops-mirror.pem"
EC2_USER = "ec2-user"
OCS_SUBSCRIPTION = "ocs-operator"
ROOK_OPERATOR_CONFIGMAP = "rook-ceph-operator-config"

# UI Deployment constants
HTPASSWD_SECRET_NAME = "htpass-secret"
HTPASSWD_SECRET_YAML = "frontend/integration-tests/data/htpasswd-secret.yaml"
HTPASSWD_PATCH_YAML = "frontend/integration-tests/data/patch-htpasswd.yaml"
CHROME_BROWSER = "chrome"
SUPPORTED_BROWSERS = CHROME_BROWSER

# Inventory
INVENTORY_TEMPLATE = "inventory.yaml.j2"
INVENTORY_FILE = "inventory.yaml"

INVENTORY_TEMPLATE_HAPROXY = "inventory_haproxy.yaml.j2"
INVENTORY_FILE_HAPROXY = "inventory_haproxy.yaml"

# users
VM_RHEL_USER = "test"

# PEM
OCP_PEM = "ops-mirror.pem"

# playbooks
SCALEUP_ANSIBLE_PLAYBOOK = "/usr/share/ansible/openshift-ansible/playbooks/scaleup.yml"

# labels
MASTER_LABEL = "node-role.kubernetes.io/master"
WORKER_LABEL = "node-role.kubernetes.io/worker"
APP_LABEL = "node-role.kubernetes.io/app"

# Cluster name limits
CLUSTER_NAME_MIN_CHARACTERS = 5
CLUSTER_NAME_MAX_CHARACTERS = 17

STAGE_CA_FILE = os.path.join(TEMPLATE_DIR, "ocp-deployment", "stage-ca.crt")

# PDB NAMES
MDS_PDB = "rook-ceph-mds-ocs-storagecluster-cephfilesystem"
OSD_PDB = "rook-ceph-osd-"
MON_PDB = "rook-ceph-mon-pdb"

# Root Disk size
CURRENT_VM_ROOT_DISK_SIZE = "60"
VM_ROOT_DISK_SIZE = "120"

# Secrets
RBD_PROVISIONER_SECRET = "rook-csi-rbd-provisioner"
RBD_NODE_SECRET = "rook-csi-rbd-node"
CEPHFS_PROVISIONER_SECRET = "rook-csi-cephfs-provisioner"
CEPHFS_NODE_SECRET = "rook-csi-cephfs-node"
# OSU = ObjectStoreUser, shortened for compliance with flake8+black because of line length issues
NB_OSU_SECRET_BASE = "rook-ceph-object-user-ocs-{}storagecluster-cephobjectstore-noobaa-ceph-objectstore-user"
NOOBAA_OBJECTSTOREUSER_SECRET = NB_OSU_SECRET_BASE.format("")
EXTERNAL_MODE_NOOBAA_OBJECTSTOREUSER_SECRET = NB_OSU_SECRET_BASE.format("external-")
OCS_SECRET = "ocs-secret"

# JSON Schema
OSD_TREE_ROOT = {
    "type": "object",
    "properties": {
        "id": {"type": "integer"},
        "name": {"const": "default"},
        "type": {"const": "root"},
        "type_id": {"const": 11},
        "children": {"type": "array", "items": {"type": "integer"}},
    },
    "required": ["children", "id", "name", "type", "type_id"],
    "additionalProperties": False,
}

OSD_TREE_RACK = {
    "type": "object",
    "properties": {
        "id": {"type": "integer"},
        "name": {"type": "string"},
        "type": {"const": "rack"},
        "type_id": {"const": 3},
        "pool_weights": {"type": "object"},
        "children": {"type": "array", "items": {"type": "integer"}},
    },
    "required": ["children", "id", "name", "pool_weights", "type", "type_id"],
    "additionalProperties": False,
}

OSD_TREE_HOST = {
    "type": "object",
    "properties": {
        "id": {"type": "integer"},
        "name": {"type": "string"},
        "type": {"const": "host"},
        "type_id": {"const": 1},
        "pool_weights": {"type": "object"},
        "children": {"type": "array", "items": {"type": "integer"}},
    },
    "required": ["children", "id", "name", "pool_weights", "type", "type_id"],
    "additionalProperties": False,
}

OSD_TREE_OSD = {
    "type": "object",
    "properties": {
        "id": {"type": "integer"},
        "device_class": {"type": "string"},
        "name": {"pattern": "osd[.][0-9]+"},
        "type": {"const": "osd"},
        "type_id": {"const": 0},
        "crush_weight": {"type": "number"},
        "depth": {"type": "integer"},
        "pool_weights": {"type": "object"},
        "exists": {"type": "integer"},
        "status": {"const": "up"},
        "reweight": {"type": "integer"},
        "primary_affinity": {"type": "integer"},
    },
    "required": [
        "crush_weight",
        "depth",
        "device_class",
        "exists",
        "id",
        "name",
        "pool_weights",
        "primary_affinity",
        "reweight",
        "status",
        "type",
        "type_id",
    ],
    "additionalProperties": False,
}

OSD_TREE_REGION = {
    "type": "object",
    "properties": {
        "id": {"type": "integer"},
        "name": {"type": "string"},
        "type": {"const": "region"},
        "type_id": {"const": 10},
        "pool_weights": {"type": "object"},
        "children": {"type": "array", "items": {"type": "integer"}},
    },
    "required": ["children", "id", "name", "pool_weights", "type", "type_id"],
    "additionalProperties": False,
}

OSD_TREE_ZONE = {
    "type": "object",
    "properties": {
        "id": {"type": "integer"},
        "name": {"type": "string"},
        "type": {"const": "zone"},
        "type_id": {"const": 9},
        "pool_weights": {"type": "object"},
        "children": {"type": "array", "items": {"type": "integer"}},
    },
    "required": ["children", "id", "name", "pool_weights", "type", "type_id"],
    "additionalProperties": False,
}

# gather bootstrap
GATHER_BOOTSTRAP_PATTERN = "openshift-install gather bootstrap --help"

# must-gather commands output files
MUST_GATHER_COMMANDS = [
    "ceph_versions",
    "ceph_status",
    "ceph_report",
    "ceph_pg_dump",
    "ceph_osd_tree",
    "ceph_osd_stat",
    "ceph_osd_dump",
    "ceph_osd_df_tree",
    "ceph_osd_crush_show-tunables",
    "ceph_osd_crush_dump",
    "ceph_mon_stat",
    "ceph_mon_dump",
    "ceph_mgr_dump",
    "ceph_mds_stat",
    "ceph_health_detail",
    "ceph_fs_ls",
    "ceph_fs_dump",
    "ceph_df",
    "ceph_auth_list",
]

MUST_GATHER_COMMANDS_JSON = [
    "ceph_versions_--format_json-pretty",
    "ceph_status_--format_json-pretty",
    "ceph_report_--format_json-pretty",
    "ceph_pg_dump_--format_json-pretty",
    "ceph_osd_tree_--format_json-pretty",
    "ceph_osd_stat_--format_json-pretty",
    "ceph_osd_dump_--format_json-pretty",
    "ceph_osd_df_tree_--format_json-pretty",
    "ceph_osd_crush_show-tunables_--format_json-pretty",
    "ceph_osd_crush_dump_--format_json-pretty",
    "ceph_mon_stat_--format_json-pretty",
    "ceph_mon_dump_--format_json-pretty",
    "ceph_mgr_dump_--format_json-pretty",
    "ceph_mds_stat_--format_json-pretty",
    "ceph_health_detail_--format_json-pretty",
    "ceph_fs_ls_--format_json-pretty",
    "ceph_fs_dump_--format_json-pretty",
    "ceph_df_--format_json-pretty",
    "ceph_auth_list_--format_json-pretty",
]

# local storage
LOCAL_STORAGE_OPERATOR = os.path.join(
    TEMPLATE_DEPLOYMENT_DIR, "local-storage-operator.yaml"
)
LOCAL_VOLUME_YAML = os.path.join(TEMPLATE_DEPLOYMENT_DIR, "local-volume.yaml")
LOCAL_STORAGE_OPTIONAL_OPERATORS = os.path.join(
    TEMPLATE_DEPLOYMENT_DIR, "local-storage-optional-operators.yaml"
)
LOCAL_VOLUME_DISCOVERY_YAML = os.path.join(
    TEMPLATE_DEPLOYMENT_DIR, "local-volume-discovery.yaml"
)
LOCAL_VOLUME_DISCOVERY = (
    "localvolumediscovery.local.storage.openshift.io/auto-discover-devices"
)
LOCAL_VOLUME_SET_YAML = os.path.join(TEMPLATE_DEPLOYMENT_DIR, "local-volume-set.yaml")
LOCAL_VOLUME_SET = "localvolumesets.local.storage.openshift.io"

AUTO_DISCOVER_DEVICES_RESOURCE = "auto-discover-devices"
LOCAL_BLOCK_RESOURCE = "localblock"

# All worker default config files
RHCOS_WORKER_CONF = os.path.join(CONF_DIR, "ocsci/aws_upi_rhcos_workers.yaml")
AWS_WORKER_NODE_TEMPLATE = "06_cluster_worker_node.yaml"
AWS_S3_UPI_BUCKET = "ocs-qe-upi"
AWS_WORKER_LOGICAL_RESOURCE_ID = "Worker0"
RHEL_WORKERS_CONF = os.path.join(CONF_DIR, "ocsci/aws_upi_rhel_workers.yaml")

# Users
NOOBAA_SERVICE_ACCOUNT = "system:serviceaccount:openshift-storage:noobaa"

# Services
RGW_SERVICE_INTERNAL_MODE = "rook-ceph-rgw-ocs-storagecluster-cephobjectstore"
RGW_SERVICE_EXTERNAL_MODE = "rook-ceph-rgw-ocs-external-storagecluster-cephobjectstore"

# Miscellaneous
NOOBAA_OPERATOR_POD_CLI_PATH = "/usr/local/bin/noobaa-operator"
NOOBAA_OPERATOR_LOCAL_CLI_PATH = os.path.join(DATA_DIR, "mcg-cli")
DEFAULT_INGRESS_CRT = "router-ca.crt"
DEFAULT_INGRESS_CRT_LOCAL_PATH = f"{DATA_DIR}/mcg-{DEFAULT_INGRESS_CRT}"
SERVICE_CA_CRT = "service-ca.crt"
SERVICE_CA_CRT_AWSCLI_PATH = f"/cert/{SERVICE_CA_CRT}"
AWSCLI_RELAY_POD_NAME = "awscli-relay-pod"
AWSCLI_SERVICE_CA_CONFIGMAP_NAME = "awscli-service-ca"

# Storage classes provisioners
OCS_PROVISIONERS = [
    "openshift-storage.rbd.csi.ceph.com",
    "openshift-storage.cephfs.csi.ceph.com",
    "openshift-storage.noobaa.io/obc",
]

# Bucket Policy action lists
bucket_website_action_list = ["PutBucketWebsite", "GetBucketWebsite", "PutObject"]
bucket_version_action_list = ["PutBucketVersioning", "GetBucketVersioning"]
object_version_action_list = ["PutObject", "GetObjectVersion", "DeleteObjectVersion"]

# Flexy config constants
FLEXY_MNT_CONTAINER_DIR = "/mnt"
FLEXY_HOST_DIR = "flexy-dir"
FLEXY_HOST_DIR_PATH = os.path.join(DATA_DIR, FLEXY_HOST_DIR)
FLEXY_DEFAULT_ENV_FILE = "ocs-osp.env"
OPENSHIFT_MISC_BASE = "private-openshift-misc/functionality-testing"
FLEXY_BAREMETAL_UPI_TEMPLATE = "upi-on-baremetal/versioned-installer-openstack"
FLEXY_AWS_UPI_TEMPLATE = "upi-on-aws/versioned-installer"
FLEXY_GIT_CRYPT_KEYFILE = os.path.join(DATA_DIR, "git-crypt-keyfile")
NTP_CHRONY_CONF = os.path.join(TEMPLATE_DIR, "ocp-deployment", "ntp_chrony.yaml")
FLEXY_DEFAULT_PRIVATE_CONF_REPO = (
    "https://gitlab.cee.redhat.com/ocs/flexy-ocs-private.git"
)
FLEXY_JENKINS_USER = "jenkins"
FLEXY_DEFAULT_PRIVATE_CONF_BRANCH = "master"
OPENSHIFT_CONFIG_NAMESPACE = "openshift-config"
FLEXY_RELATIVE_CLUSTER_DIR = "flexy/workdir/install-dir"
FLEXY_IMAGE_URL = "docker-registry.upshift.redhat.com/flexy/ocp4:latest"
FLEXY_ENV_FILE_UPDATED_NAME = "ocs-flexy-env-file-updated.env"
FLEXY_ENV_FILE_UPDATED_PATH = os.path.join(
    FLEXY_HOST_DIR_PATH, FLEXY_ENV_FILE_UPDATED_NAME
)
REGISTRY_SVC = "registry.ci.openshift.org/ocp/release"
FLEXY_USER_LOCAL_UID = 101000

# domains required to be accessible through proxy on disconnected cluster
DISCON_CL_PROXY_ALLOWED_DOMAINS = (
    ".debian.org",
    ".fedoraproject.org",
    "ocsci-test-files.s3.amazonaws.com",
    ".elb.amazonaws.com",
    "s3.openshift-storage.svc",
    ".s3.us-west-1.amazonaws.com",
    ".s3.us-east-2.amazonaws.com",
    "s3.amazonaws.com",
    "mirrorlist.centos.org",
    "mirror.centos.org",
)
# mirrored redhat-operators index image for catalog source namespace and name
MIRRORED_INDEX_IMAGE_NAMESPACE = "olm-mirror"
MIRRORED_INDEX_IMAGE_NAME = "redhat-operator-index"
# following packages are required for live disconnected cluster installation
# (all images related to those packages will be mirrored to the mirror registry)
DISCON_CL_REQUIRED_PACKAGES = [
    # "elasticsearch-operator",
    "local-storage-operator",
    "ocs-operator",
]


# PSI-openstack constants
NOVA_CLNT_VERSION = "2.0"
CINDER_CLNT_VERSION = "3.0"

# URLs
AUTH_CONFIG_DOCS = (
    "https://ocs-ci.readthedocs.io/en/latest/docs/getting_started.html"
    "#authentication-config"
)

# Conversions
TP_CONVERSION = {" B/s": 0.000000976562, " KiB/s": 0.000976562, " MiB/s": 1}

# LSO
ROOT_DISK_NAME = "sda"
RDM = "RDM"
VMDK = "VMDK"
DIRECTPATH = "VMDirectPath"
DISK_MODE = "independent_persistent"
COMPATABILITY_MODE = "physicalMode"
DISK_PATH_PREFIX = "/vmfs/devices/disks/"

# OS
RHEL_OS = "RHEL"
RHCOS = "RHCOS"

# Scale constants
SCALE_NODE_SELECTOR = {"scale-label": "app-scale"}
SCALE_LABEL = "scale-label=app-scale"
# TODO: Revisit the dict value once there is change in instance/vm/server type
# TODO: Generic worker count value to support all kind of pods.
# Note: Below worker count value is based on nginx pod
# aws dict value is based on the manual execution result with m5.4xlarge instance and nginx pod
# vmware dict value is based on each worker vm config of min 12CPU and 64G RAM
# bm dict value is based on each worker BM machine of config 40CPU and 256G/184G RAM
# azure dict value is based on assumption similar to vmware vms min worker config of 12CPU and 64G RAM
SCALE_WORKER_DICT = {
    1500: {"aws": 12, "vmware": 15, "bm": 5, "azure": 15},
    3000: {"aws": 24, "vmware": 30, "bm": 10, "azure": 30},
    4500: {"aws": 36, "vmware": 45, "bm": 15, "azure": 45},
}
SCALE_MAX_PVCS_PER_NODE = 500

# Elasticsearch and codespeed constants
ES_SERVER_IP = "10.0.78.167"
ES_SERVER_PORT = "9200"
ES_SERVER_URL = "https://10.0.78.167:9200"

# Cluster metrics
THROUGHPUT_QUERY = "(sum(rate(ceph_pool_wr_bytes[1m]) + rate(ceph_pool_rd_bytes[1m])))"
LATENCY_QUERY = "cluster:ceph_disk_latency:join_ceph_node_disk_irate1m"
IOPS_QUERY = "sum(rate(ceph_pool_wr[1m])) + sum(rate(ceph_pool_rd[1m]))"
USED_SPACE_QUERY = "ceph_cluster_total_used_bytes"

# files
REMOTE_FILE_URL = "http://download.ceph.com/tarballs/ceph_15.1.0.orig.tar.gz"
FILE_PATH = "/tmp/ceph.tar.gz"

# terraform tfstate modules
BOOTSTRAP_MODULE = "module.ipam_bootstrap"
LOAD_BALANCER_MODULE = "module.ipam_lb"
COMPUTE_MODULE = "module.ipam_compute"
CONTROL_PLANE = "module.ipam_control_plane"
COMPUTE_MODULE_VM = "module.compute_vm"

# proxy location
HAPROXY_LOCATION = "/etc/haproxy/haproxy.conf"

# chrony conf
CHRONY_CONF = "/etc/chrony.conf"

# NTP server
RH_NTP_CLOCK = "clock.redhat.com"

# Disruptions pod names
OSD = "osd"
ROOK_OPERATOR = "operator"
MON_DAEMON = "mon"

# cluster expansion
MAX_OSDS = 15

# Minimum cluster requirements in term of node specs
MIN_NODE_CPU = 16
MIN_NODE_MEMORY = 64 * 10 ** 9

# aws tags
AWS_CLOUDFORMATION_TAG = "aws:cloudformation:stack-name"

# Bare Metal constants
PXE_CONF_FILE = os.path.join(TEMPLATE_DIR, "ocp-deployment", "dnsmasq.pxe.conf")
COMMON_CONF_FILE = os.path.join(TEMPLATE_DIR, "ocp-deployment", "dnsmasq.common.conf")
RHCOS_IMAGES_FILE = os.path.join(TEMPLATE_DIR, "ocp-deployment", "rhcos_images.yaml")
PXE_FILE = os.path.join(TEMPLATE_DIR, "baremetal-pxefile")
coreos_url_prefix = "https://mirror.openshift.com/pub/openshift-v4/dependencies/rhcos"
BM_DEFAULT_CLUSTER_NAME = "ocp-baremetal-auto"
BM_STATUS_ABSENT = "ABSENT"
BM_STATUS_PRESENT = "PRESENT"
BM_STATUS_RESPONSE_UPDATED = "UPDATED"
BM_METAL_IMAGE = "rhcos-metal.x86_64.raw.gz"

# MCG constants
PLACEMENT_BUCKETCLASS = "placement-bucketclass"

# MCG namespace constants
MCG_NS_AWS_ENDPOINT = "https://s3.amazonaws.com"
MCG_NS_AZURE_ENDPOINT = "https://blob.core.windows.net"
MCG_NS_RESOURCE = "ns_resource"
MCG_NSS = "ns-store"
MCG_NS_BUCKET = "ns-bucket"
MCG_CONNECTION = "connection"
NAMESPACE_POLICY_TYPE_SINGLE = "Single"
NAMESPACE_POLICY_TYPE_MULTI = "Multi"
NAMESPACE_POLICY_TYPE_CACHE = "Cache"

# MCG version-dependent constants
OBJECTBUCKETNAME_46ANDBELOW = "ObjectBucketName"
OBJECTBUCKETNAME_47ANDABOVE = "objectBucketName"

# Cloud provider default endpoints
# Upon use, utilize .format() to replace the curly braces where necessary
AZURE_BLOB_ENDPOINT_TEMPLATE = "https://{}.blob.core.windows.net"
IBM_COS_GEO_ENDPOINT_TEMPLATE = "https://s3.{}.cloud-object-storage.appdomain.cloud"

# NooBaa backingstore types
BACKINGSTORE_TYPE_AWS = "aws-s3"
BACKINGSTORE_TYPE_AZURE = "azure-blob"
BACKINGSTORE_TYPE_S3_COMP = "s3-compatible"
BACKINGSTORE_TYPE_GOOGLE = "google-cloud-storage"

# Squads assignment
# Tests are assigned to Squads based on patterns matching test path.
# For example: In case following test fails:
# tests/e2e/registry/test_pod_from_registry.py::TestRegistryImage::test_run_pod_local_image
# the pattern "/registry/" match the test path and so the test belongs to
# Magenta squad.
SQUADS = {
<<<<<<< HEAD
    'Brown': ["/z_cluster/"],
    'Green': ["/pv_services/", "/storageclass/"],
    'Blue': ["/monitoring/"],
    'Red': ["/mcg/", "/rgw/"],
    'Purple': ["/test_must_gather", "/upgrade/"],
    'Magenta': ["/workloads/", "/registry/", "/logging/"],
    'Grey': ["/performance/"],
    'Orange': ["/scale/"],
=======
    "Brown": ["/nodes/"],
    "Green": ["/pv_services/", "/storageclass/"],
    "Blue": ["/monitoring/"],
    "Red": ["/mcg/", "/rgw/"],
    "Yellow": ["/cluster_expansion/"],
    "Purple": ["/test_must_gather", "/upgrade/"],
    "Magenta": ["/workloads/", "/registry/", "/logging/", "/flowtest/", "/lifecycle/"],
    "Grey": ["/performance/"],
    "Orange": ["/scale/"],
>>>>>>> f1200444
}

PRODUCTION_JOBS_PREFIX = ["jnk"]

# Cloud Manager available platforms
CLOUD_MNGR_PLATFORMS = ["AWS", "GCP", "AZURE", "IBMCOS"]

# Vault related configurations
VAULT_VERSION_INFO_URL = "https://github.com/hashicorp/vault/releases/latest"
VAULT_DOWNLOAD_BASE_URL = "https://releases.hashicorp.com/vault"

# Vault related constants

VAULT_DEFAULT_NAMESPACE = ""
VAULT_DEFAULT_PATH_PREFIX = "ocs"
VAULT_DEFAULT_POLICY_PREFIX = "rook"
VAULT_DEFAULT_TLS_SERVER = ""
VAULT_KMS_CONNECTION_DETAILS_RESOURCE = "ocs-kms-connection-details"
VAULT_KMS_TOKEN_RESOURCE = "ocs-kms-token"
VAULT_CLIENT_CERT_PATH = os.path.join(DATA_DIR, "vault-client.crt")

# min and max Noobaa endpoints
MIN_NB_ENDPOINT_COUNT_POST_DEPLOYMENT = 1
MCG_TESTS_MIN_NB_ENDPOINT_COUNT = 2
MAX_NB_ENDPOINT_COUNT = 2

OCS_TAINT = "node.ocs.openshift.io/storage"
VOLUMESNAPSHOT = "volumesnapshot"<|MERGE_RESOLUTION|>--- conflicted
+++ resolved
@@ -1196,26 +1196,14 @@
 # the pattern "/registry/" match the test path and so the test belongs to
 # Magenta squad.
 SQUADS = {
-<<<<<<< HEAD
-    'Brown': ["/z_cluster/"],
-    'Green': ["/pv_services/", "/storageclass/"],
-    'Blue': ["/monitoring/"],
-    'Red': ["/mcg/", "/rgw/"],
-    'Purple': ["/test_must_gather", "/upgrade/"],
-    'Magenta': ["/workloads/", "/registry/", "/logging/"],
-    'Grey': ["/performance/"],
-    'Orange': ["/scale/"],
-=======
-    "Brown": ["/nodes/"],
+    "Brown": ["/z_cluster/"],
     "Green": ["/pv_services/", "/storageclass/"],
     "Blue": ["/monitoring/"],
     "Red": ["/mcg/", "/rgw/"],
-    "Yellow": ["/cluster_expansion/"],
     "Purple": ["/test_must_gather", "/upgrade/"],
     "Magenta": ["/workloads/", "/registry/", "/logging/", "/flowtest/", "/lifecycle/"],
     "Grey": ["/performance/"],
     "Orange": ["/scale/"],
->>>>>>> f1200444
 }
 
 PRODUCTION_JOBS_PREFIX = ["jnk"]
