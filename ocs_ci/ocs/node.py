--- conflicted
+++ resolved
@@ -2793,9 +2793,6 @@
 
         log.info(f"osd running worker nodes: {osd_running_worker_nodes}")
 
-<<<<<<< HEAD
-    return osd_running_worker_nodes[:num_of_nodes]
-=======
     return osd_running_worker_nodes[:num_of_nodes]
 
 
@@ -2812,5 +2809,4 @@
 
     """
     node_obj = get_node_objs([node_name])[0]
-    return get_node_rack_or_zone(failure_domain, node_obj) is not None
->>>>>>> 8178a387
+    return get_node_rack_or_zone(failure_domain, node_obj) is not None