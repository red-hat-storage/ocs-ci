--- conflicted
+++ resolved
@@ -749,11 +749,7 @@
 
     """
     if ocsci_config.ENV_DATA["mcg_only_deployment"]:
-<<<<<<< HEAD
-        log.info("Skipping Ceph toolbox setup due to running in MCG-only mode")
-=======
         log.info("Skipping Ceph toolbox setup due to running in MCG only mode")
->>>>>>> 8fc5da32
         return
     namespace = ocsci_config.ENV_DATA["cluster_namespace"]
     ceph_toolbox = get_pod_name_by_pattern("rook-ceph-tools", namespace)
