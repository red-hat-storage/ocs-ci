"""
A module for all rook functionalities and abstractions.

This module has rook related classes, support for functionalities to work with
rook cluster. This works with assumptions that an OCP cluster is already
functional and proper configurations are made for interaction.
"""

import logging
import base64
import random
import yaml
import re

import ocs_ci.ocs.resources.pod as pod
from ocs_ci.ocs.exceptions import UnexpectedBehaviour
from ocs_ci.ocs.resources import ocs
import ocs_ci.ocs.constants as constant
from ocs_ci.utility.retry import retry
<<<<<<< HEAD
from ocs_ci.utility.utils import TimeoutSampler
=======
from ocs_ci.utility.utils import TimeoutSampler, run_cmd
from ocs_ci.ocs.utils import get_pod_name_by_pattern
>>>>>>> c3f76ba1
from ocs_ci.framework import config
from ocs_ci.ocs import ocp, constants, exceptions
from ocs_ci.ocs.resources.pvc import get_all_pvc_objs

logger = logging.getLogger(__name__)


class CephCluster(object):
    """
    Handles all cluster related operations from ceph perspective

    This class has depiction of ceph cluster. Contains references to
    pod objects which represents ceph cluster entities.

    Attributes:
        pods (list) : A list of  ceph cluster related pods
        cluster_name (str): Name of ceph cluster
        namespace (str): openshift Namespace where this cluster lives
    """

    def __init__(self):
        """
        Cluster object initializer, this object needs to be initialized
        after cluster deployment. However its harmless to do anywhere.
        """
        # cluster_name is name of cluster in rook of type CephCluster

        self.POD = ocp.OCP(
            kind='Pod', namespace=config.ENV_DATA['cluster_namespace']
        )
        self.CEPHCLUSTER = ocp.OCP(
            kind='CephCluster', namespace=config.ENV_DATA['cluster_namespace']
        )
        self.CEPHFS = ocp.OCP(
            kind='CephFilesystem',
            namespace=config.ENV_DATA['cluster_namespace']
        )
        self.DEP = ocp.OCP(
            kind='Deployment',
            namespace=config.ENV_DATA['cluster_namespace']
        )

        self.cluster_resource_config = self.CEPHCLUSTER.get().get('items')[0]
        try:
            self.cephfs_config = self.CEPHFS.get().get('items')[0]
        except IndexError as e:
            logging.warning(e)
            logging.warning("No CephFS found")
            self.cephfs_config = None

        self._cluster_name = (
            self.cluster_resource_config.get('metadata').get('name')
        )
        self._namespace = (
            self.cluster_resource_config.get('metadata').get('namespace')
        )

        # We are not invoking ocs.create() here
        # assuming cluster creation is done somewhere after deployment
        # So just load ocs with existing cluster details
        self.cluster = ocs.OCS(**self.cluster_resource_config)
        if self.cephfs_config:
            self.cephfs = ocs.OCS(**self.cephfs_config)
        else:
            self.cephfs = None

        self.mon_selector = constant.MON_APP_LABEL
        self.mds_selector = constant.MDS_APP_LABEL
        self.tool_selector = constant.TOOL_APP_LABEL
        self.mgr_selector = constant.MGR_APP_LABEL
        self.osd_selector = constant.OSD_APP_LABEL
        self.mons = []
        self._ceph_pods = []
        self.mdss = []
        self.mgrs = []
        self.osds = []
        self.toolbox = None
        self.mds_count = 0
        self.mon_count = 0
        self.mgr_count = 0
        self.osd_count = 0

        self.scan_cluster()
        logging.info(f"Number of mons = {self.mon_count}")
        logging.info(f"Number of mds = {self.mds_count}")

        self.used_space = 0

    @property
    def cluster_name(self):
        return self._cluster_name

    @property
    def namespace(self):
        return self._namespace

    @property
    def pods(self):
        return self._ceph_pods

    def scan_cluster(self):
        """
        Get accurate info on current state of pods
        """
        self._ceph_pods = pod.get_all_pods(self._namespace)
        # TODO: Workaround for BZ1748325:
        mons = pod.get_mon_pods(self.mon_selector, self.namespace)
        for mon in mons:
            if mon.ocp.get_resource_status(mon.name) == constant.STATUS_RUNNING:
                self.mons.append(mon)
        # TODO: End of workaround for BZ1748325
        self.mdss = pod.get_mds_pods(self.mds_selector, self.namespace)
        self.mgrs = pod.get_mgr_pods(self.mgr_selector, self.namespace)
        self.osds = pod.get_osd_pods(self.osd_selector, self.namespace)
        self.toolbox = pod.get_ceph_tools_pod()

        # set port attrib on mon pods
        self.mons = list(map(self.set_port, self.mons))
        self.cluster.reload()
        if self.cephfs:
            self.cephfs.reload()
        else:
            try:
                self.cephfs_config = self.CEPHFS.get().get('items')[0]
                self.cephfs = ocs.OCS(**self.cephfs_config)
                self.cephfs.reload()
            except IndexError as e:
                logging.warning(e)
                logging.warning("No CephFS found")

        self.mon_count = len(self.mons)
        self.mds_count = len(self.mdss)
        self.mgr_count = len(self.mgrs)
        self.osd_count = len(self.osds)

    @staticmethod
    def set_port(pod):
        """
        Set port attribute on pod.
        port attribute for mon is required for secrets and this attrib
        is not a member for original pod class.

        Args:
            pod(Pod): Pod object without 'port' attribute

        Returns:
            pod(Pod): A modified pod object with 'port' attribute set
        """
        container = pod.pod_data.get('spec').get('containers')
        port = container[0]['ports'][0]['containerPort']
        # Dynamically added attribute 'port'
        pod.port = port
        logging.info(f"port={pod.port}")
        return pod

    def is_health_ok(self):
        """
        Returns:
            bool: True if "HEALTH_OK" else False
        """
        self.cluster.reload()
        return self.cluster.data['status']['ceph']['health'] == "HEALTH_OK"

    def cluster_health_check(self, timeout=None):
        """
        Check overall cluster health.
        Relying on health reported by CephCluster.get()

        Args:
            timeout (int): in seconds. By default timeout value will be scaled
                based on number of ceph pods in the cluster. This is just a
                crude number. Its been observed that as the number of pods
                increases it takes more time for cluster's HEALTH_OK.

        Returns:
            bool: True if "HEALTH_OK"  else False

        Raises:
            CephHealthException: if cluster is not healthy
        """
        # Scale timeout only if user hasn't passed any value
        timeout = timeout or (10 * len(self.pods))
        sample = TimeoutSampler(
            timeout=timeout, sleep=3, func=self.is_health_ok
        )

        if not sample.wait_for_func_status(result=True):
            raise exceptions.CephHealthException("Cluster health is NOT OK")
        # This way of checking health of different cluster entities and
        # raising only CephHealthException is not elegant.
        # TODO: add an attribute in CephHealthException, called "reason"
        # which should tell because of which exact cluster entity health
        # is not ok ?
        expected_mon_count = self.mon_count
        expected_mds_count = self.mds_count

        self.scan_cluster()
        try:
            self.mon_health_check(expected_mon_count)
        except exceptions.MonCountException as e:
            logger.error(e)
            raise exceptions.CephHealthException("Cluster health is NOT OK")

        try:
            if not expected_mds_count:
                pass
            else:
                self.mds_health_check(expected_mds_count)
        except exceptions.MDSCountException as e:
            logger.error(e)
            raise exceptions.CephHealthException("Cluster health is NOT OK")
        # TODO: OSD and MGR health check
        logger.info("Cluster HEALTH_OK")
        # This scan is for reconcilation on *.count
        # because during first scan in this function some of the
        # pods may not be up and would have set count to lesser number
        self.scan_cluster()
        return True

    def mon_change_count(self, new_count):
        """
        Change mon count in the cluster

        Args:
            new_count(int): Absolute number of mons required
        """
        self.cluster.reload()
        self.cluster.data['spec']['mon']['count'] = new_count
        logger.info(self.cluster.data)
        self.cluster.apply(**self.cluster.data)
        self.mon_count = new_count
        self.cluster_health_check()
        logger.info(f"Mon count changed to {new_count}")
        self.cluster.reload()

    def mon_health_check(self, count):
        """
        Mon health check based on pod count

        Args:
            count (int): Expected number of mon pods

        Raises:
            MonCountException: if mon pod count doesn't match
        """
        timeout = 10 * len(self.pods)
        logger.info(f"Expected MONs = {count}")
        try:
            assert self.POD.wait_for_resource(
                condition='Running', selector=self.mon_selector,
                resource_count=count, timeout=timeout, sleep=3,
            )

            # TODO: Workaround for BZ1748325:
            actual_mons = pod.get_mon_pods()
            actual_running_mons = list()
            for mon in actual_mons:
                if mon.ocp.get_resource_status(mon.name) == constant.STATUS_RUNNING:
                    actual_running_mons.append(mon)
            actual = len(actual_running_mons)
            # TODO: End of workaround for BZ1748325

            assert count == actual, f"Expected {count},  Got {actual}"
        except exceptions.TimeoutExpiredError as e:
            logger.error(e)
            raise exceptions.MonCountException(
                f"Failed to achieve desired Mon count"
                f" {count}"
            )

    def mds_change_count(self, new_count):
        """
        Change mds count in the cluster

        Args:
            new_count(int): Absolute number of active mdss required
        """
        self.cephfs.data['spec']['metadataServer']['activeCount'] = new_count
        self.cephfs.apply(**self.cephfs.data)
        logger.info(f"MDS active count changed to {new_count}")
        if self.cephfs.data['spec']['metadataServer']['activeStandby']:
            expected = new_count * 2
        else:
            expected = new_count
        self.mds_count = expected
        self.cluster_health_check()
        self.cephfs.reload()

    def mds_health_check(self, count):
        """
        MDS health check based on pod count

        Args:
            count (int): number of pods expected

        Raises:
            MDACountException: if pod count doesn't match
        """
        timeout = 10 * len(self.pods)
        try:
            assert self.POD.wait_for_resource(
                condition='Running', selector=self.mds_selector,
                resource_count=count, timeout=timeout, sleep=3,
            )
        except AssertionError as e:
            logger.error(e)
            raise exceptions.MDSCountException(
                f"Failed to achieve desired MDS count"
                f" {count}"
            )

    def get_admin_key(self):
        """
        Returns:
            adminkey (str): base64 encoded key
        """
        return self.get_user_key('client.admin')

    def get_user_key(self, user):
        """
        Args:
            user (str): ceph username ex: client.user1

        Returns:
            key (str): base64 encoded user key
        """
        out = self.toolbox.exec_cmd_on_pod(
            f"ceph auth get-key {user} --format json"
        )
        if 'ENOENT' in out:
            return False
        key_base64 = base64.b64encode(out['key'].encode()).decode()
        return key_base64

    def create_user(self, username, caps):
        """
        Create a ceph user in the cluster

        Args:
            username (str): ex client.user1
            caps (str): ceph caps ex: mon 'allow r' osd 'allow rw'

        Return:
            return value of get_user_key()
        """
        cmd = f"ceph auth add {username} {caps}"
        # As of now ceph auth command gives output to stderr
        # To be handled
        out = self.toolbox.exec_cmd_on_pod(cmd)
        logging.info(type(out))
        return self.get_user_key(username)

    def get_mons_from_cluster(self):
        """
        Getting the list of mons from the cluster

        Returns:
            available_mon (list): Returns the mons from the cluster
        """

        ret = self.DEP.get(
            resource_name='', out_yaml_format=False, selector='app=rook-ceph-mon'
        )
        available_mon = re.findall(r'[\w-]+mon-+[\w-]', ret)
        return available_mon

    def remove_mon_from_cluster(self):
        """
        Removing the mon pod from deployment

        Returns:
            remove_mon(bool): True if removal of mon is successful, False otherwise
        """
        mons = self.get_mons_from_cluster()
        after_delete_mon_count = len(mons) - 1
        random_mon = random.choice(mons)
        remove_mon = self.DEP.delete(resource_name=random_mon)
        assert self.POD.wait_for_resource(
            condition=constant.STATUS_RUNNING,
            resource_count=after_delete_mon_count,
            selector='app=rook-ceph-mon'
        )
        logging.info(f"Removed the mon {random_mon} from the cluster")
        return remove_mon

<<<<<<< HEAD
    @retry(exceptions.UnexpectedBehaviour, tries=10, delay=3, backoff=1)
    def check_ceph_used_space(self):
        """
        Check for the used space in cluster

        Returns:
            used_in_gb: Amount of used space in cluster (in GBs)

        Raises:
            UnexpectedBehaviour: If used size keeps varying in Ceph status
        """
        ct_pod = pod.get_ceph_tools_pod()
        ceph_status = ct_pod.exec_ceph_cmd(ceph_cmd="ceph status")
        assert ceph_status
        used = ceph_status.get('pgmap').get('bytes_used')
        if used:
            used_in_gb = used / constant.GB
            return used_in_gb
        raise exceptions.UnexpectedBehaviour(
            f"In Ceph status, used size keeps varying"
        )
=======
    @retry(UnexpectedBehaviour, tries=20, delay=10, backoff=1)
    def check_ceph_pool_used_space(self, cbp_name):
        """
        Check for the used space of a pool in cluster

         Returns:
            used_in_gb (float): Amount of used space in pool (in GBs)

         Raises:
            UnexpectedBehaviour: If used size keeps varying in Ceph status
        """
        ct_pod = pod.get_ceph_tools_pod()
        rados_status = ct_pod.exec_ceph_cmd(ceph_cmd=f"rados df -p {cbp_name}")
        assert rados_status is not None
        used = rados_status['pools'][0]['size_bytes']
        used_in_gb = format(used / constants.GB, '.4f')
        if self.used_space and self.used_space == used_in_gb:
            return float(self.used_space)
        self.used_space = used_in_gb
        raise UnexpectedBehaviour(
            f"In Rados df, Used size is varying"
        )


def validate_cluster_on_pvc():
    """
    Validate creation of PVCs for MON and OSD pods.
    Also validate that those PVCs are attached to the OCS pods

    Raises:
         AssertionError: If PVC is not mounted on one or more OCS pods

    """
    # Get the PVCs for selected label (MON/OSD)
    ns = config.ENV_DATA['cluster_namespace']
    ocs_pvc_obj = get_all_pvc_objs(namespace=ns)

    # Check all pvc's are in bound state

    pvc_names = []
    for pvc_obj in ocs_pvc_obj:
        if (pvc_obj.name.startswith(constants.DEFAULT_DEVICESET_PVC_NAME)
                or pvc_obj.name.startswith(constants.DEFAULT_MON_PVC_NAME)):
            assert pvc_obj.status == constants.STATUS_BOUND, (
                f"PVC {pvc_obj.name} is not Bound"
            )
            logger.info(f"PVC {pvc_obj.name} is in Bound state")
            pvc_names.append(pvc_obj.name)

    mon_pods = get_pod_name_by_pattern('rook-ceph-mon', ns)
    osd_pods = get_pod_name_by_pattern('rook-ceph-osd', ns, filter='prepare')
    assert len(mon_pods) + len(osd_pods) == len(pvc_names), (
        "Not enough PVC's available for all Ceph Pods"
    )
    for ceph_pod in mon_pods + osd_pods:
        out = run_cmd(f'oc -n {ns} get pods {ceph_pod} -o yaml')
        out_yaml = yaml.safe_load(out)
        for vol in out_yaml['spec']['volumes']:
            if vol.get('persistentVolumeClaim'):
                claimName = vol.get('persistentVolumeClaim').get('claimName')
                logger.info(f"{ceph_pod} backed by pvc {claimName}")
                assert claimName in pvc_names, (
                    "Ceph Internal Volume not backed by PVC"
                )
>>>>>>> c3f76ba1
<|MERGE_RESOLUTION|>--- conflicted
+++ resolved
@@ -17,12 +17,8 @@
 from ocs_ci.ocs.resources import ocs
 import ocs_ci.ocs.constants as constant
 from ocs_ci.utility.retry import retry
-<<<<<<< HEAD
-from ocs_ci.utility.utils import TimeoutSampler
-=======
 from ocs_ci.utility.utils import TimeoutSampler, run_cmd
 from ocs_ci.ocs.utils import get_pod_name_by_pattern
->>>>>>> c3f76ba1
 from ocs_ci.framework import config
 from ocs_ci.ocs import ocp, constants, exceptions
 from ocs_ci.ocs.resources.pvc import get_all_pvc_objs
@@ -408,29 +404,6 @@
         logging.info(f"Removed the mon {random_mon} from the cluster")
         return remove_mon
 
-<<<<<<< HEAD
-    @retry(exceptions.UnexpectedBehaviour, tries=10, delay=3, backoff=1)
-    def check_ceph_used_space(self):
-        """
-        Check for the used space in cluster
-
-        Returns:
-            used_in_gb: Amount of used space in cluster (in GBs)
-
-        Raises:
-            UnexpectedBehaviour: If used size keeps varying in Ceph status
-        """
-        ct_pod = pod.get_ceph_tools_pod()
-        ceph_status = ct_pod.exec_ceph_cmd(ceph_cmd="ceph status")
-        assert ceph_status
-        used = ceph_status.get('pgmap').get('bytes_used')
-        if used:
-            used_in_gb = used / constant.GB
-            return used_in_gb
-        raise exceptions.UnexpectedBehaviour(
-            f"In Ceph status, used size keeps varying"
-        )
-=======
     @retry(UnexpectedBehaviour, tries=20, delay=10, backoff=1)
     def check_ceph_pool_used_space(self, cbp_name):
         """
@@ -494,5 +467,4 @@
                 logger.info(f"{ceph_pod} backed by pvc {claimName}")
                 assert claimName in pvc_names, (
                     "Ceph Internal Volume not backed by PVC"
-                )
->>>>>>> c3f76ba1
+                )