--- conflicted
+++ resolved
@@ -432,13 +432,13 @@
     pass
 
 
-<<<<<<< HEAD
 class ManagedServiceAddonDeploymentError(Exception):
-=======
+    pass
+
+
 class ConfigurationError(Exception):
     pass
 
 
 class BenchmarkTestFailed(Exception):
->>>>>>> 1920b2b8
     pass