class CommandFailed(Exception):
    pass


class UnexpectedDeploymentConfiguration(Exception):
    pass


class UnsupportedOSType(Exception):
    pass


class CephHealthException(Exception):
    pass


class NoobaaHealthException(Exception):
    pass


class UnexpectedBehaviour(Exception):
    pass


class ClassCreationException(Exception):
    pass


class ResourceLeftoversException(Exception):
    pass


class TimeoutExpiredError(Exception):
    message = "Timed Out"

    def __init__(self, value, custom_message=None):
        self.value = value
        self.custom_message = custom_message

    def __str__(self):
        if self.custom_message is None:
            self.message = f"{self.__class__.message}: {self.value}"
        else:
            self.message = self.custom_message
        return self.message


class TimeoutException(Exception):
    pass


class MonCountException(Exception):
    pass


class MDSCountException(Exception):
    pass


class DeploymentPlatformNotSupported(Exception):
    pass


class UnavailableBuildException(Exception):
    pass


class PerformanceException(Exception):
    pass


class ResourceWrongStatusException(Exception):
    def __init__(
        self, resource_or_name, describe_out=None, column=None, expected=None, got=None
    ):
        if isinstance(resource_or_name, str):
            self.resource = None
            self.resource_name = resource_or_name
        else:
            self.resource = resource_or_name
            self.resource_name = self.resource.name
        self.describe_out = describe_out
        self.column = column
        self.expected = expected
        self.got = got

    def __str__(self):
        if self.resource:
            msg = f"{self.resource.kind} resource {self.resource_name}"
        else:
            msg = f"Resource {self.resource_name}"
        if self.column:
            msg += f" in column {self.column}"
        if self.got:
            msg += f" was in state {self.got}"
        if self.expected:
            msg += f" but expected {self.expected}"
        if self.describe_out:
            msg += f" describe output: {self.describe_out}"
        return msg


class UnavailableResourceException(Exception):
    pass


class TagNotFoundException(Exception):
    pass


class ResourceNameNotSpecifiedException(Exception):
    pass


class VMMaxDisksReachedException(Exception):
    pass


class SameNamePrefixClusterAlreadyExistsException(Exception):
    pass


class MissingRequiredConfigKeyError(Exception):
    pass


class NotSupportedFunctionError(Exception):
    pass


class NonUpgradedImagesFoundError(Exception):
    pass


class UnexpectedImage(Exception):
    pass


class UnexpectedVolumeType(Exception):
    pass


class FailedToAddNodeException(Exception):
    pass


class FailedToRemoveNodeException(Exception):
    pass


class FailedToDeleteInstance(Exception):
    pass


class NoInstallPlanForApproveFoundException(Exception):
    pass


class NoobaaConditionException(Exception):
    pass


class NodeNotFoundError(Exception):
    pass


class ResourceNotFoundError(Exception):
    pass


class ChannelNotFound(Exception):
    pass


class CSVNotFound(Exception):
    pass


class UnsupportedPlatformError(Exception):
    pass


class UnsupportedPlatformVersionError(Exception):
    pass


class UnsupportedFeatureError(Exception):
    pass


class UnsupportedBrowser(Exception):
    pass


class OpenshiftConsoleSuiteNotDefined(Exception):
    pass


class ServiceUnavailable(Exception):
    pass


class InvalidStatusCode(Exception):
    pass


class NoBucketPolicyResponse(Exception):
    pass


class PSIVolumeCreationFailed(Exception):
    pass


class PSIVolumeNotInExpectedState(Exception):
    pass


class PSIVolumeDeletionFailed(Exception):
    pass


class FlexyDataNotFound(Exception):
    pass


class PendingCSRException(Exception):
    pass


class RDMDiskNotFound(Exception):
    pass


class ExternalClusterDetailsException(Exception):
    pass


class ExternalClusterRGWAdminOpsUserException(Exception):
    pass


class CredReqSecretNotFound(Exception):
    pass


class RhcosImageNotFound(Exception):
    pass


class FipsNotInstalledException(Exception):
    pass


class StorageNotSufficientException(Exception):
    pass


class PoolNotFound(Exception):
    pass


class PoolDidNotReachReadyState(Exception):
    pass


class PoolStateIsUnknow(Exception):
    pass


class PoolNotDeleted(Exception):
    pass


class PoolDataNotErased(Exception):
    pass


class PoolSizeWrong(Exception):
    pass


class PoolCompressionWrong(Exception):
    pass


class PoolNotDeletedFromUI(Exception):
    pass


class PoolCephValueNotMatch(Exception):
    pass


class StorageClassNotDeletedFromUI(Exception):
    pass


class PvcNotDeleted(Exception):
    pass


class StorageclassNotCreated(Exception):
    pass


class StorageclassIsNotDeleted(Exception):
    pass


class ResourceNotDeleted(Exception):
    pass


class PageNotLoaded(Exception):
    pass


class MemoryNotSufficientException(Exception):
    pass


class CPUNotSufficientException(Exception):
    pass


class PoolNotCompressedAsExpected(Exception):
    pass


class PoolNotReplicatedAsNeeded(Exception):
    pass


class ImageIsNotDeletedOrNotFound(Exception):
    pass


class VaultDeploymentError(Exception):
    pass


class VaultOperationError(Exception):
    pass


class KMSNotSupported(Exception):
    pass


class KMSConnectionDetailsError(Exception):
    pass


class KMSTokenError(Exception):
    pass


class KMSResourceCleaneupError(Exception):
    pass


class UnhealthyBucket(Exception):
    pass


class NotFoundError(Exception):
    pass


class ResourcePoolNotFound(Exception):
    pass


class ClientDownloadError(Exception):
    pass


class NotAllNodesCreated(Exception):
    pass


class TemplateNotFound(Exception):
    pass


class PVNotSufficientException(Exception):
    pass


class IPAMReleaseUpdateFailed(Exception):
    pass


class IPAMAssignUpdateFailed(Exception):
    pass


class NodeHasNoAttachedVolume(Exception):
    pass


class NotSupportedProxyConfiguration(Exception):
    pass


class OCSWorkerScaleFailed(Exception):
    pass


class OSDScaleFailed(Exception):
    pass


<<<<<<< HEAD
class PVCNotCreated(Exception):
    pass


class PodNotCreated(Exception):
=======
class ElasticSearchNotDeployed(Exception):
>>>>>>> 2b8bd73c
    pass<|MERGE_RESOLUTION|>--- conflicted
+++ resolved
@@ -412,13 +412,13 @@
     pass
 
 
-<<<<<<< HEAD
 class PVCNotCreated(Exception):
     pass
 
 
 class PodNotCreated(Exception):
-=======
+    pass
+  
+  
 class ElasticSearchNotDeployed(Exception):
->>>>>>> 2b8bd73c
     pass