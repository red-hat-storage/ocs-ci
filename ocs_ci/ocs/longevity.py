--- conflicted
+++ resolved
@@ -723,7 +723,69 @@
 
         return kube_job_file_list
 
-<<<<<<< HEAD
+    def stage_2(
+        self,
+        multi_pvc_pod_lifecycle_factory,
+        multi_obc_lifecycle_factory,
+        num_of_pvcs=100,
+        pvc_size=2,
+        num_of_obcs=20,
+        run_time=1440,
+        measure=True,
+        delay=600,
+    ):
+        """
+        Function to handle automation of Longevity Stage 2 Sequential Steps i.e. Creation / Deletion of PVCs, PODs and
+        OBCs and measurement of creation / deletion times of the mentioned resources.
+
+        Args:
+            multi_pvc_pod_lifecycle_factory : Fixture to create/delete multiple pvcs and pods and
+                                                measure pvc creation/deletion time and pod attach time.
+            multi_obc_lifecycle_factory : Fixture to create/delete multiple obcs and
+                                            measure their creation/deletion time.
+            num_of_pvcs (int) : Total Number of PVCs / PODs we want to create.
+            pvc_size (int) : Size of each PVC in GB.
+            num_of_obcs (int) : Number of OBCs we want to create of each type. (Total OBCs = num_of_obcs * 5)
+            run_time (int) : Total Run Time in minutes.
+            measure (bool) : True if we want to measure the performance metrics, False otherwise.
+            delay (int) : Delay time (in seconds) between sequential and bulk operations as well as between cycles.
+
+        """
+        end_time = datetime.now() + timedelta(minutes=run_time)
+        cycle_no = 0
+
+        while datetime.now() < end_time:
+            cycle_no += 1
+            log.info(f"#################[STARTING CYCLE:{cycle_no}]#################")
+            
+            for bulk in (False, True):
+                current_ops = "BULK-OPERATION" if bulk else "SEQUENTIAL-OPERATION"
+                log.info(f"#################[{current_ops}]#################")
+                multi_pvc_pod_lifecycle_factory(
+                    num_of_pvcs=num_of_pvcs,
+                    pvc_size=pvc_size,
+                    bulk=bulk,
+                    namespace=f"stage-2-cycle-{cycle_no}-{current_ops.lower()}",
+                    measure=measure,
+                )
+                multi_obc_lifecycle_factory(
+                    num_of_obcs=num_of_obcs, bulk=bulk, measure=False
+                )
+
+                # Delay between Sequential and Bulk Operations
+                if not bulk:
+                    log.info(
+                        f"#################[WAITING FOR {delay} SECONDS AFTER {current_ops}.]#################"
+                    )
+                    time.sleep(delay)
+
+            log.info(f"#################[ENDING CYCLE:{cycle_no}]#################")
+
+            log.info(
+                f"#################[WAITING FOR {delay} SECONDS AFTER {cycle_no} CYCLE.]#################"
+            )
+            time.sleep(delay)
+
     def stage_4(
         self,
         project_factory,
@@ -759,35 +821,7 @@
             pvc_size (int) : Size of each PVC in GB.
             run_time (int) : Total Run Time in minutes.
             pvc_size_new (int) : Size of the expanded PVC in GB.
-=======
-    def stage_2(
-        self,
-        multi_pvc_pod_lifecycle_factory,
-        multi_obc_lifecycle_factory,
-        num_of_pvcs=100,
-        pvc_size=2,
-        num_of_obcs=20,
-        run_time=1440,
-        measure=True,
-        delay=600,
-    ):
-        """
-        Function to handle automation of Longevity Stage 2 Sequential Steps i.e. Creation / Deletion of PVCs, PODs and
-        OBCs and measurement of creation / deletion times of the mentioned resources.
-
-        Args:
-            multi_pvc_pod_lifecycle_factory : Fixture to create/delete multiple pvcs and pods and
-                                                measure pvc creation/deletion time and pod attach time.
-            multi_obc_lifecycle_factory : Fixture to create/delete multiple obcs and
-                                            measure their creation/deletion time.
-            num_of_pvcs (int) : Total Number of PVCs / PODs we want to create.
-            pvc_size (int) : Size of each PVC in GB.
-            num_of_obcs (int) : Number of OBCs we want to create of each type. (Total OBCs = num_of_obcs * 5)
-            run_time (int) : Total Run Time in minutes.
-            measure (bool) : True if we want to measure the performance metrics, False otherwise.
-            delay (int) : Delay time (in seconds) between sequential and bulk operations as well as between cycles.
->>>>>>> 0fdfba42
-
+            
         """
         end_time = datetime.now() + timedelta(minutes=run_time)
         cycle_no = 0
@@ -795,8 +829,7 @@
         while datetime.now() < end_time:
             cycle_no += 1
             log.info(f"#################[STARTING CYCLE:{cycle_no}]#################")
-
-<<<<<<< HEAD
+            
             for concurrent in (False, True):
                 current_ops = (
                     "CONCURRENT-OPERATION" if concurrent else "SEQUENTIAL-OPERATION"
@@ -1066,36 +1099,6 @@
 
             log.info(f"#################[ENDING CYCLE:{cycle_no}]#################")
 
-=======
-            for bulk in (False, True):
-                current_ops = "BULK-OPERATION" if bulk else "SEQUENTIAL-OPERATION"
-                log.info(f"#################[{current_ops}]#################")
-                multi_pvc_pod_lifecycle_factory(
-                    num_of_pvcs=num_of_pvcs,
-                    pvc_size=pvc_size,
-                    bulk=bulk,
-                    namespace=f"stage-2-cycle-{cycle_no}-{current_ops.lower()}",
-                    measure=measure,
-                )
-                multi_obc_lifecycle_factory(
-                    num_of_obcs=num_of_obcs, bulk=bulk, measure=False
-                )
-
-                # Delay between Sequential and Bulk Operations
-                if not bulk:
-                    log.info(
-                        f"#################[WAITING FOR {delay} SECONDS AFTER {current_ops}.]#################"
-                    )
-                    time.sleep(delay)
-
-            log.info(f"#################[ENDING CYCLE:{cycle_no}]#################")
-
-            log.info(
-                f"#################[WAITING FOR {delay} SECONDS AFTER {cycle_no} CYCLE.]#################"
-            )
-            time.sleep(delay)
-
->>>>>>> 0fdfba42
 
 def start_app_workload(
     request, workloads_list=None, run_time=10, run_in_bg=True, delay=600
