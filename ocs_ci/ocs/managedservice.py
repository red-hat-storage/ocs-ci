--- conflicted
+++ resolved
@@ -170,7 +170,6 @@
     helpers.wait_for_resource_state(new_tools_pod, constants.STATUS_RUNNING)
 
 
-<<<<<<< HEAD
 def update_non_ga_version():
     """
     Update pull secret, catalog source, subscription and operators to consume
@@ -252,7 +251,8 @@
                         params=change,
                         format_type="json",
                     )
-=======
+
+
 def get_admin_key_from_provider():
     """
     Get admin key from rook-ceph-tools pod on provider
@@ -279,5 +279,4 @@
         )
     finally:
         config.switch_ctx(initial_cluster_index)
-        return admin_key
->>>>>>> 6357c504
+        return admin_key