# -*- coding: utf8 -*-

"""
This module contains functions which implements functionality necessary to run
general `fio`_ workloads as `k8s Jobs`_ in OCP/OCS cluster via workload
fixtures (see :py:mod:`ocs_ci.utility.workloadfixture`).

.. moduleauthor:: Martin Bukatovič

.. _`fio`: https://fio.readthedocs.io/en/latest/fio_doc.html
.. _`k8s Jobs`: https://kubernetes.io/docs/concepts/workloads/controllers/jobs-run-to-completion/
"""


import logging
import os
import textwrap
import time

import pytest
import yaml

from ocs_ci.framework import config
from ocs_ci.ocs import constants, ocp
from ocs_ci.ocs import defaults
from ocs_ci.ocs.exceptions import TimeoutExpiredError
from ocs_ci.ocs.exceptions import UnexpectedVolumeType
from ocs_ci.ocs.resources import pod
from ocs_ci.ocs.resources.objectconfigfile import ObjectConfFile
from ocs_ci.utility.utils import run_cmd, TimeoutSampler
from ocs_ci.utility.workloadfixture import measure_operation


logger = logging.getLogger(__name__)


def get_ceph_storage_stats(ceph_pool_name):
    """
    Get ceph storage utilization values from ``ceph df``: total STORED value
    and MAX AVAIL of given ceph pool, which are important for understanding
    how much space is already consumed and how much is still available.

    Args:
        ceph_pool_name (str): name of ceph pool where you want to write data

    Returns:
        tuple:
            int: sum of all ceph pool STORED values (Bytes)
            int: value of MAX AVAIL value of given ceph pool (Bytes)

    """
    ct_pod = pod.get_ceph_tools_pod()
    ceph_df_dict = ct_pod.exec_ceph_cmd(ceph_cmd="ceph df")
    ceph_pool = None
    ceph_total_stored = 0
    for pool in ceph_df_dict["pools"]:
        ceph_total_stored += pool["stats"]["stored"]
        if pool["name"] == ceph_pool_name:
            ceph_pool = pool
    if ceph_pool is None:
        logger.error(
            f"pool {ceph_pool_name} was not found "
            f"in output of `ceph df`: {ceph_df_dict}"
        )
    # If the following assert fail, the problem is either:
    #  - name of the pool has changed (when this happens before GA, it's
    #    likely ocs-ci bug, after the release it's a product bug),
    #  - pool is missing (likely a product bug)
    # either way, the fixture can't continue ...
    assert ceph_pool is not None, f"Pool: {ceph_pool_name} doesn't exist!"
    return ceph_total_stored, ceph_pool["stats"]["max_avail"]


def get_storageutilization_size(target_percentage, ceph_pool_name):
    """
    For the purpose of the workload storage utilization fixtures, get expected
    pvc_size based on STORED and MAX AVAIL values (as reported by `ceph df`)
    for given ceph pool and target utilization percentage.

    This is only approximate, and it won't work eg. if each pool has different
    configuration of replication.

    Args:
        target_percentage (float): target total utilization, eg. 0.5 for 50%
        ceph_pool_name (str): name of ceph pool where you want to write data

    Returns:
        int: pvc_size for storage utilization job (in GiB, rounded)

    """
    ceph_total_stored, max_avail = get_ceph_storage_stats(ceph_pool_name)
    # ... to compute PVC size (values in bytes)
    total = max_avail + ceph_total_stored  # Bytes
    max_avail_gi = max_avail / 2**30  # GiB
    logger.info(f"MAX AVAIL of {ceph_pool_name} is {max_avail_gi} Gi")
    target = total * target_percentage
    to_utilize = target - ceph_total_stored
    pvc_size = round(to_utilize / 2**30)  # GiB
    logger.info(
        f"to reach {target/2**30} Gi of total cluster utilization, "
        f"which is {target_percentage*100}% of the total capacity, "
        f"utilization job should request and fill {pvc_size} Gi volume"
    )
    return pvc_size


def fio_to_dict(fio_output):
    """ "
    Parse fio output and provide parsed dict it as a result.
    """
    fio_output_lines = fio_output.splitlines()
    line_num = 0
    for line_num, line in enumerate(fio_output_lines):
        if line == "{":
            break
        else:
            logger.info(line)
    fio_parseable_output = "\n".join(fio_output_lines[line_num:])
    try:
        fio_report = yaml.safe_load(fio_parseable_output)
    except yaml.parser.ParserError as ex:
        logger.error("json output from fio can't be parsed: %s", ex)
        raise ex
    return fio_report


def get_timeout(fio_min_mbps, pvc_size):
    """
    Compute how long we will let the job running while writing data to the
    volume.

    Args:
      fio_min_mbps (int): minimal write speed in MiB/s
      pvc_size (int): size of PVC in GiB, which will be used to writing

    Returns:
        int: write_timeout in seconds

    """
    # based on min. fio write speed of the enviroment ...
    logger.info("Assuming %.2f MB/s is a minimal write speed of fio.", fio_min_mbps)
    # ... we compute max. time we are going to wait for fio to write all data
    min_time_to_write_gb = 1 / (fio_min_mbps / 2**10)
    write_timeout = pvc_size * min_time_to_write_gb  # seconds
    logger.info(
        f"fixture will wait {write_timeout} seconds for the Job "
        f"to write {pvc_size} Gi data on OCS backed volume"
    )
    return write_timeout


def wait_for_job_completion(namespace, timeout, error_msg):
    """
    This is a WORKAROUND of particular ocsci design choices: I just wait
    for one pod in the namespace, and then ask for the pod again to get
    it's name (but it would be much better to just wait for the job to
    finish instead, then ask for a name of the successful pod and use it
    to get logs ...)

    Returns:
        str: name of Pod resource of the finished job

    """
    ocp_pod = ocp.OCP(kind="Pod", namespace=namespace)
    try:
        ocp_pod.wait_for_resource(
            resource_count=1,
            condition=constants.STATUS_COMPLETED,
            error_condition=constants.STATUS_ERROR,
            timeout=timeout,
            sleep=30,
        )
    except Exception as ex:
        # report some high level error as well in case of a timeout error
        if isinstance(ex, TimeoutExpiredError):
            logger.error(error_msg)
            ex.message = error_msg
        # fetch log(s) of any fio pod(s) in the job namespace
        pod_data = ocp_pod.get()
        for pod_dict in pod_data.get("items", []):
            try:
                pod_name = pod_dict["metadata"]["name"]
                output = ocp_pod.get_logs(pod_name)
                if len(output) == 0:
                    logger.error("Container log from pod '%s' is empty.", pod_name)
                else:
                    logger.error(
                        "Container log from pod '%s' follows:\n%s", pod_name, output
                    )
            except Exception:
                logger.exception(
                    "Container log from pod '%s' failed to be fetched.", pod_name
                )
        # reraise the exception
        raise (ex)

    # indentify pod of the completed job
    pod_data = ocp_pod.get()
    # explicit list of assumptions, if these assumptions are not met, the
    # code won't work and it either means that something went terrible
    # wrong or that the code needs to be changed
    assert pod_data["kind"] == "List"
    pod_dict = pod_data["items"][0]
    assert pod_dict["kind"] == "Pod"
    pod_name = pod_dict["metadata"]["name"]
    logger.info(f"Identified pod name of the finished Job: {pod_name}")

    return pod_name


def write_data_via_fio(fio_job_file, write_timeout, pvc_size, target_percentage):
    """
    Write data via fio Job (specified in ``tf`` tmp file) to reach desired
    utilization level, and keep this level for ``minimal_time`` seconds.
    """
    # unix timestamp before starting the job so that one can check status
    # prior the fio job run
    fio_job_start_ts = time.time()

    # deploy the fio Job to the cluster
    fio_job_file.create()

    # high level description of the problem, reported in case of a job failure
    # or timeout
    error_msg = (
        f"Job fio failed to write {pvc_size} Gi data on OCS backed "
        f"volume in expected time {write_timeout} seconds."
        " If the fio pod were still runing"
        " (see 'last actual status was' in some previous log message),"
        " this is caused either by"
        " severe product performance regression"
        " or by a misconfiguration of the clusterr, ping infra team."
    )
    pod_name = wait_for_job_completion(
        fio_job_file.project.namespace, write_timeout, error_msg
    )

    ocp_pod = ocp.OCP(kind="Pod", namespace=fio_job_file.project.namespace)
    fio_output = ocp_pod.get_logs(pod_name)

    # parse fio output
    fio_report = fio_to_dict(fio_output)

    logger.debug(fio_report)
    if fio_report is not None:
        disk_util = fio_report.get("disk_util")
        logger.info("fio disk_util stats: %s", disk_util)
    else:
        logger.warning("fio report is empty")

    # data which will be available to the test via:
    # fixture_name['result']
    result = {
        "fio_job_start": fio_job_start_ts,
        "fio": fio_report,
        "pvc_size": pvc_size,
        "target_p": target_percentage,
        "namespace": fio_job_file.project.namespace,
    }

    return result


def delete_fio_data(fio_job_file, delete_check_func):
    """
    Delete fio data by removing the fio job resource, with a wait to
    make sure date were reclaimed on the ceph level.
    """
    # make sure we communicate what is going to happen
    logger.info(f"going to delete {fio_job_file.name} Job")
    fio_job_file.delete()
    logger.info(
        f"going to wait a bit to make sure that "
        f"data written by {fio_job_file.name} Job are really deleted"
    )

    check_timeout = 660  # seconds
    check_sampler = TimeoutSampler(
        timeout=check_timeout, sleep=30, func=delete_check_func
    )
    finished_in_time = check_sampler.wait_for_func_status(result=True)
    if not finished_in_time:
        error_msg = (
            "it seems that the storage space was not reclaimed "
            f"within {check_timeout} seconds, "
            "this is most likely a product bug or misconfiguration"
        )
        logger.error(error_msg)
        raise Exception(error_msg)


def get_sc_name(fixture_name):
    """
    Return storage class name based on fixture name suffix.
    """
    if fixture_name.endswith("rbd"):
        if config.DEPLOYMENT.get("external_mode"):
            storage_class_name = constants.DEFAULT_EXTERNAL_MODE_STORAGECLASS_RBD
        else:
            storage_class_name = constants.DEFAULT_STORAGECLASS_RBD
    elif fixture_name.endswith("cephfs"):
        if config.DEPLOYMENT.get("external_mode"):
            storage_class_name = constants.DEFAULT_EXTERNAL_MODE_STORAGECLASS_CEPHFS
        else:
            storage_class_name = constants.DEFAULT_STORAGECLASS_CEPHFS
    else:
        raise UnexpectedVolumeType("unexpected volume type, ocs-ci code is wrong")
    return storage_class_name


def get_pool_name(fixture_name):
    """
    Return ceph pool name based on fixture name suffix.
    """
<<<<<<< HEAD
    if fixture_name.endswith("rbd"):
        if (
            config.ENV_DATA["platform"].lower() in constants.MANAGED_SERVICE_PLATFORMS
            and config.ENV_DATA.get("cluster_type", "").lower() == "consumer"
        ):
            cluster_id = run_cmd(
                "oc get clusterversion version -o jsonpath='{.spec.clusterID}'"
            )
            ceph_pool_name = f"cephblockpool-storageconsumer-{cluster_id}"
        else:
            ceph_pool_name = "ocs-storagecluster-cephblockpool"
=======
    if config.DEPLOYMENT["external_mode"]:
        ceph_pool_name = config.ENV_DATA.get("rbd_name") or defaults.RBD_NAME
    elif fixture_name.endswith("rbd"):
        ceph_pool_name = "ocs-storagecluster-cephblockpool"
>>>>>>> 3a19f1ce
    elif fixture_name.endswith("cephfs"):
        ceph_pool_name = "ocs-storagecluster-cephfilesystem-data0"
    else:
        raise UnexpectedVolumeType("unexpected volume type, ocs-ci code is wrong")
    return ceph_pool_name


def workload_fio_storageutilization(
    fixture_name,
    project,
    fio_pvc_dict,
    fio_job_dict,
    fio_configmap_dict,
    measurement_dir,
    tmp_path,
    target_percentage=None,
    target_size=None,
    with_checksum=False,
    keep_fio_data=False,
    minimal_time=480,
    throw_skip=True,
):
    """
    This function implements core functionality of fio storage utilization
    workload fixtures. This is necessary because we can't parametrize single
    general fixture over multiple parameters (it would mess with test case id
    and polarion test case tracking).

    It works as a workload fixture, as understood by
    :py:mod:`ocs_ci.utility.workloadfixture` module.

    When ``target_percentage`` is specified, the goal of the fixture is to fill
    whatever is left so that total cluster utilization reaches the target
    percentage. This means that in this mode, number of data written depends
    on both total capacity and current utilization. If the current storage
    utilization already exceeds the target, the test is skipped.

    On the other hand with ``target_size``, you can specify the size of data
    written by fio directly.

    Args:
        fixture_name (str): name of the fixture using this function (for
            logging and k8s object labeling purposes)
        project (ocs_ci.ocs.ocp.OCP): OCP object of project in which the Job is
            deployed, as created by ``project_factory`` or ``project`` fixture
        fio_pvc_dict (dict): PVC k8s struct for fio target volume
        fio_job_dict (dict): Job k8s struct for fio job
        fio_configmap_dict (dict): configmap k8s struct with fio config file
        measurement_dir (str): reference to a fixture which represents a
            directory where measurement results are stored, see also
            :py:func:`ocs_ci.utility.workloadfixture.measure_operation()`
        tmp_path (pathlib.PosixPath): reference to pytest ``tmp_path`` fixture
        target_percentage (float): target utilization as percentage wrt all
            usable OCS space, eg. 0.50 means a request to reach 50% of total
            OCS storage utilization (wrt usable space)
        target_size (int): target size of the PVC for fio to use, eg. 10 means
            a request for fio to write 10GiB of data
        with_checksum (bool): if true, sha1 checksum of the data written by
            fio is stored on the volume, and reclaim policy of the volume is
            changed to ``Retain`` so that the volume is not removed during test
            teardown for later verification runs
        keep_fio_data (bool): If true, keep the fio data after the fio
            storage utilization is completed. Else if false, deletes the fio data.
        minimal_time (int): Minimal number of seconds to monitor a system.
            (See more details in the function 'measure_operation')
        throw_skip (bool): if True function will raise pytest.skip.Exception and test will be skipped,
            otherwise return None

    Returns:
        dict: measurement results with timestamps and other medatada from
            :py:func:`ocs_ci.utility.workloadfixture.measure_operation()`

    """
    val_err_msg = "Specify either target_size or target_percentage"
    if target_size is None and target_percentage is None:
        raise ValueError(
            val_err_msg + ", it's not clear how much storage space should be used."
        )
    if target_size is not None and target_percentage is not None:
        raise ValueError(val_err_msg + ", not both.")

    storage_class_name = get_sc_name(fixture_name)
    ceph_pool_name = get_pool_name(fixture_name)

    # make sure we communicate what is going to happen
    logger.info(
        (
            f"starting {fixture_name} fixture, "
            f"using {storage_class_name} storage class "
            f"backed by {ceph_pool_name} ceph pool"
        )
    )

    # log ceph mon_osd_*_ratio values for QE team to understand behaviour of
    # ceph cluster during high utilization levels (for expected values, consult
    # BZ 1775432 and check that there is no more recent BZ or JIRA in this
    # area)
    ceph_full_ratios = [
        "full_ratio",
        "backfillfull_ratio",
        "nearfull_ratio",
    ]
    ct_pod = pod.get_ceph_tools_pod()
    # As noted in ceph docs:
    # https://docs.ceph.com/docs/nautilus/rados/configuration/mon-config-ref/
    # we need to look for full ratio values in OSDMap of the cluster:
    # > These settings only apply during cluster creation. Afterwards they need
    # > to be changed in the OSDMap using ceph osd set-nearfull-ratio and ceph
    # > osd set-full-ratio
    logger.info("inspecting values of ceph *full ratios in osd map")
    osd_dump_dict = ct_pod.exec_ceph_cmd("ceph osd dump")
    for ceph_ratio in ceph_full_ratios:
        ratio_value = osd_dump_dict.get(ceph_ratio)
        if ratio_value is not None:
            logger.info(f"{ceph_ratio} is {ratio_value}")
        else:
            logger.warning(f"{ceph_ratio} not found in osd map")

    if target_size is not None:
        pvc_size = target_size
    else:
        pvc_size = get_storageutilization_size(target_percentage, ceph_pool_name)

    # If we are trying to utilize particular percentage of total OCS capacity
    # and current usage is already higher, the test will be skipped, because
    # the idea of tests reaching a particular total utilization is to do just
    # that, and the fixture can't provide expected assumptions to the test.
    # This skip is also easier to read in the test report than the actual
    # failure with negative pvc size.
    if pvc_size <= 0 and target_percentage is not None:
        skip_msg = (
            "current total storage utilization is too high, "
            f"the target utilization {target_percentage*100}% is already met"
        )
        logger.warning(skip_msg)
        if throw_skip:
            pytest.skip(skip_msg)
        else:
            return

    fio_conf = textwrap.dedent(
        """
        [simple-write]
        readwrite=write
        buffered=1
        blocksize=4k
        ioengine=libaio
        directory=/mnt/target
        nrfiles=8
        """
    )

    # When we ask for checksum to be generated for all files written in the
    # /mnt/target directory, we need to keep some space free so that the
    # checksum file would fit there. We overestimate this free space so that
    # it works both with CephFS and RBD volumes, as with RBD volumes actuall
    # usable capacity is smaller because of filesystem overhead (pvc size
    # defines size of a block device, on which local ext4 filesystem is
    # formatted).
    if with_checksum:
        # assume 4% fs overhead, and double to it make it safe
        fs_overhead = 0.08
        # size of file created by fio in MiB
        fio_size = int((pvc_size * (1 - fs_overhead)) * 2**10)
        fio_conf += f"size={fio_size}M\n"
    # Otherwise, we are tryting to write as much data as possible and fill the
    # persistent volume entirely.
    # For cephfs we can't use fill_fs because of BZ 1763808 (the process
    # will get *Disk quota exceeded* error instead of *No space left on
    # device* error).
    # On the other hand, we can't use size={pvc_size} for rbd, as we can't
    # write pvc_size bytes to a filesystem on a block device of {pvc_size}
    # size (obviously, some space is used by filesystem metadata).
    elif fixture_name.endswith("rbd"):
        fio_conf += "fill_fs=1\n"
    else:
        fio_conf += f"size={pvc_size}G\n"

    # When we ask for checksum to be generated for all files written in the
    # /mnt/target directory, we change the command of the container to run
    # both fio and sha1 checksum tool in the target directory. To do that,
    # we use '/bin/sh -c' hack.
    if with_checksum:
        container = fio_job_dict["spec"]["template"]["spec"]["containers"][0]
        fio_command = " ".join(container["command"])
        sha_command = (
            "sha1sum /mnt/target/simple-write.*"
            " > /mnt/target/fio.sha1sum"
            " 2> /mnt/target/fio.stderr"
        )
        shell_command = fio_command + " && " + sha_command
        container["command"] = ["/bin/bash", "-c", shell_command]

    # put the dicts together into yaml file of the Job
    fio_configmap_dict["data"]["workload.fio"] = fio_conf
    fio_pvc_dict["spec"]["storageClassName"] = storage_class_name
    fio_pvc_dict["spec"]["resources"]["requests"]["storage"] = f"{pvc_size}Gi"
    fio_objs = [fio_pvc_dict, fio_configmap_dict, fio_job_dict]
    fio_job_file = ObjectConfFile(fixture_name, fio_objs, project, tmp_path)

    fio_min_mbps = config.ENV_DATA["fio_storageutilization_min_mbps"]
    write_timeout = get_timeout(fio_min_mbps, pvc_size)

    test_file = os.path.join(measurement_dir, f"{fixture_name}.json")

    measured_op = measure_operation(
        lambda: write_data_via_fio(
            fio_job_file, write_timeout, pvc_size, target_percentage
        ),
        test_file,
        measure_after=True,
        minimal_time=minimal_time,
    )

    # we don't need to delete anything if this fixture has been already
    # executed
    if not measured_op["first_run"]:
        return measured_op

    # measure MAX AVAIL value just before reclamaion of data written by fio
    _, max_avail_before_delete = get_ceph_storage_stats(ceph_pool_name)

    def is_storage_reclaimed():
        """
        Check whether data created by the Job were actually deleted.
        """
        _, max_avail = get_ceph_storage_stats(ceph_pool_name)
        reclaimed_size = round((max_avail - max_avail_before_delete) / 2**30)
        logger.info(
            "%d Gi of %d Gi (PVC size) seems already reclaimed",
            reclaimed_size,
            pvc_size,
        )
        result = reclaimed_size >= pvc_size * 0.9
        if result:
            logger.info("Storage for the PVC was at least 90% reclaimed.")
        else:
            logger.info("Storage for the PVC was not yet reclaimed enough.")
        return result

    if with_checksum:
        # Let's get the name of the PV via the PVC.
        ocp_pvc = ocp.OCP(kind=constants.PVC, namespace=project.namespace)
        pvc_data = ocp_pvc.get()
        # Explicit list of assumptions, if these assumptions are not met, the
        # code won't work and it either means that something went terrible
        # wrong or that the code needs to be changed.
        assert pvc_data["kind"] == "List"
        assert len(pvc_data["items"]) == 1
        pvc_dict = pvc_data["items"][0]
        assert pvc_dict["kind"] == constants.PVC
        pv_name = pvc_dict["spec"]["volumeName"]
        logger.info("Identified PV of the finished fio Job: %s", pv_name)
        # We change reclaim policy of the volume, so that we can reuse it
        # later, while everyting but the volume will be deleted during project
        # teardown. Note that while a standard way of doing this would be via
        # custom storage class with redefined reclaim policy, we need to do
        # this on this single volume only here, so editing volume directly is
        # more straightforward.
        logger.info("Changing persistentVolumeReclaimPolicy of %s", pv_name)
        ocp_pv = ocp.OCP(kind=constants.PV)
        patch_success = ocp_pv.patch(
            resource_name=pv_name,
            params='{"spec":{"persistentVolumeReclaimPolicy":"Retain"}}',
        )
        if patch_success:
            logger.info("Reclaim policy of %s was changed.", pv_name)
        else:
            logger.error("Reclaim policy of %s failed to be changed.", pv_name)
        label = f"fixture={fixture_name}"
        ocp_pv.add_label(pv_name, label)
    else:
        # Without checksum, we just need to make sure that data were deleted
        # and wait for this to happen to avoid conflicts with tests executed
        # right after this one.
        if not keep_fio_data:
            delete_fio_data(fio_job_file, is_storage_reclaimed)
        else:
            logger.info("The fio data will be deleted during project teardown")

    return measured_op<|MERGE_RESOLUTION|>--- conflicted
+++ resolved
@@ -312,8 +312,9 @@
     """
     Return ceph pool name based on fixture name suffix.
     """
-<<<<<<< HEAD
-    if fixture_name.endswith("rbd"):
+    if config.DEPLOYMENT["external_mode"]:
+        ceph_pool_name = config.ENV_DATA.get("rbd_name") or defaults.RBD_NAME
+    elif fixture_name.endswith("rbd"):
         if (
             config.ENV_DATA["platform"].lower() in constants.MANAGED_SERVICE_PLATFORMS
             and config.ENV_DATA.get("cluster_type", "").lower() == "consumer"
@@ -324,12 +325,6 @@
             ceph_pool_name = f"cephblockpool-storageconsumer-{cluster_id}"
         else:
             ceph_pool_name = "ocs-storagecluster-cephblockpool"
-=======
-    if config.DEPLOYMENT["external_mode"]:
-        ceph_pool_name = config.ENV_DATA.get("rbd_name") or defaults.RBD_NAME
-    elif fixture_name.endswith("rbd"):
-        ceph_pool_name = "ocs-storagecluster-cephblockpool"
->>>>>>> 3a19f1ce
     elif fixture_name.endswith("cephfs"):
         ceph_pool_name = "ocs-storagecluster-cephfilesystem-data0"
     else:
