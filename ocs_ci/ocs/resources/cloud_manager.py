--- conflicted
+++ resolved
@@ -16,11 +16,8 @@
 from ocs_ci.utility import templating
 from ocs_ci.utility.utils import TimeoutSampler, load_auth_config
 from tests.helpers import create_resource
-<<<<<<< HEAD
 from tests.manage.mcg.helpers import retrieve_verification_mode
 
-=======
->>>>>>> e9acd887
 logger = logging.getLogger(name=__file__)
 
 
@@ -100,13 +97,9 @@
 
     """
     def __init__(self, key_id=None, access_key=None, endpoint="https://s3.amazonaws.com",
-<<<<<<< HEAD
-                 verify=None, *args, **kwargs):
+                 verify=None, auth_dict=None, *args, **kwargs):
         if verify is None:
             verify = retrieve_verification_mode()
-=======
-                 verify=True, auth_dict=None, *args, **kwargs):
->>>>>>> e9acd887
         super().__init__(*args, **kwargs)
         if auth_dict:
             key_id = auth_dict.get('AWS_ACCESS_KEY_ID')
