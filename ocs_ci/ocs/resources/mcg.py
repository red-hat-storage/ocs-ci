import base64
import json
import logging
import os
from time import sleep

import boto3
import requests
from botocore.client import ClientError

from ocs_ci.framework import config
from ocs_ci.ocs import constants
from ocs_ci.ocs.bucket_utils import retrieve_verification_mode
from ocs_ci.ocs.exceptions import CommandFailed, CredReqSecretNotFound, TimeoutExpiredError
from ocs_ci.ocs.ocp import OCP
from ocs_ci.ocs.resources import pod
from ocs_ci.ocs.resources.pod import cal_md5sum
from ocs_ci.ocs.resources.pod import get_pods_having_label, Pod
from ocs_ci.ocs.resources.ocs import check_if_cluster_was_upgraded
from ocs_ci.utility import templating
from ocs_ci.utility.utils import TimeoutSampler, exec_cmd
from ocs_ci.helpers.helpers import (
    create_unique_resource_name, create_resource,
    calc_local_file_md5_sum, retrieve_default_ingress_crt,
    storagecluster_independent_check
)
import subprocess
import stat

logger = logging.getLogger(name=__file__)


class MCG:
    """
    Wrapper class for the Multi Cloud Gateway's S3 service
    """

    (
        s3_resource, s3_endpoint, s3_internal_endpoint, ocp_resource,
        mgmt_endpoint, region, access_key_id, access_key,
        namespace, noobaa_user, noobaa_password, noobaa_token
    ) = (None,) * 12

    def __init__(self, *args, **kwargs):
        """
        Constructor for the MCG class
        """
        self.namespace = config.ENV_DATA['cluster_namespace']
        self.operator_pod = Pod(
            **get_pods_having_label(
                constants.NOOBAA_OPERATOR_POD_LABEL, self.namespace
            )[0]
        )
        self.core_pod = Pod(
            **get_pods_having_label(constants.NOOBAA_CORE_POD_LABEL, self.namespace)[0]
        )

        self.retrieve_noobaa_cli_binary()

        """
        The certificate will be copied on each mcg_obj instantiation since
        the process is so light and quick, that the time required for the redundant
        copy is neglible in comparison to the time a hash comparison will take.
        """
        retrieve_default_ingress_crt()

        get_noobaa = OCP(kind='noobaa', namespace=self.namespace).get()

        self.s3_endpoint = (
            get_noobaa.get('items')[0].get('status').get('services')
            .get('serviceS3').get('externalDNS')[0]
        )
        self.s3_internal_endpoint = (
            get_noobaa.get('items')[0].get('status').get('services')
            .get('serviceS3').get('internalDNS')[0]
        )
        self.mgmt_endpoint = (
            get_noobaa.get('items')[0].get('status').get('services')
            .get('serviceMgmt').get('externalDNS')[0]
        ) + '/rpc'
        self.region = config.ENV_DATA['region']

        creds_secret_name = (
            get_noobaa.get('items')[0].get('status').get('accounts')
            .get('admin').get('secretRef').get('name')
        )
        secret_ocp_obj = OCP(kind='secret', namespace=self.namespace)
        creds_secret_obj = secret_ocp_obj.get(creds_secret_name)

        self.access_key_id = base64.b64decode(
            creds_secret_obj.get('data').get('AWS_ACCESS_KEY_ID')
        ).decode('utf-8')
        self.access_key = base64.b64decode(
            creds_secret_obj.get('data').get('AWS_SECRET_ACCESS_KEY')
        ).decode('utf-8')

        self.noobaa_user = base64.b64decode(
            creds_secret_obj.get('data').get('email')
        ).decode('utf-8')
        self.noobaa_password = base64.b64decode(
            creds_secret_obj.get('data').get('password')
        ).decode('utf-8')

        self.noobaa_token = self.retrieve_nb_token()

        self.s3_resource = boto3.resource(
            's3', verify=retrieve_verification_mode(),
            endpoint_url=self.s3_endpoint,
            aws_access_key_id=self.access_key_id,
            aws_secret_access_key=self.access_key
        )

        self.s3_client = self.s3_resource.meta.client

        if (
            config.ENV_DATA['platform'].lower() == 'aws'
            and kwargs.get('create_aws_creds')
        ):
            (
                self.cred_req_obj,
                self.aws_access_key_id,
                self.aws_access_key
            ) = self.request_aws_credentials()

            self.aws_s3_resource = boto3.resource(
                's3', endpoint_url="https://s3.amazonaws.com",
                aws_access_key_id=self.aws_access_key_id,
                aws_secret_access_key=self.aws_access_key
            )

        if (
            config.ENV_DATA['platform'].lower() in constants.CLOUD_PLATFORMS
            or storagecluster_independent_check()
        ):
            if not config.ENV_DATA['platform'] == constants.AZURE_PLATFORM and (
                float(config.ENV_DATA['ocs_version']) > 4.5
            ):
                logger.info('Checking whether RGW pod is not present')
                pods = pod.get_pods_having_label(label=constants.RGW_APP_LABEL, namespace=self.namespace)
                assert not pods, 'RGW pods should not exist in the current platform/cluster'

        elif config.ENV_DATA.get('platform') in constants.ON_PREM_PLATFORMS or (
            config.ENV_DATA.get('platform') == constants.AZURE_PLATFORM
        ):
            rgw_count = 2 if float(config.ENV_DATA['ocs_version']) >= 4.5 and not (
                check_if_cluster_was_upgraded()
            ) else 1

            # With 4.4 OCS cluster deployed over Azure, RGW is the default backingstore
            if float(
                config.ENV_DATA['ocs_version']
            ) == 4.4 and config.ENV_DATA.get('platform') == constants.AZURE_PLATFORM:
                rgw_count = 1
            if float(
                config.ENV_DATA['ocs_version']
            ) == 4.5 and config.ENV_DATA.get('platform') == constants.AZURE_PLATFORM and (
                check_if_cluster_was_upgraded()
            ):
                rgw_count = 1
            logger.info(f'Checking for RGW pod/s on {config.ENV_DATA.get("platform")} platform')
            rgw_pod = OCP(kind=constants.POD, namespace=self.namespace)
            assert rgw_pod.wait_for_resource(
                condition=constants.STATUS_RUNNING,
                selector=constants.RGW_APP_LABEL,
                resource_count=rgw_count,
                timeout=60
            )

    def retrieve_nb_token(self):
        """
        Try to retrieve a NB RPC token and decode its JSON

        """
        def internal_retrieval_logic():
            try:
                rpc_response = self.send_rpc_query(
                    'auth_api', 'create_auth', params={
                        'role': 'admin',
                        'system': 'noobaa',
                        'email': self.noobaa_user,
                        'password': self.noobaa_password
                    }
                )
                return rpc_response.json().get('reply').get('token')

            except json.JSONDecodeError:
                logger.warning(
                    'RPC did not respond with a JSON. Response: \n'
                    + str(rpc_response)
                )
                logger.warning('Failed to retrieve token, NooBaa might be unhealthy. Retrying')
                return None

        try:
            for token in TimeoutSampler(300, 30, internal_retrieval_logic):
                if token:
                    return token
        except TimeoutExpiredError:
            logger.error(
                'NB RPC token was not retrieved successfully within the time limit.'
            )
            assert False, (
                'NB RPC token was not retrieved successfully '
                'within the time limit.'
            )

    def s3_get_all_bucket_names(self):
        """
        Returns:
            set: A set of all bucket names

        """
        return {bucket.name for bucket in self.s3_resource.buckets.all()}

    def read_system(self):
        """
        Returns:
            dict: A dictionary with information about MCG resources

        """
        return self.send_rpc_query(
            'system_api',
            'read_system',
            params={}
        ).json()['reply']

    def get_bucket_info(self, bucket_name):
        """
        Args:
            bucket_name (str): Name of searched bucket

        Returns:
            dict: Information about the bucket

        """
        logger.info(f'Requesting information about bucket {bucket_name}')
        for bucket in self.read_system().get('buckets'):
            if bucket['name'] == bucket_name:
                logger.debug(bucket)
                return bucket
        logger.warning(f'Bucket {bucket_name} was not found')
        return None

    def cli_get_all_bucket_names(self):
        """
        Returns:
            set: A set of all bucket names

        """
        obc_lst = self.exec_mcg_cmd('obc list').stdout.split('\n')[1:-1]
        # TODO assert the bucket passed the Pending state
        return {row.split()[1] for row in obc_lst}

    def s3_list_all_objects_in_bucket(self, bucketname):
        """
        Returns:
            list: A list of all bucket objects
        """
        return {obj for obj in self.s3_resource.Bucket(bucketname).objects.all()}

    def s3_get_all_buckets(self):
        """
        Returns:
            list: A list of all s3.Bucket objects

        """
        return {bucket for bucket in self.s3_resource.buckets.all()}

    def s3_verify_bucket_exists(self, bucketname):
        """
        Verifies whether a bucket with the given bucketname exists
        Args:
            bucketname : The bucket name to be verified

        Returns:
              bool: True if bucket exists, False otherwise

        """
        try:
            self.s3_resource.meta.client.head_bucket(Bucket=bucketname)
            logger.info(f"{bucketname} exists")
            return True
        except ClientError:
            logger.info(f"{bucketname} does not exist")
            return False

    def oc_verify_bucket_exists(self, bucketname):
        """
        Verifies whether a bucket with the given bucketname exists
        Args:
            bucketname : The bucket name to be verified

        Returns:
              bool: True if bucket exists, False otherwise

        """
        try:
            OCP(namespace=self.namespace, kind='obc').get(bucketname)
            logger.info(f"{bucketname} exists")
            return True
        except CommandFailed as e:
            if 'NotFound' in repr(e):
                logger.info(f"{bucketname} does not exist")
                return False
            raise

    def cli_verify_bucket_exists(self, bucketname):
        """
        Verifies whether a bucket with the given bucketname exists
        Args:
            bucketname : The bucket name to be verified

        Returns:
              bool: True if bucket exists, False otherwise

        """
        return bucketname in self.cli_get_all_bucket_names()

    def send_rpc_query(self, api, method, params=None):
        """
        Templates and sends an RPC query to the MCG mgmt endpoint

        Args:
            api: The name of the API to use
            method: The method to use inside the API
            params: A dictionary containing the command payload

        Returns:
            The server's response

        """
        payload = {
            'api': api,
            'method': method,
            'params': params,
            'auth_token': self.noobaa_token
        }
        return requests.post(
            url=self.mgmt_endpoint,
            data=json.dumps(payload),
            verify=retrieve_verification_mode()
        )

    def check_data_reduction(self, bucketname, expected_reduction_in_bytes):
        """
        Checks whether the data reduction on the MCG server works properly
        Args:
            bucketname: An example bucket name that contains compressed/deduped data
            expected_reduction_in_bytes: amount of data that is supposed to be reduced after data
            compression and deduplication.

        Returns:
            bool: True if the data reduction mechanics work, False otherwise

        """

        def _retrieve_reduction_data():
            resp = self.send_rpc_query(
                'bucket_api',
                'read_bucket',
                params={"name": bucketname}
            )
            bucket_data = resp.json().get('reply').get('data').get('size')
            bucket_data_reduced = resp.json().get('reply').get('data').get('size_reduced')
            logger.info(
                'Overall bytes stored: ' + str(bucket_data) + '. Reduced size: ' + str(bucket_data_reduced)
            )

            return bucket_data, bucket_data_reduced

        try:
            for total_size, total_reduced in TimeoutSampler(140, 5, _retrieve_reduction_data):
                if total_size - total_reduced > expected_reduction_in_bytes:
                    logger.info(
                        'Data reduced:' + str(total_size - total_reduced)
                    )
                    return True
                else:
                    logger.info(
                        'Data reduction is not yet sufficient. '
                        'Retrying in 5 seconds...'
                    )
        except TimeoutExpiredError:
            assert False, (
                'Data reduction is insufficient. '
                f'{total_size - total_reduced} bytes reduced out of {expected_reduction_in_bytes}.'
            )

    def request_aws_credentials(self):
        """
        Uses a CredentialsRequest CR to create an AWS IAM that allows the program
        to interact with S3

        Returns:
            OCS: The CredentialsRequest resource
        """
        awscreds_data = templating.load_yaml(constants.MCG_AWS_CREDS_YAML)
        req_name = create_unique_resource_name('awscredreq', 'credentialsrequests')
        awscreds_data['metadata']['name'] = req_name
        awscreds_data['metadata']['namespace'] = self.namespace
        awscreds_data['spec']['secretRef']['name'] = req_name
        awscreds_data['spec']['secretRef']['namespace'] = self.namespace

        creds_request = create_resource(**awscreds_data)
        sleep(5)

        secret_ocp_obj = OCP(kind='secret', namespace=self.namespace)
        try:
            cred_req_secret_dict = secret_ocp_obj.get(resource_name=creds_request.name, retry=5)
        except CommandFailed:
            logger.error(
                'Failed to retrieve credentials request secret'
            )
            raise CredReqSecretNotFound(
                'Please make sure that the cluster used is an AWS cluster, '
                'or that the `platform` var in your config is correct.'
            )

        aws_access_key_id = base64.b64decode(
            cred_req_secret_dict.get('data').get('aws_access_key_id')
        ).decode('utf-8')

        aws_access_key = base64.b64decode(
            cred_req_secret_dict.get('data').get('aws_secret_access_key')
        ).decode('utf-8')

        def _check_aws_credentials():
            try:
                sts = boto3.client(
                    'sts',
                    aws_access_key_id=aws_access_key_id,
                    aws_secret_access_key=aws_access_key
                )
                sts.get_caller_identity()

                return True

            except ClientError:
                logger.info('Credentials are still not active. Retrying...')
                return False

        try:
            for api_test_result in TimeoutSampler(120, 5, _check_aws_credentials):
                if api_test_result:
                    logger.info('AWS credentials created successfully.')
                    break

        except TimeoutExpiredError:
            logger.error(
                'Failed to create credentials'
            )
            assert False

        return creds_request, aws_access_key_id, aws_access_key

    def create_new_aws_connection(self, cld_mgr, conn_name=None):
        """
        Creates a new NooBaa connection to an AWS backend

        Args:
            cld_mgr: A cloud manager instance
            conn_name: The connection name to be used

        Returns:
            bool: False if the connection creation failed

        """
        if conn_name is None:
            conn_name = create_unique_resource_name('awsconnection', 'mcgconn')

        params = {
            "auth_method": "AWS_V4",
            "endpoint": "https://s3.amazonaws.com",
            "endpoint_type": "AWS",
            "identity": cld_mgr.aws_client.access_key,
            "name": conn_name,
            "secret": cld_mgr.aws_client.secret_key
        }

        try:
            for resp in TimeoutSampler(
                30, 3, self.send_rpc_query, 'account_api', 'add_external_connection', params
            ):
                if 'error' not in resp.text:
                    logger.info(f'Connection {conn_name} created successfully')
                    return True
                else:
                    logger.info('AWS IAM did not yet propagate')
        except TimeoutExpiredError:
            logger.error(f'Could not create connection {conn_name}')
            assert False

    def create_namespace_resource(self, ns_resource_name, conn_name, region, cld_mgr, cloud_uls_factory):
        """
        Creates a new namespace resource

        Args:
            ns_resource_name (str): The name to be given to the new namespace resource
            conn_name (str): The external connection name to be used
            region (str): The region name to be used
            cld_mgr: A cloud manager instance
            cloud_uls_factory: The cloud uls factory

        Returns:
            str: The name of the created target_bucket_name (cloud uls)
        """
        # Create External connection to AWS
        assert self.create_new_aws_connection(cld_mgr, conn_name), "Failed to create a new AWS connection"

        # Create the actual target bucket on AWS
        uls_dict = cloud_uls_factory({'aws': [(1, region)]})
        target_bucket_name = list(uls_dict['aws'])[0]

        # Create namespace resource
        self.send_rpc_query('pool_api', 'create_namespace_resource', {
            'name': ns_resource_name,
            'connection': conn_name,
            'target_bucket': target_bucket_name}
        )
        return target_bucket_name

    def check_ns_resource_validity(self, ns_resource_name, target_bucket_name, endpoint):
        """
        Check namespace resource validity

        Args:
            ns_resource_name (str): The name of the to be verified namespace resource
            target_bucket_name (str): The name of the expected target bucket (uls)
            endpoint: The expected endpoint path
        """
        # Retrieve the NooBaa system information
        system_state = self.read_system()

        # Retrieve the correct namespace resource info
        match_resource = [
            ns_resource for ns_resource in system_state
            .get('namespace_resources') if ns_resource.get('name') == ns_resource_name
        ]
        assert match_resource, f"The NS resource named {ns_resource_name} was not found"
        actual_target_bucket = match_resource[0].get('target_bucket')
        actual_endpoint = match_resource[0].get('endpoint')

        assert actual_target_bucket == target_bucket_name, (
            f"The NS resource named {ns_resource_name} got "
            f"wrong target bucket {actual_target_bucket} ≠ {target_bucket_name}"
        )
        assert actual_endpoint == endpoint, (
            f"The NS resource named {ns_resource_name} got wrong endpoint "
            f"{actual_endpoint} ≠ {endpoint}"
        )

    def delete_ns_connection(self, ns_connection_name):
        """
        Delete external connection

        Args:
            ns_connection_name (str): The name of the to be deleted external connection
        """
        self.send_rpc_query('account_api', 'delete_external_connection',
                            {'connection_name': ns_connection_name})

    def delete_ns_resource(self, ns_resource_name):
        """
        Delete namespace resource

        Args:
            ns_resource_name (str): The name of the to be deleted namespace resource
        """
        self.send_rpc_query('pool_api', 'delete_namespace_resource', {'name': ns_resource_name})

    def oc_create_bucketclass(self, name, backingstores, placement):
        """
        Creates a new NooBaa bucket class using a template YAML
        Args:
            name (str): The name to be given to the bucket class
            backingstores (list): The backing stores to use as part of the policy
            placement (str): The placement policy to be used - Mirror | Spread

        Returns:
            OCS: The bucket class resource

        """
        bc_data = templating.load_yaml(constants.MCG_BUCKETCLASS_YAML)
        bc_data['metadata']['name'] = name
        bc_data['metadata']['namespace'] = self.namespace
        tiers = bc_data['spec']['placementPolicy']['tiers'][0]
        tiers['backingStores'] = backingstores
        tiers['placement'] = placement
        return create_resource(**bc_data)

<<<<<<< HEAD
    def cli_create_bucketclass(self, name, backingstores, placement):
        """
        Creates a new NooBaa bucket class using the noobaa cli
        Args:
            name (str): The name to be given to the bucket class
            backingstores (list): The backing stores to use as part of the policy
            placement (str): The placement policy to be used - Mirror | Spread

        Returns:
            OCS: The bucket class resource

        """
        bc = f" --backingstores={','.join(backingstores)} --placement={placement}"
        self.exec_mcg_cmd(f'bucketclass create {name}{bc}')

    def check_if_mirroring_is_done(self, bucket_name):
=======
    def check_if_mirroring_is_done(self, bucket_name, timeout=140):
>>>>>>> e4d0f1c9
        """
        Check whether all object chunks in a bucket
        are mirrored across all backing stores.

        Args:
            bucket_name: The name of the bucket that should be checked
            timeout: timeout in seconds to check if mirroring

        Returns:
            bool: Whether mirroring finished successfully

        """

        def _check_mirroring():
            results = []
            obj_list = self.send_rpc_query('object_api', 'list_objects', params={
                'bucket': bucket_name
            }).json().get('reply').get('objects')

            for written_object in obj_list:
                object_chunks = self.send_rpc_query('object_api', 'read_object_mapping', params={
                    'bucket': bucket_name,
                    'key': written_object.get('key'),
                    'obj_id': written_object.get('obj_id')
                }).json().get('reply').get('chunks')

                for object_chunk in object_chunks:
                    mirror_blocks = object_chunk.get('frags')[0].get('blocks')
                    mirror_nodes = [
                        mirror_blocks[i].get('block_md').get('node')
                        for i in range(len(mirror_blocks))
                    ]
                    if 2 <= len(mirror_blocks) == len(set(mirror_nodes)):
                        results.append(True)
                    else:
                        results.append(False)

            return all(results)

        try:
            for mirroring_is_complete in TimeoutSampler(timeout, 5, _check_mirroring):
                if mirroring_is_complete:
                    logger.info(
                        'All objects mirrored successfully.'
                    )
                    return True
                else:
                    logger.info(
                        'Waiting for the mirroring process to finish...'
                    )
        except TimeoutExpiredError:
            logger.error(
                'The mirroring process did not complete within the time limit.'
            )
            assert False

    def check_backingstore_state(
        self,
        backingstore_name,
        desired_state,
        timeout=600
    ):
        """
        Checks whether the backing store reached a specific state
        Args:
            backingstore_name (str): Name of the backing store to be checked
            desired_state (str): The desired state of the backing store
            timeout (int): Number of seconds for timeout which will be used
            in the checks used in this function.

        Returns:
            bool: Whether the backing store has reached the desired state

        """

        def _check_state():
            sysinfo = self.read_system()
            for pool in sysinfo.get('pools'):
                if pool.get('name') in backingstore_name:
                    current_state = pool.get('mode')
                    logger.info(
                        f'Current state of backingstore {backingstore_name} '
                        f'is {current_state}'
                    )
                    if current_state == desired_state:
                        return True
            return False

        try:
            for reached_state in TimeoutSampler(timeout, 10, _check_state):
                if reached_state:
                    logger.info(
                        f'BackingStore {backingstore_name} reached state '
                        f'{desired_state}.'
                    )
                    return True
                else:
                    logger.info(
                        f'Waiting for BackingStore {backingstore_name} to '
                        f'reach state {desired_state}...'
                    )
        except TimeoutExpiredError:
            logger.error(
                f'The BackingStore did not reach the desired state '
                f'{desired_state} within the time limit.'
            )
            assert False

    def exec_mcg_cmd(self, cmd, namespace=None, **kwargs):
        """
        Executes an MCG CLI command through the noobaa-operator pod's CLI binary

        Args:
            cmd (str): The command to run
            namespace (str): The namespace to run the command in

        Returns:
            str: stdout of the command

        """

        kubeconfig = os.getenv('KUBECONFIG')
        if kubeconfig:
            kubeconfig = f"--kubeconfig {kubeconfig} "

        namespace = f'-n {namespace}' if namespace else f'-n {self.namespace}'
        result = exec_cmd(
            f'{constants.NOOBAA_OPERATOR_LOCAL_CLI_PATH} {cmd} {namespace}',
            **kwargs
        )
        result.stdout = result.stdout.decode()
        result.stderr = result.stderr.decode()
        return result

    def retrieve_noobaa_cli_binary(self):
        """
        Copy the NooBaa CLI binary from the operator pod
        if it wasn't found locally, or if the hashes between
        the two don't match.

        """
        def _compare_cli_hashes():
            """
            Verify that the remote and local CLI binaries are the same
            in order to make sure the local bin is up to date

            Returns:
                bool: Whether the local and remote hashes are identical

            """
            remote_cli_bin_md5 = cal_md5sum(
                self.operator_pod,
                constants.NOOBAA_OPERATOR_POD_CLI_PATH
            )
            local_cli_bin_md5 = calc_local_file_md5_sum(
                constants.NOOBAA_OPERATOR_LOCAL_CLI_PATH
            )
            return remote_cli_bin_md5 == local_cli_bin_md5

        if (
            not os.path.isfile(constants.NOOBAA_OPERATOR_LOCAL_CLI_PATH)
            or not _compare_cli_hashes()
        ):
            cmd = (
                f"oc exec -n {self.namespace} {self.operator_pod.name}"
                f" -- cat {constants.NOOBAA_OPERATOR_POD_CLI_PATH}"
                f"> {constants.NOOBAA_OPERATOR_LOCAL_CLI_PATH}"
            )
            subprocess.run(cmd, shell=True)
            # Add an executable bit in order to allow usage of the binary
            current_file_permissions = os.stat(constants.NOOBAA_OPERATOR_LOCAL_CLI_PATH)
            os.chmod(
                constants.NOOBAA_OPERATOR_LOCAL_CLI_PATH,
                current_file_permissions.st_mode | stat.S_IEXEC
            )
            # Make sure the binary was copied properly and has the correct permissions
            assert os.path.isfile(constants.NOOBAA_OPERATOR_LOCAL_CLI_PATH), (
                f'MCG CLI file not found at {constants.NOOBAA_OPERATOR_LOCAL_CLI_PATH}'
            )
            assert os.access(constants.NOOBAA_OPERATOR_LOCAL_CLI_PATH, os.X_OK), (
                "The MCG CLI binary does not have execution permissions"
            )
            assert _compare_cli_hashes(), (
                "Binary hash doesn't match the one on the operator pod"
            )

    @property
    def status(self):
        """
        Verify noobaa status output is clean without any errors

        Returns:
            bool: return False if any of the non optional components of noobaa is not available

        """
        # Get noobaa status
        status = self.exec_mcg_cmd('status').stderr
        for line in status.split('\n'):
            if any(
                i in line for i in ['Not Found', 'Waiting for phase ready ...']
            ) and 'Optional' not in line:
                logger.error(f"Error in noobaa status output- {line}")
                return False
        logger.info("Verified: noobaa status does not contain any error.")
        return True<|MERGE_RESOLUTION|>--- conflicted
+++ resolved
@@ -588,7 +588,6 @@
         tiers['placement'] = placement
         return create_resource(**bc_data)
 
-<<<<<<< HEAD
     def cli_create_bucketclass(self, name, backingstores, placement):
         """
         Creates a new NooBaa bucket class using the noobaa cli
@@ -604,10 +603,7 @@
         bc = f" --backingstores={','.join(backingstores)} --placement={placement}"
         self.exec_mcg_cmd(f'bucketclass create {name}{bc}')
 
-    def check_if_mirroring_is_done(self, bucket_name):
-=======
     def check_if_mirroring_is_done(self, bucket_name, timeout=140):
->>>>>>> e4d0f1c9
         """
         Check whether all object chunks in a bucket
         are mirrored across all backing stores.
