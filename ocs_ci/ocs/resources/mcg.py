import base64
import json
import logging
import shlex
from time import sleep

import boto3
import requests
from botocore.client import ClientError

from ocs_ci.framework import config
from ocs_ci.ocs import constants
from ocs_ci.ocs.exceptions import CommandFailed, TimeoutExpiredError
from ocs_ci.ocs.ocp import OCP
from ocs_ci.utility import templating
from ocs_ci.utility.utils import run_mcg_cmd, TimeoutSampler
from tests.helpers import create_unique_resource_name, create_resource
from ocs_ci.ocs.resources import pod

logger = logging.getLogger(name=__file__)


class MCG(object):
    """
    Wrapper class for the Multi Cloud Gateway's S3 service
    """

    (
        s3_resource, s3_endpoint, ocp_resource,
        mgmt_endpoint, region, access_key_id, access_key,
        namespace, noobaa_user, noobaa_password, noobaa_token
    ) = (None,) * 11

    def __init__(self):
        """
        Constructor for the MCG class
        """
        self.namespace = config.ENV_DATA['cluster_namespace']
        ocp_obj = OCP(kind='noobaa', namespace=self.namespace)
        results = ocp_obj.get()
        self.s3_endpoint = (
            results.get('items')[0].get('status').get('services')
            .get('serviceS3').get('externalDNS')[-1]
        )
        self.mgmt_endpoint = (
            results.get('items')[0].get('status').get('services')
            .get('serviceMgmt').get('externalDNS')[-1]
        ) + '/rpc'
        self.region = config.ENV_DATA['region']

        creds_secret_name = (
            results.get('items')[0].get('status').get('accounts')
            .get('admin').get('secretRef').get('name')
        )
        secret_ocp_obj = OCP(kind='secret', namespace=self.namespace)
        creds_secret_obj = secret_ocp_obj.get(creds_secret_name)

        self.access_key_id = base64.b64decode(
            creds_secret_obj.get('data').get('AWS_ACCESS_KEY_ID')
        ).decode('utf-8')
        self.access_key = base64.b64decode(
            creds_secret_obj.get('data').get('AWS_SECRET_ACCESS_KEY')
        ).decode('utf-8')

        self.noobaa_user = base64.b64decode(
            creds_secret_obj.get('data').get('email')
        ).decode('utf-8')
        self.noobaa_password = base64.b64decode(
            creds_secret_obj.get('data').get('password')
        ).decode('utf-8')

        self.noobaa_token = self.send_rpc_query(
            'auth_api', 'create_auth', params={
                'role': 'admin',
                'system': 'noobaa',
                'email': self.noobaa_user,
                'password': self.noobaa_password
            }
        ).json().get('reply').get('token')

        self.s3_resource = boto3.resource(
            's3', verify=False, endpoint_url=self.s3_endpoint,
            aws_access_key_id=self.access_key_id,
            aws_secret_access_key=self.access_key
        )

        self.s3_client = boto3.client(
            's3', verify=False, endpoint_url=self.s3_endpoint,
            aws_access_key_id=self.access_key_id,
            aws_secret_access_key=self.access_key
        )

        if config.ENV_DATA['platform'].lower() == 'aws':
            (
                self.cred_req_obj,
                self.aws_access_key_id,
                self.aws_access_key
            ) = self.request_aws_credentials()

            self._ocp_resource = ocp_obj

            self.aws_s3_resource = boto3.resource(
                's3', verify=False, endpoint_url="https://s3.amazonaws.com",
                aws_access_key_id=self.aws_access_key_id,
                aws_secret_access_key=self.aws_access_key
            )
            logger.info('Checking whether RGW pod is not present on AWS platform')
            pods = pod.get_pods_having_label(label=constants.RGW_APP_LABEL, namespace=self.namespace)
            assert len(pods) == 0, 'RGW pod should not exist on AWS platform'

        elif config.ENV_DATA.get('platform') == constants.VSPHERE_PLATFORM:
            logger.info('Checking for RGW pod on VSPHERE platform')
            rgw_pod = OCP(kind=constants.POD, namespace=self.namespace)
            assert rgw_pod.wait_for_resource(
                condition=constants.STATUS_RUNNING,
                selector=constants.RGW_APP_LABEL,
                resource_count=1,
                timeout=60
            )

    def s3_get_all_bucket_names(self):
        """
        Returns:
            set: A set of all bucket names

        """
        return {bucket.name for bucket in self.s3_resource.buckets.all()}

    def oc_get_all_bucket_names(self):
        """
        Returns:
            set: A set of all bucket names

        """
        all_obcs_in_namespace = OCP(namespace=self.namespace, kind='obc').get().get('items')
        return {bucket.get('spec').get('bucketName')
                for bucket
                in all_obcs_in_namespace}

    def cli_get_all_bucket_names(self):
        """
        Returns:
            set: A set of all bucket names

        """
        obc_lst = run_mcg_cmd('obc list').split('\n')[1:-1]
        # TODO assert the bucket passed the Pending state
        return {row.split()[1] for row in obc_lst}

    def s3_list_all_objects_in_bucket(self, bucketname):
        """
        Returns:
            list: A list of all bucket objects
        """
        return {obj for obj in self.s3_resource.Bucket(bucketname).objects.all()}

    def s3_get_all_buckets(self):
        """
        Returns:
            list: A list of all s3.Bucket objects

        """
        return {bucket for bucket in self.s3_resource.buckets.all()}

    def s3_verify_bucket_exists(self, bucketname):
        """
        Verifies whether a bucket with the given bucketname exists
        Args:
            bucketname : The bucket name to be verified

        Returns:
              bool: True if bucket exists, False otherwise

        """
        try:
            self.s3_resource.meta.client.head_bucket(Bucket=bucketname)
            logger.info(f"{bucketname} exists")
            return True
        except ClientError:
            logger.info(f"{bucketname} does not exist")
            return False

    def verify_s3_object_integrity(self, original_object_path, result_object_path, awscli_pod):
        """
        Verifies checksum between orignial object and result object on an awscli pod

        Args:
            original_object_path (str): The Object that is uploaded to the s3 bucket
            result_object_path (str):  The Object that is downloaded from the s3 bucket
            awscli_pod (pod): A pod running the AWSCLI tools

        Returns:
              bool: True if checksum matches, False otherwise

        """
        md5sum = shlex.split(awscli_pod.exec_cmd_on_pod(command=f'md5sum {original_object_path} {result_object_path}'))
        if md5sum[0] == md5sum[2]:
            logger.info(f'Passed: MD5 comparison for {original_object_path} and {result_object_path}')
            return True
        else:
            logger.error(f'Failed: MD5 comparison of {original_object_path} and {result_object_path} - '
                         f'{md5sum[0]} ≠ {md5sum[2]}')
            return False

    def oc_verify_bucket_exists(self, bucketname):
        """
        Verifies whether a bucket with the given bucketname exists
        Args:
            bucketname : The bucket name to be verified

        Returns:
              bool: True if bucket exists, False otherwise

        """
        try:
            OCP(namespace=self.namespace, kind='obc').get(bucketname)
            logger.info(f"{bucketname} exists")
            return True
        except CommandFailed as e:
            if 'NotFound' in repr(e):
                logger.info(f"{bucketname} does not exist")
                return False
            raise

    def cli_verify_bucket_exists(self, bucketname):
        """
        Verifies whether a bucket with the given bucketname exists
        Args:
            bucketname : The bucket name to be verified

        Returns:
              bool: True if bucket exists, False otherwise

        """
        return bucketname in self.cli_get_all_bucket_names()

    def send_rpc_query(self, api, method, params=None):
        """
        Templates and sends an RPC query to the MCG mgmt endpoint

        Args:
            api: The name of the API to use
            method: The method to use inside the API
            params: A dictionary containing the command payload

        Returns:
            The server's response

        """
        payload = {
            'api': api,
            'method': method,
            'params': params,
            'auth_token': self.noobaa_token
        }
        return requests.post(url=self.mgmt_endpoint, data=json.dumps(payload), verify=False)

    def check_data_reduction(self, bucketname):
        """
        Checks whether the data reduction on the MCG server works properly
        Args:
            bucketname: An example bucket name that contains compressed/deduped data

        Returns:
            bool: True if the data reduction mechanics work, False otherwise

        """

        def _retrieve_reduction_data():
            payload = {
                "api": "bucket_api",
                "method": "read_bucket",
                "params": {"name": bucketname},
                "auth_token": self.noobaa_token
            }
            request_str = json.dumps(payload)
            resp = requests.post(url=self.mgmt_endpoint, data=request_str, verify=False)
            bucket_data = resp.json().get('reply').get('data').get('size')

            payload = {
                "api": "bucket_api",
                "method": "read_bucket",
                "params": {"name": bucketname},
                "auth_token": self.noobaa_token
            }
            request_str = json.dumps(payload)
            resp = requests.post(url=self.mgmt_endpoint, data=request_str, verify=False)
            bucket_data_reduced = resp.json().get('reply').get('data').get('size_reduced')

            logger.info(
                'Overall bytes stored: ' + str(bucket_data) + '. Reduced size: ' + str(bucket_data_reduced)
            )

            return bucket_data, bucket_data_reduced

        try:
<<<<<<< HEAD
            for total_size, total_reduced in TimeoutSampler(300, 10, _retrieve_reduction_data):
                if total_size - total_reduced > 80000000:
=======
            for total_size, total_reduced in TimeoutSampler(140, 5, _retrieve_reduction_data):
                if total_size - total_reduced > 100 * 1024 * 1024:
>>>>>>> 92697044
                    logger.info(
                        'Data reduced:' + str(total_size - total_reduced)
                    )
                    return True
                else:
                    logger.info(
                        'Data reduction is not yet sufficient. '
                        'Retrying in 5 seconds...'
                    )
        except TimeoutExpiredError:
            logger.error(
                'Not enough data reduction. Something is wrong.'
            )
            assert False

    def request_aws_credentials(self):
        """
        Uses a CredentialsRequest CR to create an AWS IAM that allows the program
        to interact with S3

        Returns:
            OCS: The CredentialsRequest resource
        """
        awscreds_data = templating.load_yaml(constants.MCG_AWS_CREDS_YAML)
        req_name = create_unique_resource_name('awscredreq', 'credentialsrequests')
        awscreds_data['metadata']['name'] = req_name
        awscreds_data['metadata']['namespace'] = self.namespace
        awscreds_data['spec']['secretRef']['name'] = req_name
        awscreds_data['spec']['secretRef']['namespace'] = self.namespace

        creds_request = create_resource(**awscreds_data)
        sleep(5)

        secret_ocp_obj = OCP(kind='secret', namespace=self.namespace)
        cred_req_secret_dict = secret_ocp_obj.get(creds_request.name)

        aws_access_key_id = base64.b64decode(
            cred_req_secret_dict.get('data').get('aws_access_key_id')
        ).decode('utf-8')

        aws_access_key = base64.b64decode(
            cred_req_secret_dict.get('data').get('aws_secret_access_key')
        ).decode('utf-8')

        def _check_aws_credentials():
            try:
                s3_res = boto3.resource(
                    's3', verify=False, endpoint_url="https://s3.amazonaws.com",
                    aws_access_key_id=aws_access_key_id,
                    aws_secret_access_key=aws_access_key
                )
                test_bucket = s3_res.create_bucket(
                    Bucket=create_unique_resource_name('cred-verify', 's3-bucket')
                )
                test_bucket.delete()
                return True

            except ClientError:
                logger.info('Credentials are still not active. Retrying...')
                return False

        try:
            for api_test_result in TimeoutSampler(40, 5, _check_aws_credentials):
                if api_test_result:
                    logger.info('AWS credentials created successfully.')
                    break

        except TimeoutExpiredError:
            logger.error(
                'Failed to create credentials'
            )
            assert False

        return creds_request, aws_access_key_id, aws_access_key

    def create_new_aws_connection(self, conn_name=None):
        """
        Creates a new NooBaa connection to an AWS backend

        Args:
            conn_name: The connection name to be used

        Returns:
            bool: False if the connection creation failed

        """
        if conn_name is None:
            conn_name = create_unique_resource_name('awsconnection', 'mcgconn')

        params = {
            "auth_method": "AWS_V4",
            "endpoint": "https://s3.amazonaws.com",
            "endpoint_type": "AWS",
            "identity": self.aws_access_key_id,
            "name": conn_name,
            "secret": self.aws_access_key
        }

        try:
            for resp in TimeoutSampler(
                30, 3, self.send_rpc_query, 'account_api', 'add_external_connection', params
            ):
                if 'error' not in resp.text:
                    logger.info(f'Connection {conn_name} created successfully')
                    return True
                else:
                    logger.info('AWS IAM did not yet propagate')
        except TimeoutExpiredError:
            logger.error(f'Could not create connection {conn_name}')
            assert False

    def create_new_backingstore_aws_bucket(self, backingstore_info):
        """
        Creates an S3 target bucket for NooBaa to use as a backing store

        Args:
            backingstore_info: A tuple containing the BS information
            to be used in its creation.

        """
        if backingstore_info.get('name') is None:
            backingstore_info['name'] = create_unique_resource_name('backingstorebucket', 'awsbucket')

        if backingstore_info.get('region') is None:
            self.aws_s3_resource.create_bucket(Bucket=backingstore_info['name'])
        else:
            self.aws_s3_resource.create_bucket(
                Bucket=backingstore_info['name'],
                CreateBucketConfiguration={
                    'LocationConstraint': backingstore_info['region']
                }
            )

    def create_aws_backingstore_secret(self, name):
        """
        Creates a secret for NooBaa's backingstore
        Args:
            name: The name to be given to the secret

        Returns:
            OCS: The secret resource

        """
        bs_secret_data = templating.load_yaml(constants.MCG_BACKINGSTORE_SECRET_YAML)
        bs_secret_data['metadata']['name'] += f'-{name}'
        bs_secret_data['metadata']['namespace'] = self.namespace
        bs_secret_data['data']['AWS_ACCESS_KEY_ID'] = base64.urlsafe_b64encode(
            self.aws_access_key_id.encode('UTF-8')
        ).decode('ascii')
        bs_secret_data['data']['AWS_SECRET_ACCESS_KEY'] = base64.urlsafe_b64encode(
            self.aws_access_key.encode('UTF-8')
        ).decode('ascii')
        return create_resource(**bs_secret_data)

    def oc_create_aws_backingstore(self, name, targetbucket, secretname, region):
        """
        Creates a new NooBaa backing store
        Args:
            name: The name to be given to the backing store
            targetbucket: The S3 target bucket to connect to
            secretname: The secret to use for authentication
            region: The target bucket's region

        Returns:
            OCS: The backingstore resource

        """
        bs_data = templating.load_yaml(constants.MCG_BACKINGSTORE_YAML)
        bs_data['metadata']['name'] += f'-{name}'
        bs_data['metadata']['namespace'] = self.namespace
        bs_data['spec']['awsS3']['secret']['name'] = secretname
        bs_data['spec']['awsS3']['targetBucket'] = targetbucket
        bs_data['spec']['awsS3']['region'] = region
        return create_resource(**bs_data)

    def oc_create_bucketclass(self, name, backingstores, placement):
        """
        Creates a new NooBaa bucket class
        Args:
            name: The name to be given to the bucket class
            backingstores: The backing stores to use as part of the policy
            placement: The placement policy to be used - Mirror | Spread

        Returns:
            OCS: The bucket class resource

        """
        bc_data = templating.load_yaml(constants.MCG_BUCKETCLASS_YAML)
        bc_data['metadata']['name'] = name
        bc_data['metadata']['namespace'] = self.namespace
        tiers = bc_data['spec']['placementPolicy']['tiers'][0]
        tiers['backingStores'] = backingstores
        tiers['placement'] = placement
        return create_resource(**bc_data)

    def toggle_aws_bucket_readwrite(self, bucketname, block=True):
        """
        Toggles a bucket's IO using a bucket policy

        Args:
            bucketname: The name of the bucket that should be manipulated
            block: Whether to block RW or un-block. True | False

        """
        if block:
            bucket_policy = {
                "Version": "2012-10-17",
                "Id": "DenyReadWrite",
                "Statement": [
                    {
                        "Effect": "Deny",
                        "Principal": {
                            "AWS": "*"
                        },
                        "Action": [
                            "s3:GetObject",
                            "s3:PutObject",
                            "s3:ListBucket"
                        ],
                        "Resource": [
                            f"arn:aws:s3:::{bucketname}/*",
                            f"arn:aws:s3:::{bucketname}"
                        ]
                    }
                ]
            }
            bucket_policy = json.dumps(bucket_policy)
            self.aws_s3_resource.meta.client.put_bucket_policy(
                Bucket=bucketname, Policy=bucket_policy
            )
        else:
            self.aws_s3_resource.meta.client.delete_bucket_policy(
                Bucket=bucketname
            )

    def check_if_mirroring_is_done(self, bucket_name):
        """
        Check whether all object chunks in a bucket
        are mirrored across all backing stores.

        Args:
            bucket_name: The name of the bucket that should be checked

        Returns:
            bool: Whether mirroring finished successfully

        """

        def _check_mirroring():
            results = []
            obj_list = self.send_rpc_query('object_api', 'list_objects', params={
                'bucket': bucket_name
            }).json().get('reply').get('objects')

            for written_object in obj_list:
                object_chunks = self.send_rpc_query('object_api', 'read_object_mapping', params={
                    'bucket': bucket_name,
                    'key': written_object.get('key'),
                    'obj_id': written_object.get('obj_id')
                }).json().get('reply').get('chunks')

                for object_chunk in object_chunks:
                    mirror_blocks = object_chunk.get('frags')[0].get('blocks')
                    mirror_nodes = [
                        mirror_blocks[i].get('block_md').get('node')
                        for i in range(len(mirror_blocks))
                    ]
                    if 2 <= len(mirror_blocks) == len(set(mirror_nodes)):
                        results.append(True)
                    else:
                        results.append(False)

            return all(results)

        try:
            for mirroring_is_complete in TimeoutSampler(140, 10, _check_mirroring):
                if mirroring_is_complete:
                    logger.info(
                        'All objects mirrored successfully.'
                    )
                    return True
                else:
                    logger.info(
                        'Waiting for the mirroring process to finish...'
                    )
        except TimeoutExpiredError:
            logger.error(
                'The mirroring process did not complete within the time limit.'
            )
            assert False

    def check_backingstore_state(
        self,
        backingstore_name,
        desired_state,
        timeout=600
    ):
        """
        Checks whether the backing store reached a specific state
        Args:
            backingstore_name (str): Name of the backing store to be checked
            desired_state (str): The desired state of the backing store
            timeout (int): Number of seconds for timeout which will be used
            in the checks used in this function.

        Returns:
            bool: Whether the backing store has reached the desired state

        """

        def _check_state():
            sysinfo = self.send_rpc_query(
                'system_api', 'read_system', params={}
            ).json()['reply']
            for pool in sysinfo.get('pools'):
                if pool.get('name') == backingstore_name:
                    current_state = pool.get('mode')
                    logger.info(
                        f'Current state of backingstore ''{backingstore_name} '
                        f'is {current_state}'
                    )
                    if current_state == desired_state:
                        return True
            return False

        try:
<<<<<<< HEAD
            for reached_state in TimeoutSampler(600, 40, _check_state):
=======
            for reached_state in TimeoutSampler(timeout, 10, _check_state):
>>>>>>> 92697044
                if reached_state:
                    logger.info(
                        f'BackingStore {backingstore_name} reached state '
                        f'{desired_state}.'
                    )
                    return True
                else:
                    logger.info(
                        f'Waiting for BackingStore {backingstore_name} to '
                        f'reach state {desired_state}...'
                    )
        except TimeoutExpiredError:
            logger.error(
                f'The BackingStore did not reach the desired state '
                f'{desired_state} within the time limit.'
            )
            assert False<|MERGE_RESOLUTION|>--- conflicted
+++ resolved
@@ -294,13 +294,8 @@
             return bucket_data, bucket_data_reduced
 
         try:
-<<<<<<< HEAD
-            for total_size, total_reduced in TimeoutSampler(300, 10, _retrieve_reduction_data):
-                if total_size - total_reduced > 80000000:
-=======
-            for total_size, total_reduced in TimeoutSampler(140, 5, _retrieve_reduction_data):
+            for total_size, total_reduced in TimeoutSampler(300, 5, _retrieve_reduction_data):
                 if total_size - total_reduced > 100 * 1024 * 1024:
->>>>>>> 92697044
                     logger.info(
                         'Data reduced:' + str(total_size - total_reduced)
                     )
@@ -627,11 +622,7 @@
             return False
 
         try:
-<<<<<<< HEAD
-            for reached_state in TimeoutSampler(600, 40, _check_state):
-=======
             for reached_state in TimeoutSampler(timeout, 10, _check_state):
->>>>>>> 92697044
                 if reached_state:
                     logger.info(
                         f'BackingStore {backingstore_name} reached state '
