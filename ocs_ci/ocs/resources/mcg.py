import base64
import logging
import shlex

import boto3
from botocore.client import ClientError

from ocs_ci.framework import config
from ocs_ci.ocs.exceptions import CommandFailed
from ocs_ci.ocs.ocp import OCP
from ocs_ci.utility.utils import run_mcg_cmd


logger = logging.getLogger(name=__file__)


class MCG(object):
    """
    Wrapper class for the Multi Cloud Gateway's S3 service
    """

    s3_resource, ocp_resource, endpoint, region, access_key_id, access_key, namespace = (None,) * 7

    def __init__(self):
        """
        Constructor for the MCG class
        """
        self.namespace = config.ENV_DATA['cluster_namespace']
        ocp_obj = OCP(kind='noobaa', namespace=self.namespace)
        results = ocp_obj.get()
        self.endpoint = 'http:' + (
            results.get('items')[0].get('status').get('services')
            .get('serviceS3').get('externalDNS')[0].split(':')[1]
        )
        self.region = self.endpoint.split('.')[1]
        creds_secret_name = (
            results.get('items')[0].get('status').get('accounts')
            .get('admin').get('secretRef').get('name')
        )
        secret_ocp_obj = OCP(kind='secret', namespace=self.namespace)
        results2 = secret_ocp_obj.get(creds_secret_name)

        self.access_key_id = base64.b64decode(
            results2.get('data').get('AWS_ACCESS_KEY_ID')
        ).decode('utf-8')
        self.access_key = base64.b64decode(
            results2.get('data').get('AWS_SECRET_ACCESS_KEY')
        ).decode('utf-8')

        self._ocp_resource = ocp_obj
        self.s3_resource = boto3.resource(
            's3', verify=False, endpoint_url=self.endpoint,
            aws_access_key_id=self.access_key_id,
            aws_secret_access_key=self.access_key
        )

    def s3_list_all_bucket_names(self):
        """
        Returns:
            list: A list of all bucket names

        """
        return [bucket.name for bucket in self.s3_resource.buckets.all()]

    def oc_list_all_bucket_names(self):
        """
        Returns:
            list: A list of all bucket names

        """
        all_obcs_in_namespace = OCP(namespace=self.namespace, kind='obc').get().get('items')
        return [bucket.get('spec').get('bucketName')
                for bucket
                in all_obcs_in_namespace]

    def cli_list_all_bucket_names(self):
        """
        Returns:
            list: A list of all bucket names

        """
        obc_lst = run_mcg_cmd('obc list').split('\n')[1:-1]
        return [row.split()[1] for row in obc_lst]

    def s3_list_all_objects_in_bucket(self, bucketname):
        """
        Returns:
            list: A list of all bucket objects
        """
        return [obj for obj in self.s3_resource.Bucket(bucketname).objects.all()]

    def s3_get_all_buckets(self):
        """
        Returns:
            list: A list of all s3.Bucket objects

        """
        return [bucket for bucket in self.s3_resource.buckets.all()]

    def s3_verify_bucket_exists(self, bucketname):
        """
        Verifies whether a bucket with the given bucketname exists
        Args:
            bucketname : The bucket name to be verified

        Returns:
              bool: True if bucket exists, False otherwise

        """
        try:
            self.s3_resource.meta.client.head_bucket(Bucket=bucketname)
            logger.info(f"{bucketname} exists")
            return True
        except ClientError:
            logger.info(f"{bucketname} does not exist")
            return False

<<<<<<< HEAD
    def verify_s3_object_integrity(self, original_object_path, result_object_path, awscli_pod):
        """
        Verifies checksum between orignial object and result object on an awscli pod

        Args:
            original_object_path (str): The Object that is uploaded to the s3 bucket
            result_object_path (str):  The Object that is downloaded from the s3 bucket
            awscli_pod (pod): A pod running the AWSCLI tools

        Returns:
              bool: True if checksum matches, False otherwise

        """
        md5sum = shlex.split(awscli_pod.exec_cmd_on_pod(command=f'md5sum {original_object_path} {result_object_path}'))
        if md5sum[0] == md5sum[2]:
            logger.info(f'Passed: MD5 comparison for {original_object_path} and {result_object_path}')
            return True
        else:
            logger.error(f'Failed: MD5 comparison of {original_object_path} and {result_object_path} - '
                         f'{md5sum[0]} ≠ {md5sum[2]}')
            return False

    def oc_create_bucket(self, bucketname):
        """
        Todo: Design and implement
=======
    def oc_verify_bucket_exists(self, bucketname):
>>>>>>> cb1f775a
        """
        Verifies whether a bucket with the given bucketname exists
        Args:
            bucketname : The bucket name to be verified

        Returns:
              bool: True if bucket exists, False otherwise

        """
        try:
            OCP(namespace=self.namespace, kind='obc').get(bucketname)
            logger.info(f"{bucketname} exists")
            return True
        except CommandFailed as e:
            if 'NotFound' in repr(e):
                logger.info(f"{bucketname} does not exist")
                return False
            raise

    def cli_verify_bucket_exists(self, bucketname):
        """
        Verifies whether a bucket with the given bucketname exists
        Args:
            bucketname : The bucket name to be verified

        Returns:
              bool: True if bucket exists, False otherwise

        """
        return bucketname in self.cli_list_all_bucket_names()<|MERGE_RESOLUTION|>--- conflicted
+++ resolved
@@ -115,7 +115,6 @@
             logger.info(f"{bucketname} does not exist")
             return False
 
-<<<<<<< HEAD
     def verify_s3_object_integrity(self, original_object_path, result_object_path, awscli_pod):
         """
         Verifies checksum between orignial object and result object on an awscli pod
@@ -138,12 +137,7 @@
                          f'{md5sum[0]} ≠ {md5sum[2]}')
             return False
 
-    def oc_create_bucket(self, bucketname):
-        """
-        Todo: Design and implement
-=======
     def oc_verify_bucket_exists(self, bucketname):
->>>>>>> cb1f775a
         """
         Verifies whether a bucket with the given bucketname exists
         Args:
