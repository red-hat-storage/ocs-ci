--- conflicted
+++ resolved
@@ -103,19 +103,7 @@
 
         self.s3_client = self.s3_resource.meta.client
 
-<<<<<<< HEAD
         self.operator_pod = Pod(**get_pods_having_label(constants.NOOBAA_OPERATOR_POD_LABEL, self.namespace)[0])
-=======
-        # Give NooBaa's ServiceAccount permissions in order to execute CLI commands
-        registry.add_role_to_user(
-            'cluster-admin', constants.NOOBAA_SERVICE_ACCOUNT,
-            cluster_role=True
-        )
-
-        self.operator_pod = Pod(
-            **get_pods_having_label(constants.NOOBAA_OPERATOR_POD_LABEL, self.namespace)[0]
-        )
->>>>>>> 2014740d
 
         # TODO: Add version verification to see if an additional cp isn't needed
         # If the MCG CLI binary isn't found, copy it from the operator pod
