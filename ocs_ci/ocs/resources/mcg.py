import base64
import json
import logging
import os
from time import sleep

import boto3
import requests
from botocore.client import ClientError

from ocs_ci.framework import config
from ocs_ci.ocs import constants
from ocs_ci.ocs.bucket_utils import retrieve_verification_mode
from ocs_ci.ocs.constants import (
    DEFAULT_NOOBAA_BACKINGSTORE,
    DEFAULT_NOOBAA_BUCKETCLASS,
    STATUS_READY,
    NOOBAA_RESOURCE_NAME,
)
from ocs_ci.ocs.exceptions import (
    CommandFailed,
    CredReqSecretNotFound,
    TimeoutExpiredError,
    UnsupportedPlatformError,
)
from ocs_ci.ocs.ocp import OCP
from ocs_ci.ocs.resources import pod
from ocs_ci.ocs.resources.pod import cal_md5sum
from ocs_ci.ocs.resources.pod import get_pods_having_label, Pod
from ocs_ci.ocs.resources.ocs import check_if_cluster_was_upgraded
from ocs_ci.utility import templating
from ocs_ci.utility.rgwutils import get_rgw_count
from ocs_ci.utility.utils import TimeoutSampler, exec_cmd, get_attr_chain
from ocs_ci.helpers.helpers import (
    create_unique_resource_name,
    create_resource,
    calc_local_file_md5_sum,
    retrieve_default_ingress_crt,
    storagecluster_independent_check,
)
import subprocess
import stat

logger = logging.getLogger(name=__file__)


class MCG:
    """
    Wrapper class for the Multi Cloud Gateway's S3 service
    """

    (
        s3_resource,
        s3_endpoint,
        s3_internal_endpoint,
        ocp_resource,
        mgmt_endpoint,
        region,
        access_key_id,
        access_key,
        namespace,
        noobaa_user,
        noobaa_password,
        noobaa_token,
    ) = (None,) * 12

    def __init__(self, *args, **kwargs):
        """
        Constructor for the MCG class
        """
        self.namespace = config.ENV_DATA["cluster_namespace"]
        self.operator_pod = Pod(
            **get_pods_having_label(
                constants.NOOBAA_OPERATOR_POD_LABEL, self.namespace
            )[0]
        )
        self.core_pod = Pod(
            **get_pods_having_label(constants.NOOBAA_CORE_POD_LABEL, self.namespace)[0]
        )

        self.retrieve_noobaa_cli_binary()

        """
        The certificate will be copied on each mcg_obj instantiation since
        the process is so light and quick, that the time required for the redundant
        copy is neglible in comparison to the time a hash comparison will take.
        """
        retrieve_default_ingress_crt()

        get_noobaa = OCP(kind="noobaa", namespace=self.namespace).get()

        self.s3_endpoint = (
            get_noobaa.get("items")[0]
            .get("status")
            .get("services")
            .get("serviceS3")
            .get("externalDNS")[0]
        )
        self.s3_internal_endpoint = (
            get_noobaa.get("items")[0]
            .get("status")
            .get("services")
            .get("serviceS3")
            .get("internalDNS")[0]
        )
        self.mgmt_endpoint = (
            get_noobaa.get("items")[0]
            .get("status")
            .get("services")
            .get("serviceMgmt")
            .get("externalDNS")[0]
        ) + "/rpc"
        self.region = config.ENV_DATA["region"]

        creds_secret_name = (
            get_noobaa.get("items")[0]
            .get("status")
            .get("accounts")
            .get("admin")
            .get("secretRef")
            .get("name")
        )
        secret_ocp_obj = OCP(kind="secret", namespace=self.namespace)
        creds_secret_obj = secret_ocp_obj.get(creds_secret_name)

        self.access_key_id = base64.b64decode(
            creds_secret_obj.get("data").get("AWS_ACCESS_KEY_ID")
        ).decode("utf-8")
        self.access_key = base64.b64decode(
            creds_secret_obj.get("data").get("AWS_SECRET_ACCESS_KEY")
        ).decode("utf-8")

        self.noobaa_user = base64.b64decode(
            creds_secret_obj.get("data").get("email")
        ).decode("utf-8")
        self.noobaa_password = base64.b64decode(
            creds_secret_obj.get("data").get("password")
        ).decode("utf-8")

        self.noobaa_token = self.retrieve_nb_token()

        self.s3_resource = boto3.resource(
            "s3",
            verify=retrieve_verification_mode(),
            endpoint_url=self.s3_endpoint,
            aws_access_key_id=self.access_key_id,
            aws_secret_access_key=self.access_key,
        )

        self.s3_client = self.s3_resource.meta.client

        if config.ENV_DATA["platform"].lower() == "aws" and kwargs.get(
            "create_aws_creds"
        ):
            (
                self.cred_req_obj,
                self.aws_access_key_id,
                self.aws_access_key,
            ) = self.request_aws_credentials()

            self.aws_s3_resource = boto3.resource(
                "s3",
                endpoint_url="https://s3.amazonaws.com",
                aws_access_key_id=self.aws_access_key_id,
                aws_secret_access_key=self.aws_access_key,
            )

        if (
            config.ENV_DATA["platform"].lower() in constants.CLOUD_PLATFORMS
            or storagecluster_independent_check()
        ):
            if not config.ENV_DATA["platform"] == constants.AZURE_PLATFORM and (
                float(config.ENV_DATA["ocs_version"]) > 4.5
            ):
                logger.info("Checking whether RGW pod is not present")
                pods = pod.get_pods_having_label(
                    label=constants.RGW_APP_LABEL, namespace=self.namespace
                )
                assert (
                    not pods
                ), "RGW pods should not exist in the current platform/cluster"

        elif config.ENV_DATA.get("platform") in constants.ON_PREM_PLATFORMS:
            rgw_count = get_rgw_count(
                config.ENV_DATA["ocs_version"], check_if_cluster_was_upgraded(), None
            )
            logger.info(
                f'Checking for RGW pod/s on {config.ENV_DATA.get("platform")} platform'
            )
            rgw_pod = OCP(kind=constants.POD, namespace=self.namespace)
            assert rgw_pod.wait_for_resource(
                condition=constants.STATUS_RUNNING,
                selector=constants.RGW_APP_LABEL,
                resource_count=rgw_count,
                timeout=60,
            )

    def retrieve_nb_token(self):
        """
        Try to retrieve a NB RPC token and decode its JSON

        """

        def internal_retrieval_logic():
            try:
                rpc_response = self.send_rpc_query(
                    "auth_api",
                    "create_auth",
                    params={
                        "role": "admin",
                        "system": "noobaa",
                        "email": self.noobaa_user,
                        "password": self.noobaa_password,
                    },
                )
                return rpc_response.json().get("reply").get("token")

            except json.JSONDecodeError:
                logger.warning(
                    "RPC did not respond with a JSON. Response: \n" + str(rpc_response)
                )
                logger.warning(
                    "Failed to retrieve token, NooBaa might be unhealthy. Retrying"
                )
                return None

        try:
            for token in TimeoutSampler(300, 30, internal_retrieval_logic):
                if token:
                    return token
        except TimeoutExpiredError:
            logger.error(
                "NB RPC token was not retrieved successfully within the time limit."
            )
            assert False, (
                "NB RPC token was not retrieved successfully " "within the time limit."
            )

    def s3_get_all_bucket_names(self):
        """
        Returns:
            set: A set of all bucket names

        """
        return {bucket.name for bucket in self.s3_resource.buckets.all()}

    def read_system(self):
        """
        Returns:
            dict: A dictionary with information about MCG resources

        """
        return self.send_rpc_query("system_api", "read_system", params={}).json()[
            "reply"
        ]

    def get_bucket_info(self, bucket_name):
        """
        Args:
            bucket_name (str): Name of searched bucket

        Returns:
            dict: Information about the bucket

        """
        logger.info(f"Requesting information about bucket {bucket_name}")
        for bucket in self.read_system().get("buckets"):
            if bucket["name"] == bucket_name:
                logger.debug(bucket)
                return bucket
        logger.warning(f"Bucket {bucket_name} was not found")
        return None

    def cli_get_all_bucket_names(self):
        """
        Returns:
            set: A set of all bucket names

        """
        obc_lst = self.exec_mcg_cmd("obc list").stdout.split("\n")[1:-1]
        # TODO assert the bucket passed the Pending state
        return {row.split()[1] for row in obc_lst}

    def s3_list_all_objects_in_bucket(self, bucketname):
        """
        Returns:
            list: A list of all bucket objects
        """
        return {obj for obj in self.s3_resource.Bucket(bucketname).objects.all()}

    def s3_get_all_buckets(self):
        """
        Returns:
            list: A list of all s3.Bucket objects

        """
        return {bucket for bucket in self.s3_resource.buckets.all()}

    def s3_verify_bucket_exists(self, bucketname):
        """
        Verifies whether a bucket with the given bucketname exists
        Args:
            bucketname : The bucket name to be verified

        Returns:
              bool: True if bucket exists, False otherwise

        """
        try:
            self.s3_resource.meta.client.head_bucket(Bucket=bucketname)
            logger.info(f"{bucketname} exists")
            return True
        except ClientError:
            logger.info(f"{bucketname} does not exist")
            return False

    def oc_verify_bucket_exists(self, bucketname):
        """
        Verifies whether a bucket with the given bucketname exists
        Args:
            bucketname : The bucket name to be verified

        Returns:
              bool: True if bucket exists, False otherwise

        """
        try:
            OCP(namespace=self.namespace, kind="obc").get(bucketname)
            logger.info(f"{bucketname} exists")
            return True
        except CommandFailed as e:
            if "NotFound" in repr(e):
                logger.info(f"{bucketname} does not exist")
                return False
            raise

    def cli_verify_bucket_exists(self, bucketname):
        """
        Verifies whether a bucket with the given bucketname exists
        Args:
            bucketname : The bucket name to be verified

        Returns:
              bool: True if bucket exists, False otherwise

        """
        return bucketname in self.cli_get_all_bucket_names()

    def send_rpc_query(self, api, method, params=None):
        """
        Templates and sends an RPC query to the MCG mgmt endpoint

        Args:
            api: The name of the API to use
            method: The method to use inside the API
            params: A dictionary containing the command payload

        Returns:
            The server's response

        """
        payload = {
            "api": api,
            "method": method,
            "params": params,
            "auth_token": self.noobaa_token,
        }
        return requests.post(
            url=self.mgmt_endpoint,
            data=json.dumps(payload),
            verify=retrieve_verification_mode(),
        )

    def check_data_reduction(self, bucketname, expected_reduction_in_bytes):
        """
        Checks whether the data reduction on the MCG server works properly
        Args:
            bucketname: An example bucket name that contains compressed/deduped data
            expected_reduction_in_bytes: amount of data that is supposed to be reduced after data
            compression and deduplication.

        Returns:
            bool: True if the data reduction mechanics work, False otherwise

        """

        def _retrieve_reduction_data():
            resp = self.send_rpc_query(
                "bucket_api", "read_bucket", params={"name": bucketname}
            )
            bucket_data = resp.json().get("reply").get("data").get("size")
            bucket_data_reduced = (
                resp.json().get("reply").get("data").get("size_reduced")
            )
            logger.info(
                "Overall bytes stored: "
                + str(bucket_data)
                + ". Reduced size: "
                + str(bucket_data_reduced)
            )

            return bucket_data, bucket_data_reduced

        try:
            for total_size, total_reduced in TimeoutSampler(
                140, 5, _retrieve_reduction_data
            ):
                if total_size - total_reduced > expected_reduction_in_bytes:
                    logger.info("Data reduced:" + str(total_size - total_reduced))
                    return True
                else:
                    logger.info(
                        "Data reduction is not yet sufficient. "
                        "Retrying in 5 seconds..."
                    )
        except TimeoutExpiredError:
            assert False, (
                "Data reduction is insufficient. "
                f"{total_size - total_reduced} bytes reduced out of {expected_reduction_in_bytes}."
            )

    def request_aws_credentials(self):
        """
        Uses a CredentialsRequest CR to create an AWS IAM that allows the program
        to interact with S3

        Returns:
            OCS: The CredentialsRequest resource
        """
        awscreds_data = templating.load_yaml(constants.MCG_AWS_CREDS_YAML)
        req_name = create_unique_resource_name("awscredreq", "credentialsrequests")
        awscreds_data["metadata"]["name"] = req_name
        awscreds_data["metadata"]["namespace"] = self.namespace
        awscreds_data["spec"]["secretRef"]["name"] = req_name
        awscreds_data["spec"]["secretRef"]["namespace"] = self.namespace

        creds_request = create_resource(**awscreds_data)
        sleep(5)

        secret_ocp_obj = OCP(kind="secret", namespace=self.namespace)
        try:
            cred_req_secret_dict = secret_ocp_obj.get(
                resource_name=creds_request.name, retry=5
            )
        except CommandFailed:
            logger.error("Failed to retrieve credentials request secret")
            raise CredReqSecretNotFound(
                "Please make sure that the cluster used is an AWS cluster, "
                "or that the `platform` var in your config is correct."
            )

        aws_access_key_id = base64.b64decode(
            cred_req_secret_dict.get("data").get("aws_access_key_id")
        ).decode("utf-8")

        aws_access_key = base64.b64decode(
            cred_req_secret_dict.get("data").get("aws_secret_access_key")
        ).decode("utf-8")

        def _check_aws_credentials():
            try:
                sts = boto3.client(
                    "sts",
                    aws_access_key_id=aws_access_key_id,
                    aws_secret_access_key=aws_access_key,
                )
                sts.get_caller_identity()

                return True

            except ClientError:
                logger.info("Credentials are still not active. Retrying...")
                return False

        try:
            for api_test_result in TimeoutSampler(120, 5, _check_aws_credentials):
                if api_test_result:
                    logger.info("AWS credentials created successfully.")
                    break

        except TimeoutExpiredError:
            logger.error("Failed to create credentials")
            assert False

        return creds_request, aws_access_key_id, aws_access_key

    def create_connection(self, cld_mgr, platform, conn_name=None):
        """
        Creates a new NooBaa connection to an AWS backend

        Args:
            cld_mgr (obj): A cloud manager instance
            platform (str): Platform to use for new connection
            conn_name (str): The connection name to be used
                If None provided then the name will be generated

        Returns:
            bool: False if the connection creation failed

        """
        if conn_name is None:
            conn_name = create_unique_resource_name(f"{platform}-connection", "mcgconn")

        if platform == constants.AWS_PLATFORM:
            params = {
                "auth_method": "AWS_V4",
                "endpoint": constants.MCG_NS_AWS_ENDPOINT,
                "endpoint_type": "AWS",
                "identity": get_attr_chain(cld_mgr, "aws_client.access_key"),
                "name": conn_name,
                "secret": get_attr_chain(cld_mgr, "aws_client.secret_key"),
            }
        elif platform == constants.AZURE_PLATFORM:
            params = {
                "endpoint": constants.MCG_NS_AZURE_ENDPOINT,
                "endpoint_type": "AZURE",
                "identity": get_attr_chain(cld_mgr, "azure_client.account_name"),
                "name": conn_name,
                "secret": get_attr_chain(cld_mgr, "azure_client.credential"),
            }
        elif platform == constants.RGW_PLATFORM:
            params = {
                "auth_method": "AWS_V4",
                "endpoint": get_attr_chain(cld_mgr, "rgw_client.endpoint"),
                "endpoint_type": "S3_COMPATIBLE",
                "identity": get_attr_chain(cld_mgr, "rgw_client.access_key"),
                "name": conn_name,
                "secret": get_attr_chain(cld_mgr, "rgw_client.secret_key"),
            }
        else:
            raise UnsupportedPlatformError(f"Unsupported Platform: {platform}")

        try:
            for resp in TimeoutSampler(
                30,
                3,
                self.send_rpc_query,
                "account_api",
                "add_external_connection",
                params,
            ):
                if "error" not in resp.text:
                    logger.info(f"Connection {conn_name} created successfully")
                    return True
                else:
                    logger.info(
                        f"{platform} IAM {conn_name} did not yet propagate: {resp.text}"
                    )
        except TimeoutExpiredError:
            logger.error(f"Could not create connection {conn_name}")
            assert False

    def create_namespace_resource(
        self, ns_resource_name, conn_name, region, cld_mgr, cloud_uls_factory, platform
    ):
        """
        Creates a new namespace resource

        Args:
            ns_resource_name (str): The name to be given to the new namespace resource
            conn_name (str): The external connection name to be used
            region (str): The region name to be used
            cld_mgr: A cloud manager instance
            cloud_uls_factory: The cloud uls factory
            platform (str): The platform resource name

        Returns:
            str: The name of the created target_bucket_name (cloud uls)
        """
        # Create the actual target bucket on AWS
        uls_dict = cloud_uls_factory({platform: [(1, region)]})
        target_bucket_name = list(uls_dict[platform])[0]

        # Create namespace resource
        result = self.send_rpc_query(
            "pool_api",
            "create_namespace_resource",
            {
                "name": ns_resource_name,
                "connection": conn_name,
                "target_bucket": target_bucket_name,
            },
        )
        logger.info(f"result from RPC call: {result}")
        return target_bucket_name

    def create_namespace_store(
        self, nss_name, region, cld_mgr, cloud_uls_factory, platform
    ):
        """
        Creates a new namespace store

        Args:
            nss_name (str): The name to be given to the new namespace store
            region (str): The region name to be used
            cld_mgr: A cloud manager instance
            cloud_uls_factory: The cloud uls factory
            platform (str): The platform resource name

        Returns:
            str: The name of the created target_bucket_name (cloud uls)
        """
        # Create the actual target bucket on AWS
        uls_dict = cloud_uls_factory({platform: [(1, region)]})
        target_bucket_name = list(uls_dict[platform])[0]

        nss_data = templating.load_yaml(constants.MCG_NAMESPACESTORE_YAML)
        nss_data["metadata"]["name"] = nss_name
        nss_data["metadata"]["namespace"] = config.ENV_DATA["cluster_namespace"]

<<<<<<< HEAD
=======
        try:
            rgw_map = {
                "type": "s3-compatible",
                "s3Compatible": {
                    "targetBucket": target_bucket_name,
                    "endpoint": cld_mgr.rgw_client.endpoint,
                    "signatureVersion": "v2",
                    "secret": {"name": cld_mgr.rgw_client.secret.name},
                },
            }
        except AttributeError:
            rgw_map = None

>>>>>>> 2b529644
        NSS_MAPPING = {
            constants.AWS_PLATFORM: {
                "type": "aws-s3",
                "awsS3": {
                    "targetBucket": target_bucket_name,
                    "secret": {
                        "name": get_attr_chain(cld_mgr.aws_client, "secret.name")
                    },
                },
            },
            constants.AZURE_PLATFORM: {
                "type": "azure-blob",
                "azureBlob": {
                    "targetBlobContainer": target_bucket_name,
                    "secret": {
                        "name": get_attr_chain(cld_mgr.azure_client, "secret.name")
                    },
                },
            },
            constants.RGW_PLATFORM: {
                "type": "s3-compatible",
                "s3Compatible": {
                    "targetBucket": target_bucket_name,
                    "endpoint": get_attr_chain(cld_mgr.rgw_client, "endpoint"),
                    "signatureVersion": "v4",
                    "secret": {
                        "name": get_attr_chain(cld_mgr.rgw_client, "secret.name")
                    },
                },
            },
        }

        nss_data["spec"] = NSS_MAPPING[platform]
        create_resource(**nss_data)
        return target_bucket_name

    def check_ns_resource_validity(
        self, ns_resource_name, target_bucket_name, endpoint
    ):
        """
        Check namespace resource validity

        Args:
            ns_resource_name (str): The name of the to be verified namespace resource
            target_bucket_name (str): The name of the expected target bucket (uls)
            endpoint: The expected endpoint path
        """
        # Retrieve the NooBaa system information
        system_state = self.read_system()

        # Retrieve the correct namespace resource info
        match_resource = [
            ns_resource
            for ns_resource in system_state.get("namespace_resources")
            if ns_resource.get("name") == ns_resource_name
        ]
        assert match_resource, f"The NS resource named {ns_resource_name} was not found"
        actual_target_bucket = match_resource[0].get("target_bucket")
        actual_endpoint = match_resource[0].get("endpoint")

        assert actual_target_bucket == target_bucket_name, (
            f"The NS resource named {ns_resource_name} got "
            f"wrong target bucket {actual_target_bucket} ≠ {target_bucket_name}"
        )
        assert actual_endpoint == endpoint, (
            f"The NS resource named {ns_resource_name} got wrong endpoint "
            f"{actual_endpoint} ≠ {endpoint}"
        )
        return True

    def delete_ns_connection(self, ns_connection_name):
        """
        Delete external connection

        Args:
            ns_connection_name (str): The name of the to be deleted external connection
        """
        self.send_rpc_query(
            "account_api",
            "delete_external_connection",
            {"connection_name": ns_connection_name},
        )

    def delete_ns_resource(self, ns_resource_name):
        """
        Delete namespace resource

        Args:
            ns_resource_name (str): The name of the to be deleted namespace resource
        """
        self.send_rpc_query(
            "pool_api", "delete_namespace_resource", {"name": ns_resource_name}
        )

    def oc_create_bucketclass(self, name, backingstores, placement, namespace_policy):
        """
        Creates a new NooBaa bucket class using a template YAML
        Args:
            name (str): The name to be given to the bucket class
            backingstores (list): The backing stores to use as part of the policy
            placement (str): The placement policy to be used - Mirror | Spread
            namespace_policy (dict): The namespace policy to be used

        Returns:
            OCS: The bucket class resource

        """
        bc_data = templating.load_yaml(constants.MCG_BUCKETCLASS_YAML)
        bc_data["metadata"]["name"] = name
        bc_data["metadata"]["namespace"] = self.namespace
        bc_data["spec"] = {}

        if (backingstores is not None) and (placement is not None):
            bc_data["spec"]["placementPolicy"] = {"tiers": [{}]}
            tiers = bc_data["spec"]["placementPolicy"]["tiers"][0]
            tiers["backingStores"] = [
                backingstore.name for backingstore in backingstores
            ]
            tiers["placement"] = placement

        # In cases of Single and Cache namespace policies, we use the
        # write_resource key to populate the relevant YAML field.
        # The right field name is still used.
        if namespace_policy:
            bc_data["spec"]["namespacePolicy"] = {}
            ns_policy_type = namespace_policy["type"]
            bc_data["spec"]["namespacePolicy"]["type"] = ns_policy_type

            if ns_policy_type == constants.NAMESPACE_POLICY_TYPE_SINGLE:
                bc_data["spec"]["namespacePolicy"]["single"] = {
                    "resource": namespace_policy["write_resource"]
                }

            elif ns_policy_type == constants.NAMESPACE_POLICY_TYPE_MULTI:
                bc_data["spec"]["namespacePolicy"]["multi"] = {
                    "writeResource": namespace_policy["write_resource"],
                    "readResources": namespace_policy["read_resources"],
                }

            elif ns_policy_type == constants.NAMESPACE_POLICY_TYPE_CACHE:
                bc_data["spec"]["namespacePolicy"]["cache"] = {
                    "hubResource": namespace_policy["write_resource"],
                    "ttl": namespace_policy["ttl"],
                }

        return create_resource(**bc_data)

    def cli_create_bucketclass(
        self, name, backingstores, placement=None, namespace_policy=None
    ):
        """
        Creates a new NooBaa bucket class using the noobaa cli
        Args:
            name (str): The name to be given to the bucket class
            backingstores (list): The backing stores to use as part of the policy
            placement (str): The placement policy to be used - Mirror | Spread
            namespace_policy (dict): The namespace policy to be used

        Returns:
            OCS: The bucket class resource

        """
        # TODO: Implement CLI namespace bucketclass support
        backingstore_name_list = [backingstore.name for backingstore in backingstores]
        bc = f" --backingstores={','.join(backingstore_name_list)} --placement={placement}"
        placement_parameter = (
            f"{constants.PLACEMENT_BUCKETCLASS} "
            if float(config.ENV_DATA["ocs_version"]) >= 4.7
            else ""
        )
        self.exec_mcg_cmd(f"bucketclass create {placement_parameter}{name}{bc}")

    def check_if_mirroring_is_done(self, bucket_name, timeout=140):
        """
        Check whether all object chunks in a bucket
        are mirrored across all backing stores.

        Args:
            bucket_name: The name of the bucket that should be checked
            timeout: timeout in seconds to check if mirroring

        Returns:
            bool: Whether mirroring finished successfully

        """

        def _check_mirroring():
            results = []
            obj_list = (
                self.send_rpc_query(
                    "object_api", "list_objects", params={"bucket": bucket_name}
                )
                .json()
                .get("reply")
                .get("objects")
            )

            for written_object in obj_list:
                object_chunks = (
                    self.send_rpc_query(
                        "object_api",
                        "read_object_mapping",
                        params={
                            "bucket": bucket_name,
                            "key": written_object.get("key"),
                            "obj_id": written_object.get("obj_id"),
                        },
                    )
                    .json()
                    .get("reply")
                    .get("chunks")
                )

                for object_chunk in object_chunks:
                    mirror_blocks = object_chunk.get("frags")[0].get("blocks")
                    mirror_nodes = [
                        mirror_blocks[i].get("block_md").get("node")
                        for i in range(len(mirror_blocks))
                    ]
                    if 2 <= len(mirror_blocks) == len(set(mirror_nodes)):
                        results.append(True)
                    else:
                        results.append(False)

            return all(results)

        try:
            for mirroring_is_complete in TimeoutSampler(timeout, 5, _check_mirroring):
                if mirroring_is_complete:
                    logger.info("All objects mirrored successfully.")
                    return True
                else:
                    logger.info("Waiting for the mirroring process to finish...")
        except TimeoutExpiredError:
            logger.error(
                "The mirroring process did not complete within the time limit."
            )
            assert False

    def check_backingstore_state(self, backingstore_name, desired_state, timeout=600):
        """
        Checks whether the backing store reached a specific state
        Args:
            backingstore_name (str): Name of the backing store to be checked
            desired_state (str): The desired state of the backing store
            timeout (int): Number of seconds for timeout which will be used
            in the checks used in this function.

        Returns:
            bool: Whether the backing store has reached the desired state

        """

        def _check_state():
            sysinfo = self.read_system()
            for pool in sysinfo.get("pools"):
                if pool.get("name") in backingstore_name:
                    current_state = pool.get("mode")
                    logger.info(
                        f"Current state of backingstore {backingstore_name} "
                        f"is {current_state}"
                    )
                    if current_state == desired_state:
                        return True
            return False

        try:
            for reached_state in TimeoutSampler(timeout, 10, _check_state):
                if reached_state:
                    logger.info(
                        f"BackingStore {backingstore_name} reached state "
                        f"{desired_state}."
                    )
                    return True
                else:
                    logger.info(
                        f"Waiting for BackingStore {backingstore_name} to "
                        f"reach state {desired_state}..."
                    )
        except TimeoutExpiredError:
            logger.error(
                f"The BackingStore did not reach the desired state "
                f"{desired_state} within the time limit."
            )
            assert False

    def exec_mcg_cmd(self, cmd, namespace=None, **kwargs):
        """
        Executes an MCG CLI command through the noobaa-operator pod's CLI binary

        Args:
            cmd (str): The command to run
            namespace (str): The namespace to run the command in

        Returns:
            str: stdout of the command

        """

        kubeconfig = os.getenv("KUBECONFIG")
        if kubeconfig:
            kubeconfig = f"--kubeconfig {kubeconfig} "

        namespace = f"-n {namespace}" if namespace else f"-n {self.namespace}"
        result = exec_cmd(
            f"{constants.NOOBAA_OPERATOR_LOCAL_CLI_PATH} {cmd} {namespace}", **kwargs
        )
        result.stdout = result.stdout.decode()
        result.stderr = result.stderr.decode()
        return result

    def retrieve_noobaa_cli_binary(self):
        """
        Copy the NooBaa CLI binary from the operator pod
        if it wasn't found locally, or if the hashes between
        the two don't match.

        """

        def _compare_cli_hashes():
            """
            Verify that the remote and local CLI binaries are the same
            in order to make sure the local bin is up to date

            Returns:
                bool: Whether the local and remote hashes are identical

            """
            remote_cli_bin_md5 = cal_md5sum(
                self.operator_pod, constants.NOOBAA_OPERATOR_POD_CLI_PATH
            )
            local_cli_bin_md5 = calc_local_file_md5_sum(
                constants.NOOBAA_OPERATOR_LOCAL_CLI_PATH
            )
            return remote_cli_bin_md5 == local_cli_bin_md5

        if (
            not os.path.isfile(constants.NOOBAA_OPERATOR_LOCAL_CLI_PATH)
            or not _compare_cli_hashes()
        ):
            cmd = (
                f"oc exec -n {self.namespace} {self.operator_pod.name}"
                f" -- cat {constants.NOOBAA_OPERATOR_POD_CLI_PATH}"
                f"> {constants.NOOBAA_OPERATOR_LOCAL_CLI_PATH}"
            )
            subprocess.run(cmd, shell=True)
            # Add an executable bit in order to allow usage of the binary
            current_file_permissions = os.stat(constants.NOOBAA_OPERATOR_LOCAL_CLI_PATH)
            os.chmod(
                constants.NOOBAA_OPERATOR_LOCAL_CLI_PATH,
                current_file_permissions.st_mode | stat.S_IEXEC,
            )
            # Make sure the binary was copied properly and has the correct permissions
            assert os.path.isfile(
                constants.NOOBAA_OPERATOR_LOCAL_CLI_PATH
            ), f"MCG CLI file not found at {constants.NOOBAA_OPERATOR_LOCAL_CLI_PATH}"
            assert os.access(
                constants.NOOBAA_OPERATOR_LOCAL_CLI_PATH, os.X_OK
            ), "The MCG CLI binary does not have execution permissions"
            assert (
                _compare_cli_hashes()
            ), "Binary hash doesn't match the one on the operator pod"

    @property
    def status(self):
        """
        Verify the status of NooBaa, and its default backing store and bucket class

        Returns:
            bool: return False if any of the above components of noobaa is not in READY state

        """
        # Get noobaa status
        get_noobaa = OCP(kind="noobaa", namespace=self.namespace).get(
            resource_name=NOOBAA_RESOURCE_NAME
        )
        get_default_bs = OCP(kind="backingstore", namespace=self.namespace).get(
            resource_name=DEFAULT_NOOBAA_BACKINGSTORE
        )
        get_default_bc = OCP(kind="bucketclass", namespace=self.namespace).get(
            resource_name=DEFAULT_NOOBAA_BUCKETCLASS
        )
        return (
            get_noobaa["status"]["phase"]
            == get_default_bs["status"]["phase"]
            == get_default_bc["status"]["phase"]
            == STATUS_READY
        )<|MERGE_RESOLUTION|>--- conflicted
+++ resolved
@@ -608,22 +608,6 @@
         nss_data["metadata"]["name"] = nss_name
         nss_data["metadata"]["namespace"] = config.ENV_DATA["cluster_namespace"]
 
-<<<<<<< HEAD
-=======
-        try:
-            rgw_map = {
-                "type": "s3-compatible",
-                "s3Compatible": {
-                    "targetBucket": target_bucket_name,
-                    "endpoint": cld_mgr.rgw_client.endpoint,
-                    "signatureVersion": "v2",
-                    "secret": {"name": cld_mgr.rgw_client.secret.name},
-                },
-            }
-        except AttributeError:
-            rgw_map = None
-
->>>>>>> 2b529644
         NSS_MAPPING = {
             constants.AWS_PLATFORM: {
                 "type": "aws-s3",
@@ -648,7 +632,7 @@
                 "s3Compatible": {
                     "targetBucket": target_bucket_name,
                     "endpoint": get_attr_chain(cld_mgr.rgw_client, "endpoint"),
-                    "signatureVersion": "v4",
+                    "signatureVersion": "v2",
                     "secret": {
                         "name": get_attr_chain(cld_mgr.rgw_client, "secret.name")
                     },
