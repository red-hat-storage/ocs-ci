--- conflicted
+++ resolved
@@ -310,12 +310,10 @@
             verify=retrieve_verification_mode()
         )
 
-    def check_data_reduction(self, bucketname, amount_reduced):
+    def check_data_reduction(self, bucketname):
         """
         Checks whether the data reduction on the MCG server works properly
         Args:
-            amount_reduced: amount of data that is supposed to be reduced after data reduction
-            and deduplication.
             bucketname: An example bucket name that contains compressed/deduped data
 
         Returns:
@@ -340,11 +338,7 @@
         try:
             expected_reduction = 100 * 1024 * 1024
             for total_size, total_reduced in TimeoutSampler(140, 5, _retrieve_reduction_data):
-<<<<<<< HEAD
-                if total_size - total_reduced > amount_reduced:
-=======
                 if total_size - total_reduced > expected_reduction:
->>>>>>> 079e978a
                     logger.info(
                         'Data reduced:' + str(total_size - total_reduced)
                     )
@@ -563,58 +557,13 @@
         tiers['placement'] = placement
         return create_resource(**bc_data)
 
-<<<<<<< HEAD
-    def toggle_aws_bucket_readwrite(self, bucketname, block=True):
-        """
-        Toggles a bucket's IO using a bucket policy
-
-        Args:
-            bucketname: The name of the bucket that should be manipulated
-            block: Whether to block RW or un-block. True | False
-
-        """
-        if block:
-            bucket_policy = {
-                "Version": "2012-10-17",
-                "Id": "DenyReadWrite",
-                "Statement": [
-                    {
-                        "Effect": "Deny",
-                        "Principal": {
-                            "AWS": "*"
-                        },
-                        "Action": [
-                            "s3:GetObject",
-                            "s3:PutObject",
-                            "s3:ListBucket"
-                        ],
-                        "Resource": [
-                            f"arn:aws:s3:::{bucketname}/*",
-                            f"arn:aws:s3:::{bucketname}"
-                        ]
-                    }
-                ]
-            }
-            bucket_policy = json.dumps(bucket_policy)
-            self.aws_s3_resource.meta.client.put_bucket_policy(
-                Bucket=bucketname, Policy=bucket_policy
-            )
-        else:
-            self.aws_s3_resource.meta.client.delete_bucket_policy(
-                Bucket=bucketname
-            )
-
-    def check_if_mirroring_is_done(self, bucket_name, timeout=140):
-=======
     def check_if_mirroring_is_done(self, bucket_name):
->>>>>>> 079e978a
         """
         Check whether all object chunks in a bucket
         are mirrored across all backing stores.
 
         Args:
             bucket_name: The name of the bucket that should be checked
-            timeout: timeout in seconds to check if mirroring
 
         Returns:
             bool: Whether mirroring finished successfully
@@ -648,7 +597,7 @@
             return all(results)
 
         try:
-            for mirroring_is_complete in TimeoutSampler(timeout, 5, _check_mirroring):
+            for mirroring_is_complete in TimeoutSampler(140, 5, _check_mirroring):
                 if mirroring_is_complete:
                     logger.info(
                         'All objects mirrored successfully.'
