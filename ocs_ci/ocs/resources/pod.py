--- conflicted
+++ resolved
@@ -3652,7 +3652,6 @@
             f"Verified: md5sum of {pod_file_name} on pod {pod_obj.name} "
             f"matches with the original md5sum"
         )
-<<<<<<< HEAD
     logger.info("Data integrity check passed on all pods")
 
 
@@ -3674,7 +3673,4 @@
         timeout=660,
     )
     logger.info(f"Waited for all mon pods to come up and running {ret}")
-    return ret
-=======
-    logger.info("Data integrity check passed on all pods")
->>>>>>> 4dbb87ea
+    return ret