"""
Pod related functionalities and context info

Each pod in the openshift cluster will have a corresponding pod object
"""
import logging
import os
import re
import yaml
import tempfile
import time
import calendar
from threading import Thread
import base64
from semantic_version import Version

from ocs_ci.ocs.bucket_utils import craft_s3_command
from ocs_ci.ocs.ocp import get_images, OCP, verify_images_upgraded
from ocs_ci.helpers import helpers
from ocs_ci.helpers.proxy import update_container_with_proxy_env
from ocs_ci.ocs import constants, defaults, node, workload, ocp
from ocs_ci.framework import config
from ocs_ci.ocs.exceptions import (
    CephToolBoxNotFoundException,
    CommandFailed,
    NotAllPodsHaveSameImagesError,
    NonUpgradedImagesFoundError,
    TimeoutExpiredError,
    UnavailableResourceException,
    ResourceNotFoundError,
)
from ocs_ci.ocs.utils import setup_ceph_toolbox, get_pod_name_by_pattern
from ocs_ci.ocs.resources.ocs import OCS
from ocs_ci.ocs.resources.job import get_job_obj, get_jobs_with_prefix
from ocs_ci.utility import templating
from ocs_ci.utility.utils import (
    run_cmd,
    check_timeout_reached,
    TimeoutSampler,
    get_ocp_version,
)
from ocs_ci.utility.utils import check_if_executable_in_path
from ocs_ci.utility.retry import retry

logger = logging.getLogger(__name__)
FIO_TIMEOUT = 600

TEXT_CONTENT = (
    "Lorem ipsum dolor sit amet, consectetur adipiscing elit, "
    "sed do eiusmod tempor incididunt ut labore et dolore magna "
    "aliqua. Ut enim ad minim veniam, quis nostrud exercitation "
    "ullamco laboris nisi ut aliquip ex ea commodo consequat. "
    "Duis aute irure dolor in reprehenderit in voluptate velit "
    "esse cillum dolore eu fugiat nulla pariatur. Excepteur sint "
    "occaecat cupidatat non proident, sunt in culpa qui officia "
    "deserunt mollit anim id est laborum."
)
TEST_FILE = "/var/lib/www/html/test"
FEDORA_TEST_FILE = "/mnt/test"


class Pod(OCS):
    """
    Handles per pod related context
    """

    def __init__(self, **kwargs):
        """
        Initializer function

        kwargs:
            Copy of ocs/defaults.py::<some pod> dictionary
        """
        self.pod_data = kwargs
        # configure http[s]_proxy env variable, if applicable
        update_container_with_proxy_env(self.pod_data)
        super(Pod, self).__init__(**kwargs)

        with tempfile.NamedTemporaryFile(
            mode="w+", prefix="POD_", delete=False
        ) as temp_info:
            self.temp_yaml = temp_info.name
        self._name = self.pod_data.get("metadata").get("name")
        self._labels = self.get_labels()
        self._roles = []
        self.ocp = OCP(
            api_version=defaults.API_VERSION,
            kind=constants.POD,
            namespace=self.namespace,
        )
        self.fio_thread = None
        # TODO: get backend config !!

        self.wl_obj = None
        self.wl_setup_done = False

    @property
    def name(self):
        return self._name

    @property
    def namespace(self):
        return self._namespace

    @property
    def roles(self):
        return self._roles

    @property
    def labels(self):
        return self._labels

    @property
    def restart_count(self):
        return self.get().get("status").get("containerStatuses")[0].get("restartCount")

    def __setattr__(self, key, val):
        self.__dict__[key] = val

    def add_role(self, role):
        """
        Adds a new role for this pod

        Args:
            role (str): New role to be assigned for this pod
        """
        self._roles.append(role)

    def get_fio_results(self, timeout=FIO_TIMEOUT):
        """
        Get FIO execution results

        Returns:
            dict: Dictionary represents the FIO execution results

        Raises:
            Exception: In case of exception from FIO
        """
        logger.info(f"Waiting for FIO results from pod {self.name}")
        try:
            result = self.fio_thread.result(timeout)
            if result:
                return yaml.safe_load(result)
            raise CommandFailed(f"FIO execution results: {result}.")

        except CommandFailed as ex:
            logger.exception(f"FIO failed: {ex}")
            raise
        except Exception as ex:
            logger.exception(f"Found Exception: {ex}")
            raise

    def exec_cmd_on_pod(
        self, command, out_yaml_format=True, secrets=None, timeout=600, **kwargs
    ):
        """
        Execute a command on a pod (e.g. oc rsh)

        Args:
            command (str): The command to execute on the given pod
            out_yaml_format (bool): whether to return yaml loaded python
                object OR to return raw output

            secrets (list): A list of secrets to be masked with asterisks
                This kwarg is popped in order to not interfere with
                subprocess.run(``**kwargs``)
            timeout (int): timeout for the exec_oc_cmd, defaults to 600 seconds

        Returns:
            Munch Obj: This object represents a returned yaml file
        """
        rsh_cmd = f"rsh {self.name} "
        rsh_cmd += command
        return self.ocp.exec_oc_cmd(
            rsh_cmd, out_yaml_format, secrets=secrets, timeout=timeout, **kwargs
        )

    def exec_s3_cmd_on_pod(self, command, mcg_obj=None):
        """
        Execute an S3 command on a pod

        Args:
            mcg_obj (MCG): An MCG object containing the MCG S3 connection credentials
            command (str): The command to execute on the given pod

        Returns:
            Munch Obj: This object represents a returned yaml file
        """
        return self.exec_cmd_on_pod(
            craft_s3_command(command, mcg_obj),
            out_yaml_format=False,
            secrets=[mcg_obj.access_key_id, mcg_obj.access_key, mcg_obj.s3_endpoint]
            if mcg_obj
            else None,
        )

    def exec_sh_cmd_on_pod(self, command, sh="bash"):
        """
        Execute a pure bash command on a pod via oc exec where you can use
        bash syntaxt like &&, ||, ;, for loop and so on.

        Args:
            command (str): The command to execute on the given pod

        Returns:
            str: stdout of the command
        """
        cmd = f'exec {self.name} -- {sh} -c "{command}"'
        return self.ocp.exec_oc_cmd(cmd, out_yaml_format=False)

    def get_labels(self):
        """
        Get labels from pod

        Raises:
            NotFoundError: If resource not found

        Returns:
            dict: All the openshift labels on a given pod
        """
        return self.pod_data.get("metadata").get("labels")

    def exec_ceph_cmd(self, ceph_cmd, format="json-pretty"):
        """
        Execute a Ceph command on the Ceph tools pod

        Args:
            ceph_cmd (str): The Ceph command to execute on the Ceph tools pod
            format (str): The returning output format of the Ceph command

        Returns:
            dict: Ceph command output

        Raises:
            CommandFailed: In case the pod is not a toolbox pod
        """
        if "rook-ceph-tools" not in self.labels.values():
            raise CommandFailed("Ceph commands can be executed only on toolbox pod")
        ceph_cmd = ceph_cmd
        if format:
            ceph_cmd += f" --format {format}"
        out = self.exec_cmd_on_pod(ceph_cmd)

        # For some commands, like "ceph fs ls", the returned output is a list
        if isinstance(out, list):
            return [item for item in out if item]
        return out

    def get_storage_path(self, storage_type="fs"):
        """
        Get the pod volume mount path or device path

        Returns:
            str: The mount path of the volume on the pod (e.g. /var/lib/www/html/) if storage_type is fs
                 else device path of raw block pv
        """
        # TODO: Allow returning a path of a specified volume of a specified
        #  container
        if storage_type == "block":
            return (
                self.pod_data.get("spec")
                .get("containers")[0]
                .get("volumeDevices")[0]
                .get("devicePath")
            )

        return (
            self.pod_data.get("spec")
            .get("containers")[0]
            .get("volumeMounts")[0]
            .get("mountPath")
        )

    def workload_setup(self, storage_type, jobs=1, fio_installed=False):
        """
        Do setup on pod for running FIO

        Args:
            storage_type (str): 'fs' or 'block'
            jobs (int): Number of jobs to execute FIO
            fio_installed (bool): True if fio is already installed on the pod
        """
        work_load = "fio"
        name = f"test_workload_{work_load}"
        path = self.get_storage_path(storage_type)
        # few io parameters for Fio

        self.wl_obj = workload.WorkLoad(name, path, work_load, storage_type, self, jobs)
        if not (fio_installed and work_load == "fio"):
            assert self.wl_obj.setup(), f"Setup for FIO failed on pod {self.name}"
        self.wl_setup_done = True

    def run_io(
        self,
        storage_type,
        size,
        io_direction="rw",
        rw_ratio=75,
        jobs=1,
        runtime=60,
        depth=4,
        rate="1m",
        rate_process="poisson",
        fio_filename=None,
        bs="4K",
        end_fsync=0,
        invalidate=None,
        buffer_compress_percentage=None,
        buffer_pattern=None,
        readwrite=None,
        direct=0,
        fio_installed=False,
    ):
        """
        Execute FIO on a pod
        This operation will run in background and will store the results in
        'self.thread.result()'.
        In order to wait for the output and not continue with the test until
        FIO is done, call self.thread.result() right after calling run_io.
        See tests/manage/test_pvc_deletion_during_io.py::test_run_io
        for usage of FIO

        Args:
            storage_type (str): 'fs' or 'block'
            size (str): Size in MB, e.g. '200M'
            io_direction (str): Determines the operation:
                'ro', 'wo', 'rw' (default: 'rw')
            rw_ratio (int): Determines the reads and writes using a
                <rw_ratio>%/100-<rw_ratio>%
                (e.g. the default is 75 which means it is 75%/25% which
                equivalent to 3 reads are performed for every 1 write)
            jobs (int): Number of jobs to execute FIO
            runtime (int): Number of seconds IO should run for
            depth (int): IO depth
            rate (str): rate of IO default 1m, e.g. 16k
            rate_process (str): kind of rate process default poisson, e.g. poisson
            fio_filename(str): Name of fio file created on app pod's mount point
            bs (str): Block size, e.g. 4K
            end_fsync (int): If 1, fio will sync file contents when a write
                stage has completed. Fio default is 0
            invalidate (bool): Invalidate the buffer/page cache parts of the files to be used prior to starting I/O
            buffer_compress_percentage (int): If this is set, then fio will attempt to provide I/O buffer
                content (on WRITEs) that compresses to the specified level
            buffer_pattern (str): fio will fill the I/O buffers with this pattern
            readwrite (str): Type of I/O pattern default is randrw from yaml
            direct(int): If value is 1, use non-buffered I/O. This is usually O_DIRECT. Fio default is 0.
            fio_installed (bool): True if fio is already installed on the pod

        """
        if not self.wl_setup_done:
            self.workload_setup(
                storage_type=storage_type, jobs=jobs, fio_installed=fio_installed
            )

        if io_direction == "rw":
            self.io_params = templating.load_yaml(constants.FIO_IO_RW_PARAMS_YAML)
            self.io_params["rwmixread"] = rw_ratio
        else:
            self.io_params = templating.load_yaml(constants.FIO_IO_PARAMS_YAML)
        if invalidate is not None:
            self.io_params["invalidate"] = invalidate
        if runtime != 0:
            self.io_params["runtime"] = runtime
        else:
            del self.io_params["runtime"]
            del self.io_params["time_based"]
        size = size if isinstance(size, str) else f"{size}G"
        self.io_params["size"] = size
        if fio_filename:
            self.io_params["filename"] = fio_filename
        self.io_params["iodepth"] = depth
        self.io_params["rate"] = rate
        self.io_params["rate_process"] = rate_process
        self.io_params["bs"] = bs
        self.io_params["direct"] = direct
        if buffer_compress_percentage:
            self.io_params["buffer_compress_percentage"] = buffer_compress_percentage
        if buffer_pattern:
            self.io_params["buffer_pattern"] = buffer_pattern
        if readwrite:
            self.io_params["readwrite"] = readwrite
        if end_fsync:
            self.io_params["end_fsync"] = end_fsync
        self.fio_thread = self.wl_obj.run(**self.io_params)

    def fillup_fs(self, size, fio_filename=None):
        """
        Execute FIO on a pod to fillup a file
        This will run sequantial IO of 1MB block size to fill up the fill with data
        This operation will run in background and will store the results in
        'self.thread.result()'.
        In order to wait for the output and not continue with the test until
        FIO is done, call self.thread.result() right after calling run_io.
        See tests/manage/test_pvc_deletion_during_io.py::test_run_io
        for usage of FIO

        Args:
            size (str): Size in MB, e.g. '200M'
            fio_filename(str): Name of fio file created on app pod's mount point

        """

        if not self.wl_setup_done:
            self.workload_setup(storage_type="fs", jobs=1)

        self.io_params = templating.load_yaml(constants.FIO_IO_FILLUP_PARAMS_YAML)
        size = size if isinstance(size, str) else f"{size}M"
        self.io_params["size"] = size
        if fio_filename:
            self.io_params["filename"] = fio_filename
        self.fio_thread = self.wl_obj.run(**self.io_params)

    def run_git_clone(self, skip_install=True):
        """
        Execute git clone on a pod to simulate a Jenkins user

        Args:
            skip_install (bool): By default True, skips git package
                installation in pod

        """
        name = "test_workload"
        work_load = "jenkins"

        wl = workload.WorkLoad(
            name=name, work_load=work_load, pod=self, path=self.get_storage_path()
        )
        if not skip_install:
            assert wl.setup(), "Setup for git failed"
        wl.run()

    def install_packages(self, packages):
        """
        Install packages in a Pod

        Args:
            packages (list): List of packages to install

        """
        if isinstance(packages, list):
            packages = " ".join(packages)

        cmd = f"yum install {packages} -y"
        self.exec_cmd_on_pod(cmd, out_yaml_format=False)

    def copy_to_server(self, server, authkey, localpath, remotepath, user=None):
        """
        Upload a file from pod to server

        Args:
            server (str): Name of the server to upload
            authkey (str): Authentication file (.pem file)
            localpath (str): Local file/dir in pod to upload
            remotepath (str): Target path on the remote server
            user (str): User name to connect to server

        """
        if not user:
            user = "root"

        cmd = (
            f'scp -i {authkey} -o "StrictHostKeyChecking no"'
            f" -r {localpath} {user}@{server}:{remotepath}"
        )
        self.exec_cmd_on_pod(cmd, out_yaml_format=False)

    def exec_cmd_on_node(self, server, authkey, cmd, user=None):
        """
        Run command on a remote server from pod

        Args:
            server (str): Name of the server to run the command
            authkey (str): Authentication file (.pem file)
            cmd (str): command to run on server from pod
            user (str): User name to connect to server

        """
        if not user:
            user = "root"

        cmd = f'ssh -i {authkey} -o "StrictHostKeyChecking no" {user}@{server} {cmd}'
        self.exec_cmd_on_pod(cmd, out_yaml_format=False)

    def get_memory(self, container_name):
        """
        Get the pod memory size

        Args:
            container_name (str): The name of the container to look for

        Returns:
            str: The container memory size (e.g. '5Gi')

        """
        pod_containers = self.pod_data.get("spec").get("containers")
        matched_containers = [
            c for c in pod_containers if c.get("name") == container_name
        ]
        if len(matched_containers) > 1:
            logger.error(
                f"Multiple containers, of the same name, were found: {[c.get('name') for c in matched_containers]}"
            )
        container = matched_containers[0]
        return container.get("resources").get("limits").get("memory")

    def get_node(self):
        """
        Gets the node name

        Returns:
            str: Node name

        """
        if config.ENV_DATA.get(
            "platform", ""
        ).lower() == "aws" and config.DEPLOYMENT.get("local_storage"):
            return self.pod_data["spec"]["nodeSelector"]["kubernetes.io/hostname"]
        else:
            return self.pod_data["spec"]["nodeName"]


# Helper functions for Pods


def get_all_pods(
    namespace=None,
    selector=None,
    selector_label="app",
    exclude_selector=False,
    wait=False,
    field_selector=None,
):
    """
    Get all pods in a namespace.

    Args:
        namespace (str): Name of the namespace
            If namespace is None - get all pods
        selector (list) : List of the resource selector to search with.
            Example: ['alertmanager','prometheus']
        selector_label (str): Label of selector (default: app).
        exclude_selector (bool): If list of the resource selector not to search with
        field_selector (str): Selector (field query) to filter on, supports
            '=', '==', and '!='. (e.g. status.phase=Running)

    Returns:
        list: List of Pod objects

    """
    ocp_pod_obj = OCP(
        kind=constants.POD,
        namespace=namespace,
        field_selector=field_selector,
    )
    # In case of >4 worker nodes node failures automatic failover of pods to
    # other nodes will happen.
    # So, we are waiting for the pods to come up on new node
    if wait:
        wait_time = 180
        logger.info(f"Waiting for {wait_time}s for the pods to stabilize")
        time.sleep(wait_time)
    pods = ocp_pod_obj.get()["items"]
    if selector:
        if exclude_selector:
            pods_new = [
                pod
                for pod in pods
                if pod["metadata"].get("labels", {}).get(selector_label) not in selector
            ]
        else:
            pods_new = [
                pod
                for pod in pods
                if pod["metadata"].get("labels", {}).get(selector_label) in selector
            ]
        pods = pods_new
    pod_objs = [Pod(**pod) for pod in pods]
    return pod_objs


def get_ceph_tools_pod(skip_creating_pod=False):
    """
    Get the Ceph tools pod

    Args:
        skip_creating_pod (bool): True if user doesn't want to create new tool box
            if it doesn't exist

    Returns:
        Pod object: The Ceph tools pod object

    Raises:
        ToolBoxNotFoundException: In case of tool box not found

    """
    ocp_pod_obj = OCP(
        kind=constants.POD, namespace=config.ENV_DATA["cluster_namespace"]
    )
    ct_pod_items = ocp_pod_obj.get(selector="app=rook-ceph-tools")["items"]
    if not (ct_pod_items or skip_creating_pod):
        # setup ceph_toolbox pod if the cluster has been setup by some other CI
        setup_ceph_toolbox()
        ct_pod_items = ocp_pod_obj.get(selector="app=rook-ceph-tools")["items"]

    if not ct_pod_items:
        raise CephToolBoxNotFoundException

    # In the case of node failure, the CT pod will be recreated with the old
    # one in status Terminated. Therefore, need to filter out the Terminated pod
    running_ct_pods = list()
    for pod in ct_pod_items:
        if (
            ocp_pod_obj.get_resource_status(pod.get("metadata").get("name"))
            == constants.STATUS_RUNNING
        ):
            running_ct_pods.append(pod)

    assert running_ct_pods, "No running Ceph tools pod found"
    ceph_pod = Pod(**running_ct_pods[0])
    return ceph_pod


def get_csi_provisioner_pod(interface):
    """
    Get the provisioner pod based on interface
    Returns:
        Pod object: The provisioner pod object based on iterface
    """
    ocp_pod_obj = OCP(
        kind=constants.POD, namespace=config.ENV_DATA["cluster_namespace"]
    )
    selector = (
        "app=csi-rbdplugin-provisioner"
        if (
            interface == constants.CEPHBLOCKPOOL
            or interface == constants.CEPHBLOCKPOOL_THICK
        )
        else "app=csi-cephfsplugin-provisioner"
    )
    provision_pod_items = ocp_pod_obj.get(selector=selector)["items"]
    assert provision_pod_items, f"No {interface} provisioner pod found"
    provisioner_pod = (
        Pod(**provision_pod_items[0]).name,
        Pod(**provision_pod_items[1]).name,
    )
    return provisioner_pod


def get_csi_snapshoter_pod():
    """
    Get the csi snapshot controller pod

    Returns:
        Pod object: csi snapshot controller pod

    """
    ocp_pod_obj = OCP(
        kind=constants.POD, namespace="openshift-cluster-storage-operator"
    )
    selector = "app=csi-snapshot-controller"
    snapshotner_pod = ocp_pod_obj.get(selector=selector)["items"]
    snapshotner_pod = Pod(**snapshotner_pod[0]).name
    return snapshotner_pod


def get_rgw_pods(rgw_label=constants.RGW_APP_LABEL, namespace=None):
    """
    Fetches info about rgw pods in the cluster

    Args:
        rgw_label (str): label associated with rgw pods
            (default: defaults.RGW_APP_LABEL)
        namespace (str): Namespace in which ceph cluster lives
            (default: none)

    Returns:
        list: Pod objects of rgw pods

    """
    namespace = namespace or config.ENV_DATA["cluster_namespace"]
    rgws = get_pods_having_label(rgw_label, namespace)
    return [Pod(**rgw) for rgw in rgws]


def get_ocs_operator_pod(ocs_label=constants.OCS_OPERATOR_LABEL, namespace=None):
    """
    Fetches info about rgw pods in the cluster

    Args:
        ocs_label (str): label associated with ocs_operator pod
            (default: defaults.OCS_OPERATOR_LABEL)
        namespace (str): Namespace in which ceph cluster lives
            (default: none)

    Returns:
        Pod object: ocs_operator pod object
    """
    namespace = namespace or config.ENV_DATA["cluster_namespace"]
    ocs_operator = get_pods_having_label(ocs_label, namespace)
    ocs_operator_pod = Pod(**ocs_operator[0])
    return ocs_operator_pod


def get_alertmanager_managed_ocs_alertmanager_pods(
    label=constants.MANAGED_ALERTMANAGER_LABEL, namespace=None
):
    """
    Get alertmanager-managed-ocs-alertmanager pods in the cluster

    Args:
        label (str): Label associated with alertmanager-managed-ocs-alertmanager pods
        namespace (str): Namespace in which alertmanager-managed-ocs-alertmanager pods are residing

    Returns:
        list: Pod objects of alertmanager-managed-ocs-alertmanager pods

    """
    namespace = namespace or config.ENV_DATA["cluster_namespace"]
    alertmanager_managed_pods = get_pods_having_label(label, namespace)
    return [
        Pod(**alertmanager_managed)
        for alertmanager_managed in alertmanager_managed_pods
    ]


def get_ocs_osd_controller_manager_pod(
    label=constants.MANAGED_CONTROLLER_LABEL, namespace=None
):
    """
    Get ocs-osd-controller-manager pod in the cluster

    Args:
        label (str): Label associated with ocs-osd-controller-manager pod
        namespace (str): Namespace in which ocs-osd-controller-manager pod is residing

    Returns:
        Pod: Pod object of ocs-osd-controller-manager pod

    """
    namespace = namespace or config.ENV_DATA["cluster_namespace"]
    # odf-operator-controller-manager pod also have the same label. Select ocs-osd-controller-manager pod only.
    controller_manager_pods = [
        controller_manager
        for controller_manager in get_pods_having_label(label, namespace)
        if "ocs-osd-controller-manager" in controller_manager["metadata"]["name"]
    ]
    return Pod(**controller_manager_pods[0])


def get_prometheus_managed_ocs_prometheus_pod(
    label=constants.MANAGED_PROMETHEUS_LABEL, namespace=None
):
    """
    Get prometheus-managed-ocs-prometheus pod in the cluster

    Args:
        label (str): Label associated with prometheus-managed-ocs-prometheus pod
        namespace (str): Namespace in which prometheus-managed-ocs-prometheus pod is residing

    Returns:
        Pod: Pod object of prometheus-managed-ocs-prometheus pod

    """
    namespace = namespace or config.ENV_DATA["cluster_namespace"]
    prometheus_managed_ocs_prometheus = get_pods_having_label(label, namespace)
    return Pod(**prometheus_managed_ocs_prometheus[0])


def get_prometheus_operator_pod(
    label=constants.PROMETHEUS_OPERATOR_LABEL, namespace=None
):
    """
    Get prometheus-operator pod in the cluster

    Args:
        label (str): Label associated with prometheus-operator pod
        namespace (str): Namespace in which prometheus-operator pod is residing

    Returns:
        Pod: Pod object of prometheus-operator pod

    """
    namespace = namespace or config.ENV_DATA["cluster_namespace"]
    prometheus_operator = get_pods_having_label(label, namespace)
    return Pod(**prometheus_operator[0])


def get_ocs_provider_server_pod(label=constants.PROVIDER_SERVER_LABEL, namespace=None):
    """
    Get ocs-provider-server pod in the cluster

    Args:
        label (str): Label associated with ocs-provider-server pod
        namespace (str): Namespace in which ocs-provider-server pod is residing

    Returns:
        Pod: Pod object of ocs-provider-server pod

    """
    namespace = namespace or config.ENV_DATA["cluster_namespace"]
    ocs_provider_server = get_pods_having_label(label, namespace)
    return Pod(**ocs_provider_server[0])


def list_ceph_images(pool_name="rbd"):
    """
    Args:
        pool_name (str): Name of the pool to get the ceph images

    Returns (List): List of RBD images in the pool
    """
    ct_pod = get_ceph_tools_pod()
    return ct_pod.exec_ceph_cmd(ceph_cmd=f"rbd ls {pool_name}", format="json")


@retry(TypeError, tries=5, delay=2, backoff=1)
def check_file_existence(pod_obj, file_path):
    """
    Check if file exists inside the pod

    Args:
        pod_obj (Pod): The object of the pod
        file_path (str): The full path of the file to look for inside
            the pod

    Returns:
        bool: True if the file exist, False otherwise
    """
    try:
        check_if_executable_in_path(pod_obj.exec_cmd_on_pod("which find"))
    except CommandFailed:
        pod_obj.install_packages("findutils")
    ret = pod_obj.exec_cmd_on_pod(f'bash -c "find {file_path}"')
    if re.search(file_path, ret):
        return True
    return False


def get_file_path(pod_obj, file_name):
    """
    Get the full path of the file

    Args:
        pod_obj (Pod): The object of the pod
        file_name (str): The name of the file for which path to get

    Returns:
        str: The full path of the file
    """
    path = (
        pod_obj.get()
        .get("spec")
        .get("containers")[0]
        .get("volumeMounts")[0]
        .get("mountPath")
    )
    file_path = os.path.join(path, file_name)
    return file_path


def cal_md5sum(pod_obj, file_name, block=False):
    """
    Calculates the md5sum of the file

    Args:
        pod_obj (Pod): The object of the pod
        file_name (str): The name of the file for which md5sum to be calculated
        block (bool): True if the volume mode of PVC used on pod is 'Block'.
            file_name will be the devicePath in this case.

    Returns:
        str: The md5sum of the file
    """
    file_path = file_name if block else get_file_path(pod_obj, file_name)
    md5sum_cmd_out = pod_obj.exec_cmd_on_pod(
        command=f'bash -c "md5sum {file_path}"', out_yaml_format=False
    )
    md5sum = md5sum_cmd_out.split()[0]
    logger.info(f"md5sum of file {file_name}: {md5sum}")
    return md5sum


def verify_data_integrity(pod_obj, file_name, original_md5sum, block=False):
    """
    Verifies existence and md5sum of file created from first pod

    Args:
        pod_obj (Pod): The object of the pod
        file_name (str): The name of the file for which md5sum to be calculated
        original_md5sum (str): The original md5sum of the file
        block (bool): True if the volume mode of PVC used on pod is 'Block'.
            file_name will be the devicePath in this case.

    Returns:
        bool: True if the file exists and md5sum matches

    Raises:
        AssertionError: If file doesn't exist or md5sum mismatch
    """
    file_path = file_name if block else get_file_path(pod_obj, file_name)
    assert check_file_existence(pod_obj, file_path), f"File {file_name} doesn't exists"
    current_md5sum = cal_md5sum(pod_obj, file_name, block)
    logger.info(f"Original md5sum of file: {original_md5sum}")
    logger.info(f"Current md5sum of file: {current_md5sum}")
    assert current_md5sum == original_md5sum, "Data corruption found"
    logger.info(f"File {file_name} exists and md5sum matches")
    return True


def get_fio_rw_iops(pod_obj):
    """
    Execute FIO on a pod

    Args:
        pod_obj (Pod): The object of the pod
    """
    fio_result = pod_obj.get_fio_results()
    logger.info(f"FIO output: {fio_result}")
    logger.info("IOPs after FIO:")
    logger.info(f"Read: {fio_result.get('jobs')[0].get('read').get('iops')}")
    logger.info(f"Write: {fio_result.get('jobs')[0].get('write').get('iops')}")


def run_io_in_bg(pod_obj, expect_to_fail=False, fedora_dc=False):
    """
    Run I/O in the background

    Args:
        pod_obj (Pod): The object of the pod
        expect_to_fail (bool): True for the command to be expected to fail
            (disruptive operations), False otherwise
        fedora_dc (bool): set to False by default. If set to True, it runs IO in
            background on a fedora dc pod.

    Returns:
        Thread: A thread of the I/O execution
    """
    logger.info(f"Running I/O on pod {pod_obj.name}")

    def exec_run_io_cmd(pod_obj, expect_to_fail, fedora_dc):
        """
        Execute I/O
        """
        try:
            # Writing content to a new file every 0.01 seconds.
            # Without sleep, the device will run out of space very quickly -
            # 5-10 seconds for a 5GB device
            if fedora_dc:
                FILE = FEDORA_TEST_FILE
            else:
                FILE = TEST_FILE
            pod_obj.exec_cmd_on_pod(
                command=f'bash -c "let i=0; while true; do echo '
                f'{TEXT_CONTENT} >> {FILE}$i; let i++; sleep 0.01; done"',
                timeout=2400,
            )
        # Once the pod gets deleted, the I/O execution will get terminated.
        # Hence, catching this exception
        except CommandFailed as ex:
            if expect_to_fail:
                if re.search("code 137", str(ex)) or (re.search("code 143", str(ex))):
                    logger.info("I/O command got terminated as expected")
                    return
            raise ex

    thread = Thread(target=exec_run_io_cmd, args=(pod_obj, expect_to_fail, fedora_dc))
    thread.start()
    time.sleep(2)

    # Checking file existence
    if fedora_dc:
        FILE = FEDORA_TEST_FILE
    else:
        FILE = TEST_FILE
    test_file = FILE + "1"

    # Check I/O started
    try:
        for sample in TimeoutSampler(
            timeout=20,
            sleep=1,
            func=check_file_existence,
            pod_obj=pod_obj,
            file_path=test_file,
        ):
            if sample:
                break
            logger.info(f"Waiting for I/O to start inside {pod_obj.name}")
    except TimeoutExpiredError:
        logger.error(
            f"Wait timeout: I/O failed to start inside {pod_obj.name}. "
            "Collect file list."
        )
        parent_dir = os.path.join(TEST_FILE, os.pardir)
        pod_obj.exec_cmd_on_pod(
            command=f"ls -l {os.path.abspath(parent_dir)}", out_yaml_format=False
        )
        raise TimeoutExpiredError(f"I/O failed to start inside {pod_obj.name}")
    return thread


def get_admin_key_from_ceph_tools():
    """
    Fetches admin key secret from ceph
    Returns:
            admin keyring encoded with base64 as a string
    """
    tools_pod = get_ceph_tools_pod()
    out = tools_pod.exec_ceph_cmd(ceph_cmd="ceph auth get-key client.admin")
    base64_output = base64.b64encode(out["key"].encode()).decode()
    return base64_output


def run_io_and_verify_mount_point(pod_obj, bs="10M", count="950"):
    """
    Run I/O on mount point


    Args:
        pod_obj (Pod): The object of the pod
        bs (str): Read and write up to bytes at a time
        count (str): Copy only N input blocks

    Returns:
         used_percentage (str): Used percentage on mount point
    """
    pod_obj.exec_cmd_on_pod(
        command=f"dd if=/dev/urandom of=/var/lib/www/html/dd_a bs={bs} count={count}"
    )

    # Verify data's are written to mount-point
    mount_point = pod_obj.exec_cmd_on_pod(command="df -kh")
    mount_point = mount_point.split()
    used_percentage = mount_point[mount_point.index("/var/lib/www/html") - 1]
    return used_percentage


def get_pods_having_label(label, namespace):
    """
    Fetches pod resources with given label in given namespace

    Args:
        label (str): label which pods might have
        namespace (str): Namespace in which to be looked up

    Return:
        list: of pods info

    """
    ocp_pod = OCP(kind=constants.POD, namespace=namespace)
    pods = ocp_pod.get(selector=label).get("items")
    return pods


def get_deployments_having_label(label, namespace):
    """
    Fetches deployment resources with given label in given namespace

    Args:
        label (str): label which deployments might have
        namespace (str): Namespace in which to be looked up

    Return:
        list: deployment OCP instances
    """
    ocp_deployment = OCP(kind=constants.DEPLOYMENT, namespace=namespace)
    pods = ocp_deployment.get(selector=label).get("items")
    return pods


def get_mds_pods(mds_label=constants.MDS_APP_LABEL, namespace=None):
    """
    Fetches info about mds pods in the cluster

    Args:
        mds_label (str): label associated with mds pods
            (default: defaults.MDS_APP_LABEL)
        namespace (str): Namespace in which ceph cluster lives
            (default: defaults.ROOK_CLUSTER_NAMESPACE)

    Returns:
        list : of mds pod objects
    """
    namespace = namespace or config.ENV_DATA["cluster_namespace"]
    mdss = get_pods_having_label(mds_label, namespace)
    mds_pods = [Pod(**mds) for mds in mdss]
    return mds_pods


def get_mon_pods(mon_label=constants.MON_APP_LABEL, namespace=None):
    """
    Fetches info about mon pods in the cluster

    Args:
        mon_label (str): label associated with mon pods
            (default: defaults.MON_APP_LABEL)
        namespace (str): Namespace in which ceph cluster lives
            (default: defaults.ROOK_CLUSTER_NAMESPACE)

    Returns:
        list : of mon pod objects
    """
    namespace = namespace or config.ENV_DATA["cluster_namespace"]
    mons = get_pods_having_label(mon_label, namespace)
    mon_pods = [Pod(**mon) for mon in mons]
    return mon_pods


def get_mgr_pods(mgr_label=constants.MGR_APP_LABEL, namespace=None):
    """
    Fetches info about mgr pods in the cluster

    Args:
        mgr_label (str): label associated with mgr pods
            (default: defaults.MGR_APP_LABEL)
        namespace (str): Namespace in which ceph cluster lives
            (default: defaults.ROOK_CLUSTER_NAMESPACE)

    Returns:
        list : of mgr pod objects
    """
    namespace = namespace or config.ENV_DATA["cluster_namespace"]
    mgrs = get_pods_having_label(mgr_label, namespace)
    mgr_pods = [Pod(**mgr) for mgr in mgrs]
    return mgr_pods


def get_osd_pods(osd_label=constants.OSD_APP_LABEL, namespace=None):
    """
    Fetches info about osd pods in the cluster

    Args:
        osd_label (str): label associated with osd pods
            (default: defaults.OSD_APP_LABEL)
        namespace (str): Namespace in which ceph cluster lives
            (default: defaults.ROOK_CLUSTER_NAMESPACE)

    Returns:
        list : of osd pod objects
    """
    namespace = namespace or config.ENV_DATA["cluster_namespace"]
    osds = get_pods_having_label(osd_label, namespace)
    osd_pods = [Pod(**osd) for osd in osds]
    return osd_pods


def get_osd_prepare_pods(
    osd_prepare_label=constants.OSD_PREPARE_APP_LABEL,
    namespace=defaults.ROOK_CLUSTER_NAMESPACE,
):
    """
    Fetches info about osd prepare pods in the cluster

    Args:
        osd_prepare_label (str): label associated with osd prepare pods
            (default: constants.OSD_PREPARE_APP_LABEL)
        namespace (str): Namespace in which ceph cluster lives
            (default: defaults.ROOK_CLUSTER_NAMESPACE)

    Returns:
        list: OSD prepare pod objects
    """
    namespace = namespace or config.ENV_DATA["cluster_namespace"]
    osds = get_pods_having_label(osd_prepare_label, namespace)
    osd_pods = [Pod(**osd) for osd in osds]
    return osd_pods


def get_osd_deployments(osd_label=constants.OSD_APP_LABEL, namespace=None):
    """
    Fetches info about osd deployments in the cluster

    Args:
        osd_label (str): label associated with osd deployments
            (default: defaults.OSD_APP_LABEL)
        namespace (str): Namespace in which ceph cluster lives
            (default: defaults.ROOK_CLUSTER_NAMESPACE)

    Returns:
        list: OSD deployment OCS instances
    """
    namespace = namespace or config.ENV_DATA["cluster_namespace"]
    osds = get_deployments_having_label(osd_label, namespace)
    osd_deployments = [OCS(**osd) for osd in osds]
    return osd_deployments


def get_pod_count(label, namespace=None):
    namespace = namespace or config.ENV_DATA["cluster_namespace"]
    pods = get_pods_having_label(label=label, namespace=namespace)
    return len(pods)


def get_cephfsplugin_provisioner_pods(
    cephfsplugin_provisioner_label=constants.CSI_CEPHFSPLUGIN_PROVISIONER_LABEL,
    namespace=None,
):
    """
    Fetches info about CSI Cephfs plugin provisioner pods in the cluster

    Args:
        cephfsplugin_provisioner_label (str): label associated with cephfs
            provisioner pods
            (default: defaults.CSI_CEPHFSPLUGIN_PROVISIONER_LABEL)
        namespace (str): Namespace in which ceph cluster lives
            (default: defaults.ROOK_CLUSTER_NAMESPACE)

    Returns:
        list : csi-cephfsplugin-provisioner Pod objects
    """
    namespace = namespace or config.ENV_DATA["cluster_namespace"]
    pods = get_pods_having_label(cephfsplugin_provisioner_label, namespace)
    fs_plugin_pods = [Pod(**pod) for pod in pods]
    return fs_plugin_pods


def get_rbdfsplugin_provisioner_pods(
    rbdplugin_provisioner_label=constants.CSI_RBDPLUGIN_PROVISIONER_LABEL,
    namespace=None,
):
    """
    Fetches info about CSI Cephfs plugin provisioner pods in the cluster

    Args:
        rbdplugin_provisioner_label (str): label associated with RBD
            provisioner pods
            (default: defaults.CSI_RBDPLUGIN_PROVISIONER_LABEL)
        namespace (str): Namespace in which ceph cluster lives
            (default: defaults.ROOK_CLUSTER_NAMESPACE)

    Returns:
        list : csi-rbdplugin-provisioner Pod objects
    """
    namespace = namespace or config.ENV_DATA["cluster_namespace"]
    pods = get_pods_having_label(rbdplugin_provisioner_label, namespace)
    ebd_plugin_pods = [Pod(**pod) for pod in pods]
    return ebd_plugin_pods


def get_pod_obj(name, namespace=None):
    """
    Returns the pod obj for the given pod

    Args:
        name (str): Name of the resources

    Returns:
        obj : A pod object
    """
    ocp_obj = OCP(api_version="v1", kind=constants.POD, namespace=namespace)
    ocp_dict = ocp_obj.get(resource_name=name)
    pod_obj = Pod(**ocp_dict)
    return pod_obj


def get_pod_logs(
    pod_name,
    container=None,
    namespace=defaults.ROOK_CLUSTER_NAMESPACE,
    previous=False,
    all_containers=False,
):
    """
    Get logs from a given pod

    pod_name (str): Name of the pod
    container (str): Name of the container
    namespace (str): Namespace of the pod
    previous (bool): True, if pod previous log required. False otherwise.
    all_containers (bool): fetch logs from all containers of the resource

    Returns:
        str: Output from 'oc get logs <pod_name> command
    """
    pod = OCP(kind=constants.POD, namespace=namespace)
    cmd = f"logs {pod_name}"
    if container:
        cmd += f" -c {container}"
    if previous:
        cmd += " --previous"
    if all_containers:
        cmd += " --all-containers=true"

    return pod.exec_oc_cmd(cmd, out_yaml_format=False)


def get_pod_node(pod_obj):
    """
    Get the node that the pod is running on

    Args:
        pod_obj (OCS): The pod object

    Returns:
        ocs_ci.ocs.ocp.OCP: The node object

    """
    node_name = pod_obj.get().get("spec").get("nodeName")
    return node.get_node_objs(node_names=node_name)[0]


def delete_pods(pod_objs, wait=True):
    """
    Deletes list of the pod objects

    Args:
        pod_objs (list): List of the pod objects to be deleted
        wait (bool): Determines if the delete command should wait for
            completion

    """
    for pod in pod_objs:
        pod.delete(wait=wait)


def validate_pods_are_respinned_and_running_state(pod_objs_list):
    """
    Verifies the list of the pods are respinned and in running state

    Args:
        pod_objs_list (list): List of the pods obj

    Returns:
         bool : True if the pods are respinned and running, False otherwise

    Raises:
        ResourceWrongStatusException: In case the resources hasn't
            reached the Running state

    """
    for pod in pod_objs_list:
        helpers.wait_for_resource_state(pod, constants.STATUS_RUNNING, timeout=180)

    for pod in pod_objs_list:
        pod_obj = pod.get()
        start_time = pod_obj["status"]["startTime"]
        ts = time.strptime(start_time, "%Y-%m-%dT%H:%M:%SZ")
        ts = calendar.timegm(ts)
        current_time_utc = time.time()
        sec = current_time_utc - ts
        if (sec / 3600) >= 1:
            logger.error(
                f"Pod {pod.name} is not respinned, the age of the pod is {start_time}"
            )
            return False

    return True


def verify_node_name(pod_obj, node_name):
    """
    Verifies that the pod is running on a particular node

    Args:
        pod_obj (Pod): The pod object
        node_name (str): The name of node to check

    Returns:
        bool: True if the pod is running on a particular node, False otherwise
    """

    logger.info(
        f"Checking whether the pod {pod_obj.name} is running on " f"node {node_name}"
    )
    actual_node = pod_obj.get().get("spec").get("nodeName")
    if actual_node == node_name:
        logger.info(
            f"The pod {pod_obj.name} is running on the specified node " f"{actual_node}"
        )
        return True
    else:
        logger.info(
            f"The pod {pod_obj.name} is not running on the specified node "
            f"specified node: {node_name}, actual node: {actual_node}"
        )
        return False


def get_pvc_name(pod_obj):
    """
    Function to get pvc_name from pod_obj

    Args:
        pod_obj (str): The pod object

    Returns:
        str: The pvc name of a given pod_obj,

    Raises:
        UnavailableResourceException: If no pvc attached

    """
    pvc = pod_obj.get().get("spec").get("volumes")[0].get("persistentVolumeClaim")
    if not pvc:
        raise UnavailableResourceException
    return pvc.get("claimName")


def get_used_space_on_mount_point(pod_obj):
    """
    Get the used space on a mount point

    Args:
        pod_obj (POD): The pod object

    Returns:
        int: Percentage represent the used space on the mount point

    """
    # Verify data's are written to mount-point
    mount_point = pod_obj.exec_cmd_on_pod(command="df -kh")
    mount_point = mount_point.split()
    used_percentage = mount_point[mount_point.index(constants.MOUNT_POINT) - 1]
    return used_percentage


def get_plugin_pods(interface, namespace=None):
    """
    Fetches info of csi-cephfsplugin pods or csi-rbdplugin pods

    Args:
        interface (str): Interface type. eg: CephBlockPool, CephFileSystem
        namespace (str): Name of cluster namespace

    Returns:
        list : csi-cephfsplugin pod objects or csi-rbdplugin pod objects
    """
    if interface == constants.CEPHFILESYSTEM:
        plugin_label = constants.CSI_CEPHFSPLUGIN_LABEL
    if interface == constants.CEPHBLOCKPOOL:
        plugin_label = constants.CSI_RBDPLUGIN_LABEL
    namespace = namespace or config.ENV_DATA["cluster_namespace"]
    plugins_info = get_pods_having_label(plugin_label, namespace)
    plugin_pods = [Pod(**plugin) for plugin in plugins_info]
    return plugin_pods


def get_plugin_provisioner_leader(interface, namespace=None, leader_type="provisioner"):
    """
    Get csi-cephfsplugin-provisioner or csi-rbdplugin-provisioner leader pod

    Args:
        interface (str): Interface type. eg: CephBlockPool, CephFileSystem
        namespace (str): Name of cluster namespace
        leader_type (str): Parameter to check the lease. eg: 'snapshotter' to
            select external-snapshotter leader holder

    Returns:
        Pod: csi-cephfsplugin-provisioner or csi-rbdplugin-provisioner leader
            pod

    """
    namespace = namespace or config.ENV_DATA["cluster_namespace"]
    leader_types = {
        "provisioner": namespace,
        "snapshotter": f"external-snapshotter-leader-{namespace}",
        "resizer": f"external-resizer-{namespace}",
        "attacher": f"external-attacher-{namespace}",
    }
    if interface == constants.CEPHBLOCKPOOL:
        lease_cmd = f"get leases {leader_types[leader_type]}-rbd-csi-ceph-com -o yaml"
    elif interface == constants.CEPHFILESYSTEM:
        lease_cmd = (
            f"get leases {leader_types[leader_type]}-cephfs-csi-ceph-com " "-o yaml"
        )

    ocp_obj = ocp.OCP(kind=constants.POD, namespace=namespace)
    lease = ocp_obj.exec_oc_cmd(command=lease_cmd)
    leader = lease.get("spec").get("holderIdentity").strip()
    assert leader, "Couldn't identify plugin provisioner leader pod."
    logger.info(f"Plugin provisioner leader pod is {leader}")

    ocp_obj._resource_name = leader
    leader_pod = Pod(**ocp_obj.get())
    return leader_pod


def get_operator_pods(operator_label=constants.OPERATOR_LABEL, namespace=None):
    """
    Fetches info about rook-ceph-operator pods in the cluster

    Args:
        operator_label (str): Label associated with rook-ceph-operator pod
        namespace (str): Namespace in which ceph cluster lives

    Returns:
        list : of rook-ceph-operator pod objects
    """
    namespace = namespace or config.ENV_DATA["cluster_namespace"]
    operators = get_pods_having_label(operator_label, namespace)
    operator_pods = [Pod(**operator) for operator in operators]
    return operator_pods


def upload(pod_name, localpath, remotepath, namespace=None):
    """
    Upload a file to pod

    Args:
        pod_name (str): Name of the pod
        localpath (str): Local file to upload
        remotepath (str): Target path on the pod

    """
    namespace = namespace or constants.DEFAULT_NAMESPACE
    cmd = (
        f"oc -n {namespace} cp {os.path.expanduser(localpath)} {pod_name}:{remotepath}"
    )
    run_cmd(cmd)


def download_file_from_pod(pod_name, remotepath, localpath, namespace=None):
    """
    Download a file from a pod

    Args:
        pod_name (str): Name of the pod
        remotepath (str): Target path on the pod
        localpath (str): Local file to upload
        namespace (str): The namespace of the pod

    """
    namespace = namespace or constants.DEFAULT_NAMESPACE
    cmd = (
        f"oc -n {namespace} cp {pod_name}:{remotepath} {os.path.expanduser(localpath)}"
    )
    run_cmd(cmd)


def wait_for_storage_pods(timeout=200):
    """
    Check all OCS pods status, they should be in Running or Completed state

    Args:
        timeout (int): Number of seconds to wait for pods to get into correct
            state

    """
    all_pod_obj = get_all_pods(namespace=defaults.ROOK_CLUSTER_NAMESPACE)

    # Ignoring detect version pods
    labels_to_ignore = [
        constants.ROOK_CEPH_DETECT_VERSION_LABEL,
        constants.CEPH_FILE_CONTROLLER_DETECT_VERSION_LABEL,
        constants.CEPH_OBJECT_CONTROLLER_DETECT_VERSION_LABEL,
    ]
    all_pod_obj = [
        pod
        for pod in all_pod_obj
        if pod.get_labels()
        and all(
            label[4:] not in pod.get_labels().values() for label in labels_to_ignore
        )
    ]

    for pod_obj in all_pod_obj:
        state = constants.STATUS_RUNNING
<<<<<<< HEAD
        if any(
            i in pod_obj.name
            for i in ["-1-deploy", "ocs-deviceset", "rook-ceph-osd-prepare"]
        ):
=======
        if any(i in pod_obj.name for i in ["-1-deploy", "osd-prepare"]):
>>>>>>> 45766bfd
            state = constants.STATUS_COMPLETED
        helpers.wait_for_resource_state(resource=pod_obj, state=state, timeout=timeout)


def verify_pods_upgraded(old_images, selector, count=1, timeout=720):
    """
    Verify that all pods do not have old image.

    Args:
       old_images (set): Set with old images.
       selector (str): Selector (e.g. app=ocs-osd)
       count (int): Number of resources for selector.
       timeout (int): Timeout in seconds to wait for pods to be upgraded.

    Raises:
        TimeoutException: If the pods didn't get upgraded till the timeout.

    """

    namespace = config.ENV_DATA["cluster_namespace"]
    pod = OCP(kind=constants.POD, namespace=namespace)
    info_message = (
        f"Waiting for {count} pods with selector: {selector} to be running "
        f"and upgraded."
    )
    logger.info(info_message)
    start_time = time.time()
    selector_label, selector_value = selector.split("=")
    while True:
        pod_count = 0
        pod_images = {}
        try:
            pods = get_all_pods(namespace, [selector_value], selector_label)
            pods_len = len(pods)
            logger.info(f"Found {pods_len} pod(s) for selector: {selector}")
            if pods_len != count:
                logger.warning(
                    f"Number of found pods {pods_len} is not as expected: " f"{count}"
                )
            for pod in pods:
                pod_obj = pod.get()
                verify_images_upgraded(old_images, pod_obj)
                current_pod_images = get_images(pod_obj)
                for container_name, container_image in current_pod_images.items():
                    if container_name not in pod_images:
                        pod_images[container_name] = container_image
                    else:
                        if pod_images[container_name] != container_image:
                            raise NotAllPodsHaveSameImagesError(
                                f"Not all the pods with the selector: {selector} have the same "
                                f"images! Image for container {container_name} has image {container_image} "
                                f"which doesn't match with: {pod_images} differ! This means "
                                "that upgrade hasn't finished to restart all the pods yet! "
                                "Or it's caused by other discrepancy which needs to be investigated!"
                            )
                pod_count += 1
        except CommandFailed as ex:
            logger.warning(
                f"Failed when getting pods with selector {selector}." f"Error: {ex}"
            )
        except (NonUpgradedImagesFoundError, NotAllPodsHaveSameImagesError) as ex:
            logger.warning(ex)
        check_timeout_reached(start_time, timeout, info_message)
        if pods_len != count:
            logger.error(f"Found pods: {pods_len} but expected: {count}!")
        elif pod_count == count:
            return


def get_noobaa_pods(noobaa_label=constants.NOOBAA_APP_LABEL, namespace=None):
    """
    Fetches info about noobaa pods in the cluster

    Args:
        noobaa_label (str): label associated with osd pods
            (default: defaults.NOOBAA_APP_LABEL)
        namespace (str): Namespace in which ceph cluster lives
            (default: defaults.ROOK_CLUSTER_NAMESPACE)

    Returns:
        list : of noobaa pod objects
    """
    namespace = namespace or config.ENV_DATA["cluster_namespace"]
    noobaas = get_pods_having_label(noobaa_label, namespace)
    noobaa_pods = [Pod(**noobaa) for noobaa in noobaas]

    return noobaa_pods


def wait_for_dc_app_pods_to_reach_running_state(
    dc_pod_obj, timeout=120, exclude_state=None
):
    """
    Wait for DC app pods to reach running state

    Args:
        dc_pod_obj (list): list of dc app pod objects
        timeout (int): Timeout in seconds to wait for pods to be in Running
            state.
        exclude_state (str): A resource state to ignore

    """
    for pod_obj in dc_pod_obj:
        name = pod_obj.get_labels().get("name")
        dpod_list = get_all_pods(selector_label=f"name={name}", wait=True)
        for dpod in dpod_list:
            if "-1-deploy" not in dpod.name and dpod.status != exclude_state:
                helpers.wait_for_resource_state(
                    dpod, constants.STATUS_RUNNING, timeout=timeout
                )


def delete_deploymentconfig_pods(pod_obj):
    """
    Delete a DeploymentConfig pod and all the pods that are controlled by it

    Args:
         pod_obj (Pod): Pod object

    """
    dc_ocp_obj = ocp.OCP(kind=constants.DEPLOYMENTCONFIG, namespace=pod_obj.namespace)
    pod_data_list = dc_ocp_obj.get().get("items")
    if pod_data_list:
        for pod_data in pod_data_list:
            if pod_obj.get_labels().get("name") == pod_data.get("metadata").get("name"):
                dc_ocp_obj.delete(resource_name=pod_obj.get_labels().get("name"))
                dc_ocp_obj.wait_for_delete(
                    resource_name=pod_obj.get_labels().get("name")
                )


def wait_for_new_osd_pods_to_come_up(number_of_osd_pods_before):
    status_options = ["Init:1/4", "Init:2/4", "Init:3/4", "PodInitializing", "Running"]
    try:
        for osd_pods in TimeoutSampler(timeout=180, sleep=3, func=get_osd_pods):
            # Check if the new osd pods has started to come up
            new_osd_pods = osd_pods[number_of_osd_pods_before:]
            new_osd_pods_come_up = [
                pod.status() in status_options for pod in new_osd_pods
            ]
            if any(new_osd_pods_come_up):
                logger.info("One or more of the new osd pods has started to come up")
                break
    except TimeoutExpiredError:
        logger.warning("None of the new osd pods reached the desired status")


def get_pod_restarts_count(namespace=defaults.ROOK_CLUSTER_NAMESPACE):
    """
    Gets the dictionary of pod and its restart count for all the pods in a given namespace

    Returns:
        dict: dictionary of pod name and its corresponding restart count

    """
    list_of_pods = get_all_pods(namespace)
    restart_dict = {}
    ocp_pod_obj = OCP(kind=constants.POD, namespace=namespace)
    for p in list_of_pods:
        # we don't want to compare osd-prepare and canary pods as they get created freshly when an osd need to be added.
        if (
            "rook-ceph-osd-prepare" not in p.name
            and "rook-ceph-drain-canary" not in p.name
        ):
            restart_dict[p.name] = int(ocp_pod_obj.get_resource(p.name, "RESTARTS"))
    logger.info(f"get_pod_restarts_count: restarts dict = {restart_dict}")
    return restart_dict


def check_pods_in_running_state(
    namespace=defaults.ROOK_CLUSTER_NAMESPACE,
    pod_names=None,
    raise_pod_not_found_error=False,
):
    """
    checks whether all the pods in a given namespace are in Running state or not

    Args:
        namespace (str): Name of cluster namespace(default: defaults.ROOK_CLUSTER_NAMESPACE)
        pod_names (list): List of the pod names to check.
            If not provided, it will check all the pods in the given namespace
        raise_pod_not_found_error (bool): If True, it raises an exception, if one of the pods
            in the pod names are not found. If False, it ignores the case of pod not found and
            returns the pod objects of the rest of the pod names. The default value is False

    Returns:
        Boolean: True, if all pods in Running state. False, otherwise

    """
    ret_val = True

    if pod_names:
        list_of_pods = get_pod_objs(pod_names, raise_pod_not_found_error)
    else:
        list_of_pods = get_all_pods(namespace)

    ocp_pod_obj = OCP(kind=constants.POD, namespace=namespace)
    for p in list_of_pods:
        # we don't want to compare osd-prepare and canary pods as they get created freshly when an osd need to be added.
        if (
            "rook-ceph-osd-prepare" not in p.name
            and "rook-ceph-drain-canary" not in p.name
        ):
            status = ocp_pod_obj.get_resource(p.name, "STATUS")
        if (
            ("rook-ceph-osd-prepare" not in p.name)
            and ("rook-ceph-drain-canary" not in p.name)
            and ("debug" not in p.name)
        ):
            status = ocp_pod_obj.get_resource(p.name, "STATUS")
            if status not in "Running":
                logger.error(
                    f"The pod {p.name} is in {status} state. Expected = Running"
                )
                ret_val = False
    return ret_val


def get_running_state_pods(namespace=defaults.ROOK_CLUSTER_NAMESPACE):
    """
    Checks the running state pods in a given namespace.

        Returns:
            List: all the pod objects that are in running state only

    """
    list_of_pods = get_all_pods(namespace)
    ocp_pod_obj = OCP(kind=constants.POD, namespace=namespace)
    running_pods_object = list()
    for pod in list_of_pods:
        status = ocp_pod_obj.get_resource(pod.name, "STATUS")
        if "Running" in status:
            running_pods_object.append(pod)

    return running_pods_object


def wait_for_pods_to_be_running(
    namespace=defaults.ROOK_CLUSTER_NAMESPACE,
    pod_names=None,
    raise_pod_not_found_error=False,
    timeout=200,
    sleep=10,
):
    """
    Wait for all the pods in a specific namespace to be running.

    Args:
        namespace (str): the namespace ot the pods
        pod_names (list): List of the pod names to check.
            If not provided, it will check all the pods in the given namespace
        raise_pod_not_found_error (bool): If True, it raises an exception(in the function
            'check_pods_in_running_state'), if one of the pods in the pod names are not found.
            If False, it ignores the case of pod not found and returns the pod objects of
            the rest of the pod names. The default value is False
        timeout (int): time to wait for pods to be running
        sleep (int): Time in seconds to sleep between attempts

    Returns:
         bool: True, if all pods in Running state. False, otherwise

    """
    try:
        for pods_running in TimeoutSampler(
            timeout=timeout,
            sleep=sleep,
            func=check_pods_in_running_state,
            namespace=namespace,
            pod_names=pod_names,
            raise_pod_not_found_error=raise_pod_not_found_error,
        ):
            # Check if all the pods in running state
            if pods_running:
                logger.info("All the pods reached status running!")
                return True

    except TimeoutExpiredError:
        logger.warning(
            f"Not all the pods reached status running " f"after {timeout} seconds"
        )
        return False


def list_of_nodes_running_pods(selector, namespace=defaults.ROOK_CLUSTER_NAMESPACE):
    """
    The function returns the list of nodes for the given selector

    Args:
        selector (str): The resource selector to search with

    Returns:
        list: a list of nodes that runs the given selector pods

    """
    pod_obj_list = get_all_pods(namespace=namespace, selector=[selector])
    pods_running_nodes = [get_pod_node(pod) for pod in pod_obj_list]
    logger.info(f"{selector} running on nodes {pods_running_nodes}")
    return list(set(pods_running_nodes))


def get_osd_removal_pod_name(osd_id, timeout=60):
    """
    Get the osd removal pod name

    Args:
        osd_id (int): The osd's id to get the osd removal pod name
        timeout (int): The time to wait for getting the osd removal pod name

    Returns:
        str: The osd removal pod name

    """
    ocs_version_pattern_dict = {
        "4.6": f"ocs-osd-removal-{osd_id}",
        "4.7": "ocs-osd-removal-job",
        "4.8": "ocs-osd-removal-",
        "4.9": "ocs-osd-removal-job",
    }

    ocs_version = config.ENV_DATA["ocs_version"]
    pattern = ocs_version_pattern_dict.get(ocs_version)
    if not pattern:
        logger.warning(
            f"ocs version {ocs_version} didn't match any of the known versions"
        )
        return None

    try:
        for osd_removal_pod_names in TimeoutSampler(
            timeout=timeout,
            sleep=5,
            func=get_pod_name_by_pattern,
            pattern=pattern,
        ):
            if osd_removal_pod_names:
                osd_removal_pod_name = osd_removal_pod_names[0]
                logger.info(f"Found pod {osd_removal_pod_name}")
                return osd_removal_pod_name

    except TimeoutExpiredError:
        logger.warning(f"Failed to get pod by the pattern {pattern}")
        return None


def check_toleration_on_pods(toleration_key=constants.TOLERATION_KEY):
    """
    Function to check toleration on pods

    Args:
        toleration_key (str): The toleration key to check

    """

    pod_objs = get_all_pods(
        namespace=defaults.ROOK_CLUSTER_NAMESPACE,
        selector=[constants.TOOL_APP_LABEL],
        exclude_selector=True,
    )
    flag = False
    for pod_obj in pod_objs:
        resource_name = pod_obj.name
        tolerations = pod_obj.get().get("spec").get("tolerations")
        for key in tolerations:
            if key["key"] == toleration_key:
                flag = True
        if flag:
            logger.info(f"The Toleration {toleration_key} exists on {resource_name}")
        else:
            logger.error(
                f"The pod {resource_name} does not have toleration {toleration_key}"
            )


def run_osd_removal_job(osd_ids=None):
    """
    Run the ocs-osd-removal job

    Args:
        osd_ids (list): The osd IDs.

    Returns:
        ocs_ci.ocs.resources.ocs.OCS: The ocs-osd-removal job object

    """
    osd_ids_str = ",".join(map(str, osd_ids))
    ocp_version = get_ocp_version()
    if Version.coerce(ocp_version) >= Version.coerce("4.6"):
        cmd = f"process ocs-osd-removal -p FAILED_OSD_IDS={osd_ids_str} -o yaml"
    else:
        cmd = f"process ocs-osd-removal -p FAILED_OSD_ID={osd_ids_str} -o yaml"

    logger.info(f"Executing OSD removal job on OSD ids: {osd_ids_str}")
    ocp_obj = ocp.OCP(namespace=defaults.ROOK_CLUSTER_NAMESPACE)
    osd_removal_job_yaml = ocp_obj.exec_oc_cmd(cmd)
    # Add the namespace param, so that the ocs-osd-removal job will be created in the correct namespace
    osd_removal_job_yaml["metadata"]["namespace"] = defaults.ROOK_CLUSTER_NAMESPACE
    osd_removal_job = OCS(**osd_removal_job_yaml)
    osd_removal_job.create(do_reload=False)

    return osd_removal_job


def verify_osd_removal_job_completed_successfully(osd_id):
    """
    Verify that the ocs-osd-removal job completed successfully

    Args:
        osd_id (str): The osd id

    Returns:
        bool: True, if the ocs-osd-removal job completed successfully. False, otherwise

    """
    logger.info("Getting the ocs-osd-removal pod name")
    osd_removal_pod_name = get_osd_removal_pod_name(osd_id)
    osd_removal_pod_obj = get_pod_obj(
        osd_removal_pod_name, namespace=defaults.ROOK_CLUSTER_NAMESPACE
    )

    timeout = 300
    try:
        is_completed = osd_removal_pod_obj.ocp.wait_for_resource(
            condition=constants.STATUS_COMPLETED,
            resource_name=osd_removal_pod_name,
            sleep=20,
            timeout=timeout,
        )
    # Don't failed the test yet if the ocs-osd-removal pod job is not completed
    except TimeoutExpiredError:
        is_completed = False

    ocp_pod_obj = OCP(kind=constants.POD, namespace=defaults.ROOK_CLUSTER_NAMESPACE)
    osd_removal_pod_status = ocp_pod_obj.get_resource_status(osd_removal_pod_name)

    # Check if 'osd_removal_pod' is in status 'completed'
    if not is_completed and osd_removal_pod_status != constants.STATUS_COMPLETED:
        if osd_removal_pod_status != constants.STATUS_RUNNING:
            logger.info(
                f"ocs-osd-removal pod job did not reach status '{constants.STATUS_COMPLETED}' "
                f"or '{constants.STATUS_RUNNING}' after {timeout} seconds"
            )
            return False
        else:
            logger.info(
                f"ocs-osd-removal pod job reached status '{constants.STATUS_RUNNING}',"
                f" but we were waiting for status '{constants.STATUS_COMPLETED}' "
            )

            new_timeout = 900
            logger.info(
                f"Wait more {new_timeout} seconds for ocs-osd-removal pod job to be completed"
            )
            is_completed = osd_removal_pod_obj.ocp.wait_for_resource(
                condition=constants.STATUS_COMPLETED,
                resource_name=osd_removal_pod_name,
                sleep=30,
                timeout=new_timeout,
            )
            if not is_completed:
                logger.info(
                    f"ocs-osd-removal pod job did not complete after {new_timeout} seconds"
                )
                return False

    # Verify OSD removal from the ocs-osd-removal pod logs
    logger.info(f"Verifying removal of OSD from {osd_removal_pod_name} pod logs")
    logs = get_pod_logs(osd_removal_pod_name)
    patterns = [
        f"purged osd.{osd_id}",
        f"purge osd.{osd_id}",
        f"completed removal of OSD {osd_id}",
    ]

    is_osd_pattern_in_logs = any([re.search(pattern, logs) for pattern in patterns])
    if not is_osd_pattern_in_logs:
        logger.warning(
            f"Didn't find the removal of OSD from {osd_removal_pod_name} pod logs"
        )
        return False

    return True


def delete_osd_removal_job(osd_id):
    """
    Delete the ocs-osd-removal job.

    Args:
        osd_id (str): The osd id

    Returns:
        bool: True, if the ocs-osd-removal job deleted successfully. False, otherwise

    """
    ocs_version = config.ENV_DATA["ocs_version"]
    if Version.coerce(ocs_version) >= Version.coerce("4.7"):
        job_name = "ocs-osd-removal-job"
    else:
        job_name = f"ocs-osd-removal-{osd_id}"

    osd_removal_job = get_job_obj(job_name, namespace=defaults.ROOK_CLUSTER_NAMESPACE)
    osd_removal_job.delete()
    try:
        osd_removal_job.ocp.wait_for_delete(resource_name=job_name)
    except TimeoutError:
        logger.warning(f"{job_name} job did not get deleted successfully")
        return False

    return True


def get_deployment_name(pod_name):
    """
    Get the deployment of the pod.

    Args:
        pod_name (str): The pod's name.

    Returns:
        The deployment of the specific pod name

    """
    return "-".join(pod_name.split("-")[:-2])


def get_osd_pod_id(osd_pod):
    """
    Get the osd pod id

    Args:
        osd_pod (ocs_ci.ocs.resources.pod.Pod): The osd pod object

    Returns:
        str: The osd pod id

    """
    return osd_pod.get().get("metadata").get("labels").get("ceph-osd-id")


def get_pods_in_statuses(status_options, namespace=defaults.ROOK_CLUSTER_NAMESPACE):
    """
    Get all the pods in specific statuses

    Args:
        status_options (list): The list of the status options.
        namespace (str): Name of cluster namespace(default: defaults.ROOK_CLUSTER_NAMESPACE)

    Returns:
        list: All the pods that their status in the 'status_options' list.

    """
    pods = get_all_pods(namespace)
    ocp_pod_obj = OCP(kind=constants.POD, namespace=namespace)
    pods_in_status_options = list()
    for p in pods:
        pod_status = ocp_pod_obj.get_resource_status(p.name)
        if pod_status in status_options:
            pods_in_status_options.append(p)

    return pods_in_status_options


def get_pod_ceph_daemon_type(pod_obj):
    """
    Get the ceph daemon type of the pod object

    Args:
        pod_obj (Pod): the pod object

    Returns:
        str: The pod's ceph daemon type

    """
    return pod_obj.get_labels().get("ceph_daemon_type")


def check_pods_after_node_replacement():
    """
    Check the pods status after the node replacement process.

    Returns:
        bool: True if all the pods are running after a specific time. False otherwise.

    """
    are_pods_running = wait_for_pods_to_be_running(timeout=180)
    if are_pods_running:
        return True

    not_ready_statuses = [
        constants.STATUS_ERROR,
        constants.STATUS_PENDING,
        constants.STATUS_CLBO,
        constants.STATUS_TERMINATING,
    ]

    pods_not_ready = get_pods_in_statuses(status_options=not_ready_statuses)
    if len(pods_not_ready) == 0:
        logger.info("All the pods are running")
        return True

    if len(pods_not_ready) > 1:
        logger.warning("More than one pod is not running")
        return False

    # if len(pods_not_ready) == 1
    pod_not_ready = pods_not_ready[0]
    pod_daemon_type = get_pod_ceph_daemon_type(pod_not_ready)
    if pod_daemon_type == constants.MON_DAEMON:
        logger.info(
            f"One of the '{pod_daemon_type}' pods is not running, "
            f"but all the other pods are running"
        )
        timeout = 1500
        logger.info(
            f"waiting another {timeout} seconds for all the pods to be running..."
        )

        expected_statuses = [constants.STATUS_RUNNING, constants.STATUS_COMPLETED]
        are_pods_running = wait_for_pods_to_be_in_statuses(
            expected_statuses=expected_statuses,
            timeout=timeout,
            sleep=30,
        )
        if are_pods_running:
            logger.info("All the pods are running")
            return True
        else:
            logger.warning(
                f"Not all the pods are in a running state after {timeout} seconds"
            )
            return False

    else:
        logger.warning(f"One of the '{pod_daemon_type}' pods is not running")
        return False


def get_osd_pods_having_ids(osd_ids):
    """
    Get the osd pods having specific ids

    Args:
        osd_ids (list): The list of the osd ids

    Returns:
        list: The osd pods having the osd ids

    """
    # Convert it to set to reduce complexity
    osd_ids_set = set(osd_ids)
    osd_pods_having_ids = []

    osd_pods = get_osd_pods()
    for osd_pod in osd_pods:
        if get_osd_pod_id(osd_pod) in osd_ids_set:
            osd_pods_having_ids.append(osd_pod)

    return osd_pods_having_ids


def get_pod_objs(
    pod_names,
    raise_pod_not_found_error=False,
    namespace=defaults.ROOK_CLUSTER_NAMESPACE,
):
    """
    Get the pod objects of the specified pod names

    Args:
        pod_names (list): The list of the pod names to get their pod objects
        namespace (str): Name of cluster namespace(default: defaults.ROOK_CLUSTER_NAMESPACE)
        raise_pod_not_found_error (bool): If True, it raises an exception, if one of the pods
            in the pod names are not found. If False, it ignores the case of pod not found and
            returns the pod objects of the rest of the pod names. The default value is False

    Returns:
        list: The pod objects of the specified pod names

    Raises:
        ResourceNotFoundError: If 'raise_pod_not_found_error' is True,
            and not all the pod names were found

    """
    # Convert it to set to reduce complexity
    pod_names_set = set(pod_names)
    pods = get_all_pods(namespace=namespace)
    pod_objs_found = [p for p in pods if p.name in pod_names_set]

    if len(pod_names) > len(pod_objs_found):
        pod_names_found_set = {p.name for p in pod_objs_found}
        pod_names_not_found = list(pod_names_set - pod_names_found_set)
        error_message = f"Did not find the following pod names: {pod_names_not_found}"
        if raise_pod_not_found_error:
            raise ResourceNotFoundError(error_message)
        else:
            logger.info(error_message)

    return pod_objs_found


def wait_for_change_in_pods_statuses(
    pod_names,
    current_statuses=None,
    namespace=defaults.ROOK_CLUSTER_NAMESPACE,
    timeout=300,
    sleep=20,
):
    """
    Wait for the pod statuses in a specific namespace to change.

    Args:
        pod_names (list): List of the pod names to check if their status changed.
        namespace (str): the namespace ot the pods
        current_statuses (list): The current pod statuses. These are the pod statuses
            to check if they changed during each iteration.
        timeout (int): time to wait for pod statuses to change
        sleep (int): Time in seconds to sleep between attempts

    Returns:
        bool: True, if the pod statuses have changed. False, otherwise

    """
    if current_statuses is None:
        # If 'current_statuses' is None the default value will be the ready statues
        current_statuses = [constants.STATUS_RUNNING, constants.STATUS_COMPLETED]

    try:
        for pod_objs in TimeoutSampler(
            timeout=timeout,
            sleep=sleep,
            func=get_pod_objs,
            namespace=namespace,
            pod_names=pod_names,
        ):
            ocp_pod_obj = OCP(kind=constants.POD, namespace=namespace)
            if len(pod_objs) < len(pod_names):
                pod_names_found_set = {p.name for p in pod_objs}
                pod_names_not_found = list(set(pod_names) - pod_names_found_set)
                logger.info(f"Some of the pods have not found: {pod_names_not_found}")
                return True

            for p in pod_objs:
                try:
                    pod_status = ocp_pod_obj.get_resource_status(p.name)
                except CommandFailed as ex:
                    logger.info(
                        f"Can't get the status of the pod {p.name} due to the error: {ex}"
                    )
                    continue

                if pod_status not in current_statuses:
                    logger.info(
                        f"The status of the pod '{p.name}' has changed to '{pod_status}'"
                    )
                    return True
    except TimeoutExpiredError:
        logger.info(f"The status of the pods did not change after {timeout} seconds")
        return False


def get_rook_ceph_pod_names():
    """
    Get all the rook ceph pod names

    Returns:
        list: List of the rook ceph pod names

    """
    rook_ceph_pod_names = get_pod_name_by_pattern("rook-ceph-")
    # Exclude the rook ceph pod tools because it creates by OCS and not rook ceph operator
    return [
        pod_name
        for pod_name in rook_ceph_pod_names
        if not pod_name.startswith("rook-ceph-tools-")
    ]


def get_mon_pod_id(mon_pod):
    """
    Get the mon pod id

    Args:
        mon_pod (ocs_ci.ocs.resources.pod.Pod): The mon pod object

    Returns:
        str: The mon pod id

    """
    return mon_pod.get().get("metadata").get("labels").get("ceph_daemon_id")


def delete_all_osd_removal_jobs(namespace=defaults.ROOK_CLUSTER_NAMESPACE):
    """
    Delete all the osd removal jobs in a specific namespace

    Args:
        namespace (str): Name of cluster namespace(default: defaults.ROOK_CLUSTER_NAMESPACE)

    Returns:
        bool: True, if all the jobs deleted successfully. False, otherwise

    """
    result = True
    osd_removal_jobs = get_jobs_with_prefix("ocs-osd-removal-", namespace=namespace)
    for osd_removal_job in osd_removal_jobs:
        osd_removal_job.delete()
        try:
            osd_removal_job.ocp.wait_for_delete(resource_name=osd_removal_job.name)
        except TimeoutError:
            logger.warning(
                f"{osd_removal_job.name} job did not get deleted successfully"
            )
            result = False

    return result


def get_crashcollector_pods(
    crashcollector_label=constants.CRASHCOLLECTOR_APP_LABEL, namespace=None
):
    """
    Fetches info about crashcollector pods in the cluster

    Args:
        crashcollector_label (str): label associated with mon pods
            (default: defaults.CRASHCOLLECTOR_APP_LABEL)
        namespace (str): Namespace in which ceph cluster lives
            (default: defaults.ROOK_CLUSTER_NAMESPACE)

    Returns:
        list : of crashcollector pod objects

    """
    namespace = namespace or config.ENV_DATA["cluster_namespace"]
    crashcollectors = get_pods_having_label(crashcollector_label, namespace)
    return [Pod(**crashcollector) for crashcollector in crashcollectors]


def check_pods_in_statuses(
    expected_statuses,
    pod_names=None,
    namespace=defaults.ROOK_CLUSTER_NAMESPACE,
    raise_pod_not_found_error=False,
):
    """
    checks whether the pods in a given namespace are in the expected statuses or not

    Args:
        expected_statuses (list): The expected statuses of the pods
        pod_names (list): List of the pod names to check.
            If not provided, it will check all the pods in the given namespace
        namespace (str): Name of cluster namespace(default: defaults.ROOK_CLUSTER_NAMESPACE)
        raise_pod_not_found_error (bool): If True, it raises an exception, if one of the pods
            in the pod names are not found. If False, it ignores the case of pod not found and
            check the pod objects of the rest of the pod names. The default value is False

    Returns:
        Boolean: True, if the pods are in the expected statuses. False, otherwise

    """
    if pod_names:
        list_of_pods = get_pod_objs(
            pod_names=pod_names,
            raise_pod_not_found_error=raise_pod_not_found_error,
            namespace=namespace,
        )
    else:
        list_of_pods = get_all_pods(namespace)

    ocp_pod_obj = OCP(kind=constants.POD, namespace=namespace)
    for p in list_of_pods:
        try:
            status = ocp_pod_obj.get_resource(p.name, "STATUS")
        except CommandFailed as e:
            logger.info(f"Can't get the pod status due to the error: {str(e)}")
            status = ""

        if status not in expected_statuses:
            logger.warning(
                f"The pod {p.name} is in {status} state, and not in the expected statuses {expected_statuses}"
            )
            return False

    logger.info(f"All the pods reached the expected statuses {expected_statuses}")
    return True


def wait_for_pods_to_be_in_statuses(
    expected_statuses,
    pod_names=None,
    namespace=defaults.ROOK_CLUSTER_NAMESPACE,
    raise_pod_not_found_error=False,
    timeout=180,
    sleep=10,
):
    """
    Wait for the pods in a given namespace to be in the expected statuses

    Args:
        expected_statuses (list): The expected statuses of the pods
        pod_names (list): List of the pod names to check.
            If not provided, it will check all the pods in the given namespace
        namespace (str): Name of cluster namespace(default: defaults.ROOK_CLUSTER_NAMESPACE)
        raise_pod_not_found_error (bool): If True, it raises an exception, if one of the pods
            in the pod names are not found. If False, it ignores the case of pod not found and
            check the pod objects of the rest of the pod names. The default value is False
        timeout (int): time to wait for the pods to be in the expected statuses
        sleep (int): Time in seconds to sleep between attempts

    Returns:
        Boolean: True, if all pods are in the expected statuses. False, otherwise
    """
    sample = TimeoutSampler(
        timeout=timeout,
        sleep=sleep,
        func=check_pods_in_statuses,
        expected_statuses=expected_statuses,
        pod_names=pod_names,
        namespace=namespace,
        raise_pod_not_found_error=raise_pod_not_found_error,
    )
    return sample.wait_for_func_status(result=True)


def get_pod_ip(pod_obj):
    """
    Get the pod ip

    Args:
        pod_obj (Pod): The pod object

    Returns:
        str: The pod ip

    """
    return pod_obj.get().get("status").get("podIP")<|MERGE_RESOLUTION|>--- conflicted
+++ resolved
@@ -1555,14 +1555,7 @@
 
     for pod_obj in all_pod_obj:
         state = constants.STATUS_RUNNING
-<<<<<<< HEAD
-        if any(
-            i in pod_obj.name
-            for i in ["-1-deploy", "ocs-deviceset", "rook-ceph-osd-prepare"]
-        ):
-=======
         if any(i in pod_obj.name for i in ["-1-deploy", "osd-prepare"]):
->>>>>>> 45766bfd
             state = constants.STATUS_COMPLETED
         helpers.wait_for_resource_state(resource=pod_obj, state=state, timeout=timeout)
 
