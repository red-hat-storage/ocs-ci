"""
Pod related functionalities and context info

Each pod in the openshift cluster will have a corresponding pod object
"""
import logging
import os
import re
import yaml
import tempfile
import time
import calendar
from threading import Thread
import base64
from semantic_version import Version

from ocs_ci.ocs.bucket_utils import craft_s3_command
from ocs_ci.ocs.ocp import get_images, OCP, verify_images_upgraded
from ocs_ci.helpers import helpers
from ocs_ci.helpers.proxy import update_container_with_proxy_env
from ocs_ci.ocs import constants, defaults, node, workload, ocp
from ocs_ci.framework import config
from ocs_ci.ocs.exceptions import (
    CephToolBoxNotFoundException,
    CommandFailed,
    NotAllPodsHaveSameImagesError,
    NonUpgradedImagesFoundError,
    TimeoutExpiredError,
    UnavailableResourceException,
    ResourceNotFoundError,
    NotFoundError,
)
from ocs_ci.ocs.utils import setup_ceph_toolbox, get_pod_name_by_pattern
from ocs_ci.ocs.resources.ocs import OCS
from ocs_ci.ocs.resources.job import get_job_obj, get_jobs_with_prefix
from ocs_ci.utility import templating, version
from ocs_ci.utility.utils import (
    run_cmd,
    check_timeout_reached,
    TimeoutSampler,
)
from ocs_ci.utility.utils import check_if_executable_in_path
from ocs_ci.utility.retry import retry

logger = logging.getLogger(__name__)
FIO_TIMEOUT = 600

TEXT_CONTENT = (
    "Lorem ipsum dolor sit amet, consectetur adipiscing elit, "
    "sed do eiusmod tempor incididunt ut labore et dolore magna "
    "aliqua. Ut enim ad minim veniam, quis nostrud exercitation "
    "ullamco laboris nisi ut aliquip ex ea commodo consequat. "
    "Duis aute irure dolor in reprehenderit in voluptate velit "
    "esse cillum dolore eu fugiat nulla pariatur. Excepteur sint "
    "occaecat cupidatat non proident, sunt in culpa qui officia "
    "deserunt mollit anim id est laborum."
)
TEST_FILE = "/var/lib/www/html/test"
FEDORA_TEST_FILE = "/mnt/test"


class Pod(OCS):
    """
    Handles per pod related context
    """

    def __init__(self, **kwargs):
        """
        Initializer function

        kwargs:
            Copy of ocs/defaults.py::<some pod> dictionary
        """
        self.pod_data = kwargs
        # configure http[s]_proxy env variable, if applicable
        update_container_with_proxy_env(self.pod_data)
        super(Pod, self).__init__(**kwargs)

        with tempfile.NamedTemporaryFile(
            mode="w+", prefix="POD_", delete=False
        ) as temp_info:
            self.temp_yaml = temp_info.name
        self._name = self.pod_data.get("metadata").get("name")
        self._labels = self.get_labels()
        self._roles = []
        self.ocp = OCP(
            api_version=defaults.API_VERSION,
            kind=constants.POD,
            namespace=self.namespace,
        )
        self.fio_thread = None
        # TODO: get backend config !!

        self.wl_obj = None
        self.wl_setup_done = False

    @property
    def name(self):
        return self._name

    @property
    def namespace(self):
        return self._namespace

    @property
    def roles(self):
        return self._roles

    @property
    def labels(self):
        return self._labels

    @property
    def restart_count(self):
        return self.get().get("status").get("containerStatuses")[0].get("restartCount")

    def __setattr__(self, key, val):
        self.__dict__[key] = val

    def add_role(self, role):
        """
        Adds a new role for this pod

        Args:
            role (str): New role to be assigned for this pod
        """
        self._roles.append(role)

    def get_fio_results(self, timeout=FIO_TIMEOUT):
        """
        Get FIO execution results

        Returns:
            dict: Dictionary represents the FIO execution results

        Raises:
            Exception: In case of exception from FIO
        """
        logger.info(f"Waiting for FIO results from pod {self.name}")
        try:
            result = self.fio_thread.result(timeout)
            if result:
                return yaml.safe_load(result)
            raise CommandFailed(f"FIO execution results: {result}.")

        except CommandFailed as ex:
            logger.exception(f"FIO failed: {ex}")
            raise
        except Exception as ex:
            logger.exception(f"Found Exception: {ex}")
            raise

    def exec_cmd_on_pod(
        self, command, out_yaml_format=True, secrets=None, timeout=600, **kwargs
    ):
        """
        Execute a command on a pod (e.g. oc rsh)

        Args:
            command (str): The command to execute on the given pod
            out_yaml_format (bool): whether to return yaml loaded python
                object OR to return raw output

            secrets (list): A list of secrets to be masked with asterisks
                This kwarg is popped in order to not interfere with
                subprocess.run(``**kwargs``)
            timeout (int): timeout for the exec_oc_cmd, defaults to 600 seconds

        Returns:
            Munch Obj: This object represents a returned yaml file
        """
        rsh_cmd = f"rsh {self.name} "
        rsh_cmd += command
        return self.ocp.exec_oc_cmd(
            rsh_cmd, out_yaml_format, secrets=secrets, timeout=timeout, **kwargs
        )

    def exec_s3_cmd_on_pod(self, command, mcg_obj=None):
        """
        Execute an S3 command on a pod

        Args:
            mcg_obj (MCG): An MCG object containing the MCG S3 connection credentials
            command (str): The command to execute on the given pod

        Returns:
            Munch Obj: This object represents a returned yaml file
        """
        return self.exec_cmd_on_pod(
            craft_s3_command(command, mcg_obj),
            out_yaml_format=False,
            secrets=[mcg_obj.access_key_id, mcg_obj.access_key, mcg_obj.s3_endpoint]
            if mcg_obj
            else None,
        )

    def copy_to_pod(self, src_path, target_path, container=None):
        """
        Copies to pod path from the local path

        Args:
            src_path (str): local path
            target_path (str): path within pod where you want to copy
            container (str): if multi-container pod you can specify the container name, by default its None

        Returns:
            str: stdout of the command

        """
        cmd = f"rsync {src_path} {self.name}:/{target_path}"
        if container:
            cmd = cmd + f" -c {container}"
        return self.ocp.exec_oc_cmd(cmd, out_yaml_format=False)

    def exec_sh_cmd_on_pod(self, command, sh="bash"):
        """
        Execute a pure bash command on a pod via oc exec where you can use
        bash syntaxt like &&, ||, ;, for loop and so on.

        Args:
            command (str): The command to execute on the given pod

        Returns:
            str: stdout of the command
        """
        cmd = f'exec {self.name} -- {sh} -c "{command}"'
        return self.ocp.exec_oc_cmd(cmd, out_yaml_format=False)

    def get_labels(self):
        """
        Get labels from pod

        Raises:
            NotFoundError: If resource not found

        Returns:
            dict: All the openshift labels on a given pod
        """
        return self.pod_data.get("metadata").get("labels")

    def exec_ceph_cmd(self, ceph_cmd, format="json-pretty"):
        """
        Execute a Ceph command on the Ceph tools pod

        Args:
            ceph_cmd (str): The Ceph command to execute on the Ceph tools pod
            format (str): The returning output format of the Ceph command

        Returns:
            dict: Ceph command output

        Raises:
            CommandFailed: In case the pod is not a toolbox pod
        """
        if "rook-ceph-tools" not in self.labels.values():
            raise CommandFailed("Ceph commands can be executed only on toolbox pod")
        ceph_cmd = ceph_cmd
        if format:
            ceph_cmd += f" --format {format}"
        out = self.exec_cmd_on_pod(ceph_cmd)

        # For some commands, like "ceph fs ls", the returned output is a list
        if isinstance(out, list):
            return [item for item in out if item]
        return out

    def get_storage_path(self, storage_type="fs"):
        """
        Get the pod volume mount path or device path

        Returns:
            str: The mount path of the volume on the pod (e.g. /var/lib/www/html/) if storage_type is fs
                 else device path of raw block pv
        """
        # TODO: Allow returning a path of a specified volume of a specified
        #  container
        if storage_type == "block":
            return (
                self.pod_data.get("spec")
                .get("containers")[0]
                .get("volumeDevices")[0]
                .get("devicePath")
            )

        return (
            self.pod_data.get("spec")
            .get("containers")[0]
            .get("volumeMounts")[0]
            .get("mountPath")
        )

    def workload_setup(self, storage_type, jobs=1, fio_installed=False):
        """
        Do setup on pod for running FIO

        Args:
            storage_type (str): 'fs' or 'block'
            jobs (int): Number of jobs to execute FIO
            fio_installed (bool): True if fio is already installed on the pod
        """
        work_load = "fio"
        name = f"test_workload_{work_load}"
        path = self.get_storage_path(storage_type)
        # few io parameters for Fio

        self.wl_obj = workload.WorkLoad(name, path, work_load, storage_type, self, jobs)
        if not (fio_installed and work_load == "fio"):
            assert self.wl_obj.setup(), f"Setup for FIO failed on pod {self.name}"
        self.wl_setup_done = True

    def run_io(
        self,
        storage_type,
        size,
        io_direction="rw",
        rw_ratio=75,
        jobs=1,
        runtime=60,
        depth=4,
        rate="1m",
        rate_process="poisson",
        fio_filename=None,
        bs="4K",
        end_fsync=0,
        invalidate=None,
        buffer_compress_percentage=None,
        buffer_pattern=None,
        readwrite=None,
        direct=0,
        verify=False,
        fio_installed=False,
        timeout=0,
    ):
        """
        Execute FIO on a pod
        This operation will run in background and will store the results in
        'self.thread.result()'.
        In order to wait for the output and not continue with the test until
        FIO is done, call self.thread.result() right after calling run_io.
        See tests/manage/test_pvc_deletion_during_io.py::test_run_io
        for usage of FIO

        Args:
            storage_type (str): 'fs' or 'block'
            size (str): Size in MB, e.g. '200M'
            io_direction (str): Determines the operation:
                'ro', 'wo', 'rw' (default: 'rw')
            rw_ratio (int): Determines the reads and writes using a
                <rw_ratio>%/100-<rw_ratio>%
                (e.g. the default is 75 which means it is 75%/25% which
                equivalent to 3 reads are performed for every 1 write)
            jobs (int): Number of jobs to execute FIO
            runtime (int): Number of seconds IO should run for
            depth (int): IO depth
            rate (str): rate of IO default 1m, e.g. 16k
            rate_process (str): kind of rate process default poisson, e.g. poisson
            fio_filename(str): Name of fio file created on app pod's mount point
            bs (str): Block size, e.g. 4K
            end_fsync (int): If 1, fio will sync file contents when a write
                stage has completed. Fio default is 0
            invalidate (bool): Invalidate the buffer/page cache parts of the files to be used prior to starting I/O
            buffer_compress_percentage (int): If this is set, then fio will attempt to provide I/O buffer
                content (on WRITEs) that compresses to the specified level
            buffer_pattern (str): fio will fill the I/O buffers with this pattern
            readwrite (str): Type of I/O pattern default is randrw from yaml
            direct(int): If value is 1, use non-buffered I/O. This is usually O_DIRECT. Fio default is 0.
            verify (bool): This method verifies file contents after each iteration of the job. e.g. crc32c, md5
            fio_installed (bool): True if fio is already installed on the pod
            timeout (int): The timeout in seconds to wait for fio to be completed

        """
        if not self.wl_setup_done:
            self.workload_setup(
                storage_type=storage_type, jobs=jobs, fio_installed=fio_installed
            )

        if io_direction == "rw":
            self.io_params = templating.load_yaml(constants.FIO_IO_RW_PARAMS_YAML)
            self.io_params["rwmixread"] = rw_ratio
        else:
            self.io_params = templating.load_yaml(constants.FIO_IO_PARAMS_YAML)
        if invalidate is not None:
            self.io_params["invalidate"] = invalidate
        elif storage_type == "block":
            self.io_params["invalidate"] = 0
        if runtime != 0:
            self.io_params["runtime"] = runtime
        else:
            del self.io_params["runtime"]
            del self.io_params["time_based"]
        size = size if isinstance(size, str) else f"{size}G"
        self.io_params["size"] = size
        if fio_filename:
            self.io_params["filename"] = fio_filename
        self.io_params["iodepth"] = depth
        self.io_params["rate"] = rate
        if rate_process is not None:
            self.io_params["rate_process"] = rate_process
        self.io_params["bs"] = bs
        self.io_params["direct"] = direct
        if buffer_compress_percentage:
            self.io_params["buffer_compress_percentage"] = buffer_compress_percentage
        if buffer_pattern:
            self.io_params["buffer_pattern"] = buffer_pattern
        if readwrite:
            self.io_params["readwrite"] = readwrite
        if end_fsync:
            self.io_params["end_fsync"] = end_fsync
        if verify:
            self.io_params["verify"] = config.RUN["io_verification_method"]
        if timeout != 0:
            self.io_params["timeout"] = timeout
        self.fio_thread = self.wl_obj.run(**self.io_params)

    def fillup_fs(self, size, fio_filename=None):
        """
        Execute FIO on a pod to fillup a file
        This will run sequantial IO of 1MB block size to fill up the fill with data
        This operation will run in background and will store the results in
        'self.thread.result()'.
        In order to wait for the output and not continue with the test until
        FIO is done, call self.thread.result() right after calling run_io.
        See tests/manage/test_pvc_deletion_during_io.py::test_run_io
        for usage of FIO

        Args:
            size (str): Size in MB, e.g. '200M'
            fio_filename(str): Name of fio file created on app pod's mount point

        """

        if not self.wl_setup_done:
            self.workload_setup(storage_type="fs", jobs=1)

        self.io_params = templating.load_yaml(constants.FIO_IO_FILLUP_PARAMS_YAML)
        size = size if isinstance(size, str) else f"{size}M"
        self.io_params["size"] = size
        if fio_filename:
            self.io_params["filename"] = fio_filename
        self.fio_thread = self.wl_obj.run(**self.io_params)

    def run_git_clone(self, skip_install=True):
        """
        Execute git clone on a pod to simulate a Jenkins user

        Args:
            skip_install (bool): By default True, skips git package
                installation in pod

        """
        name = "test_workload"
        work_load = "jenkins"

        wl = workload.WorkLoad(
            name=name, work_load=work_load, pod=self, path=self.get_storage_path()
        )
        if not skip_install:
            assert wl.setup(), "Setup for git failed"
        wl.run()

    def install_packages(self, packages):
        """
        Install packages in a Pod

        Args:
            packages (list): List of packages to install

        """
        if isinstance(packages, list):
            packages = " ".join(packages)

        cmd = f"yum install {packages} -y"
        self.exec_cmd_on_pod(cmd, out_yaml_format=False)

    def copy_to_server(self, server, authkey, localpath, remotepath, user=None):
        """
        Upload a file from pod to server

        Args:
            server (str): Name of the server to upload
            authkey (str): Authentication file (.pem file)
            localpath (str): Local file/dir in pod to upload
            remotepath (str): Target path on the remote server
            user (str): User name to connect to server

        """
        if not user:
            user = "root"

        cmd = (
            f'scp -i {authkey} -o "StrictHostKeyChecking no"'
            f" -r {localpath} {user}@{server}:{remotepath}"
        )
        self.exec_cmd_on_pod(cmd, out_yaml_format=False)

    def exec_cmd_on_node(self, server, authkey, cmd, user=None):
        """
        Run command on a remote server from pod

        Args:
            server (str): Name of the server to run the command
            authkey (str): Authentication file (.pem file)
            cmd (str): command to run on server from pod
            user (str): User name to connect to server

        """
        if not user:
            user = "root"

        cmd = f'ssh -i {authkey} -o "StrictHostKeyChecking no" {user}@{server} {cmd}'
        self.exec_cmd_on_pod(cmd, out_yaml_format=False)

    def get_memory(self, container_name):
        """
        Get the pod memory size

        Args:
            container_name (str): The name of the container to look for

        Returns:
            str: The container memory size (e.g. '5Gi')

        """
        pod_containers = self.pod_data.get("spec").get("containers")
        matched_containers = [
            c for c in pod_containers if c.get("name") == container_name
        ]
        if len(matched_containers) > 1:
            logger.error(
                f"Multiple containers, of the same name, were found: {[c.get('name') for c in matched_containers]}"
            )
        container = matched_containers[0]
        return container.get("resources").get("limits").get("memory")

    def get_node(self):
        """
        Gets the node name

        Returns:
            str: Node name

        """
        if config.ENV_DATA.get(
            "platform", ""
        ).lower() == "aws" and config.DEPLOYMENT.get("local_storage"):
            return self.pod_data["spec"]["nodeSelector"]["kubernetes.io/hostname"]
        else:
            return self.pod_data["spec"]["nodeName"]


# Helper functions for Pods


def get_all_pods(
    namespace=None,
    selector=None,
    selector_label="app",
    exclude_selector=False,
    wait=False,
    field_selector=None,
):
    """
    Get all pods in a namespace.

    Args:
        namespace (str): Name of the namespace
            If namespace is None - get all pods
        selector (list) : List of the resource selector to search with.
            Example: ['alertmanager','prometheus']
        selector_label (str): Label of selector (default: app).
        exclude_selector (bool): If list of the resource selector not to search with
        field_selector (str): Selector (field query) to filter on, supports
            '=', '==', and '!='. (e.g. status.phase=Running)

    Returns:
        list: List of Pod objects

    """
    ocp_pod_obj = OCP(
        kind=constants.POD,
        namespace=namespace,
        field_selector=field_selector,
    )
    # In case of >4 worker nodes node failures automatic failover of pods to
    # other nodes will happen.
    # So, we are waiting for the pods to come up on new node
    if wait:
        wait_time = 180
        logger.info(f"Waiting for {wait_time}s for the pods to stabilize")
        time.sleep(wait_time)
    pods = ocp_pod_obj.get()["items"]
    if selector:
        if exclude_selector:
            pods_new = [
                pod
                for pod in pods
                if pod["metadata"].get("labels", {}).get(selector_label) not in selector
            ]
        else:
            pods_new = [
                pod
                for pod in pods
                if pod["metadata"].get("labels", {}).get(selector_label) in selector
            ]
        pods = pods_new
    pod_objs = [Pod(**pod) for pod in pods]
    return pod_objs


def get_ceph_tools_pod(skip_creating_pod=False):
    """
    Get the Ceph tools pod

    Args:
        skip_creating_pod (bool): True if user doesn't want to create new tool box
            if it doesn't exist

    Returns:
        Pod object: The Ceph tools pod object

    Raises:
        ToolBoxNotFoundException: In case of tool box not found

    """
    ocp_pod_obj = OCP(
        kind=constants.POD, namespace=config.ENV_DATA["cluster_namespace"]
    )
    ct_pod_items = ocp_pod_obj.get(selector="app=rook-ceph-tools")["items"]
    if not (ct_pod_items or skip_creating_pod):
        # setup ceph_toolbox pod if the cluster has been setup by some other CI
        setup_ceph_toolbox()
        ct_pod_items = ocp_pod_obj.get(selector="app=rook-ceph-tools")["items"]

    if not ct_pod_items:
        raise CephToolBoxNotFoundException

    # In the case of node failure, the CT pod will be recreated with the old
    # one in status Terminated. Therefore, need to filter out the Terminated pod
    running_ct_pods = list()
    for pod in ct_pod_items:
        if (
            ocp_pod_obj.get_resource_status(pod.get("metadata").get("name"))
            == constants.STATUS_RUNNING
        ):
            running_ct_pods.append(pod)

    assert running_ct_pods, "No running Ceph tools pod found"
    ceph_pod = Pod(**running_ct_pods[0])
    return ceph_pod


def get_csi_provisioner_pod(interface):
    """
    Get the provisioner pod based on interface
    Returns:
        Pod object: The provisioner pod object based on iterface
    """
    ocp_pod_obj = OCP(
        kind=constants.POD, namespace=config.ENV_DATA["cluster_namespace"]
    )
    selector = (
        "app=csi-rbdplugin-provisioner"
        if (
            interface == constants.CEPHBLOCKPOOL
            or interface == constants.CEPHBLOCKPOOL_THICK
        )
        else "app=csi-cephfsplugin-provisioner"
    )
    provision_pod_items = ocp_pod_obj.get(selector=selector)["items"]
    assert provision_pod_items, f"No {interface} provisioner pod found"
    provisioner_pod = (
        Pod(**provision_pod_items[0]).name,
        Pod(**provision_pod_items[1]).name,
    )
    return provisioner_pod


def get_csi_snapshoter_pod():
    """
    Get the csi snapshot controller pod

    Returns:
        Pod object: csi snapshot controller pod

    """
    ocp_pod_obj = OCP(
        kind=constants.POD, namespace="openshift-cluster-storage-operator"
    )
    selector = "app=csi-snapshot-controller"
    snapshotner_pod = ocp_pod_obj.get(selector=selector)["items"]
    snapshotner_pod = Pod(**snapshotner_pod[0]).name
    return snapshotner_pod


def get_rgw_pods(rgw_label=constants.RGW_APP_LABEL, namespace=None):
    """
    Fetches info about rgw pods in the cluster

    Args:
        rgw_label (str): label associated with rgw pods
            (default: defaults.RGW_APP_LABEL)
        namespace (str): Namespace in which ceph cluster lives
            (default: none)

    Returns:
        list: Pod objects of rgw pods

    """
    namespace = namespace or config.ENV_DATA["cluster_namespace"]
    rgws = get_pods_having_label(rgw_label, namespace)
    return [Pod(**rgw) for rgw in rgws]


def get_ocs_operator_pod(ocs_label=constants.OCS_OPERATOR_LABEL, namespace=None):
    """
    Fetches info about rgw pods in the cluster

    Args:
        ocs_label (str): label associated with ocs_operator pod
            (default: defaults.OCS_OPERATOR_LABEL)
        namespace (str): Namespace in which ceph cluster lives
            (default: none)

    Returns:
        Pod object: ocs_operator pod object
    """
    namespace = namespace or config.ENV_DATA["cluster_namespace"]
    ocs_operator = get_pods_having_label(ocs_label, namespace)
    ocs_operator_pod = Pod(**ocs_operator[0])
    return ocs_operator_pod


def get_alertmanager_managed_ocs_alertmanager_pods(
    label=constants.MANAGED_ALERTMANAGER_LABEL, namespace=None
):
    """
    Get alertmanager-managed-ocs-alertmanager pods in the cluster

    Args:
        label (str): Label associated with alertmanager-managed-ocs-alertmanager pods
        namespace (str): Namespace in which alertmanager-managed-ocs-alertmanager pods are residing

    Returns:
        list: Pod objects of alertmanager-managed-ocs-alertmanager pods

    """
    namespace = namespace or config.ENV_DATA["cluster_namespace"]
    alertmanager_managed_pods = get_pods_having_label(label, namespace)
    return [
        Pod(**alertmanager_managed)
        for alertmanager_managed in alertmanager_managed_pods
    ]


def get_ocs_osd_controller_manager_pod(
    label=constants.MANAGED_CONTROLLER_LABEL, namespace=None
):
    """
    Get ocs-osd-controller-manager pod in the cluster

    Args:
        label (str): Label associated with ocs-osd-controller-manager pod
        namespace (str): Namespace in which ocs-osd-controller-manager pod is residing

    Returns:
        Pod: Pod object of ocs-osd-controller-manager pod

    """
    namespace = namespace or config.ENV_DATA["cluster_namespace"]
    # odf-operator-controller-manager pod also have the same label. Select ocs-osd-controller-manager pod only.
    controller_manager_pods = [
        controller_manager
        for controller_manager in get_pods_having_label(label, namespace)
        if "ocs-osd-controller-manager" in controller_manager["metadata"]["name"]
    ]
    return Pod(**controller_manager_pods[0])


def get_prometheus_managed_ocs_prometheus_pod(
    label=constants.MANAGED_PROMETHEUS_LABEL, namespace=None
):
    """
    Get prometheus-managed-ocs-prometheus pod in the cluster

    Args:
        label (str): Label associated with prometheus-managed-ocs-prometheus pod
        namespace (str): Namespace in which prometheus-managed-ocs-prometheus pod is residing

    Returns:
        Pod: Pod object of prometheus-managed-ocs-prometheus pod

    """
    namespace = namespace or config.ENV_DATA["cluster_namespace"]
    prometheus_managed_ocs_prometheus = get_pods_having_label(label, namespace)
    return Pod(**prometheus_managed_ocs_prometheus[0])


def get_prometheus_operator_pod(
    label=constants.PROMETHEUS_OPERATOR_LABEL, namespace=None
):
    """
    Get prometheus-operator pod in the cluster

    Args:
        label (str): Label associated with prometheus-operator pod
        namespace (str): Namespace in which prometheus-operator pod is residing

    Returns:
        Pod: Pod object of prometheus-operator pod

    """
    namespace = namespace or config.ENV_DATA["cluster_namespace"]
    prometheus_operator = get_pods_having_label(label, namespace)
    return Pod(**prometheus_operator[0])


def get_ocs_provider_server_pod(label=constants.PROVIDER_SERVER_LABEL, namespace=None):
    """
    Get ocs-provider-server pod in the cluster

    Args:
        label (str): Label associated with ocs-provider-server pod
        namespace (str): Namespace in which ocs-provider-server pod is residing

    Returns:
        Pod: Pod object of ocs-provider-server pod

    """
    namespace = namespace or config.ENV_DATA["cluster_namespace"]
    ocs_provider_server = get_pods_having_label(label, namespace)
    return Pod(**ocs_provider_server[0])


def get_lvm_vg_manager_pod(
    label=constants.LVMO_POD_LABEL["default"]["vg-manager_label"],
    namespace=constants.OPENSHIFT_STORAGE_NAMESPACE,
):
    """
    Get vg manager pod in the lvm cluster

    Args:
        label (str): Label associated with vg manager pod
        namespace (str): Namespace in which vg manager pod is residing

    Returns:
        Pod: Pod object of vg manager pod

    """
    vg_manager = get_pods_having_label(label, namespace)
    return Pod(**vg_manager[0])


def get_lvm_operator_pod(
    label=constants.LVMO_POD_LABEL["default"]["controller_manager_label"],
    namespace=constants.OPENSHIFT_STORAGE_NAMESPACE,
):
    """
    Get lvm operator controller manager pod in the lvm cluster

    Args:
        label (str): Label associated with lvm operator controller manager pod
        namespace (str): Namespace in which lvm operator controler manager pod is residing

    Returns:
        Pod: Pod object of lvm operator controller manager pod

    """
    lvm_operator = get_pods_having_label(label, namespace)
    return Pod(**lvm_operator[0])


def get_topolvm_controller_pod(
    label=constants.LVMO_POD_LABEL["default"]["topolvm-controller_label"],
    namespace=constants.OPENSHIFT_STORAGE_NAMESPACE,
):
    """
    Get topolvm controller pod in the lvm cluster

    Args:
        label (str): Label associated with topolvm controller pod
        namespace (str): Namespace in which topolvm controler pod is residing

    Returns:
        Pod: Pod object of topolvm controller pod

    """
    topolvm_controller = get_pods_having_label(label, namespace)
    return Pod(**topolvm_controller[0])


def get_topolvm_node_pod(
    label=constants.LVMO_POD_LABEL["default"]["topolvm-node_label"],
    namespace=constants.OPENSHIFT_STORAGE_NAMESPACE,
):
    """
    Get topolvm node pod in the lvm cluster

    Args:
        label (str): Label associated with topolvm node pod
        namespace (str): Namespace in which topolvm node pod is residing

    Returns:
        Pod: Pod object of topolvm node pod

    """
    topolvm_node_pod = get_pods_having_label(label, namespace)
    return Pod(**topolvm_node_pod[0])


def list_ceph_images(pool_name="rbd"):
    """
    Args:
        pool_name (str): Name of the pool to get the ceph images

    Returns (List): List of RBD images in the pool
    """
    ct_pod = get_ceph_tools_pod()
    return ct_pod.exec_ceph_cmd(ceph_cmd=f"rbd ls {pool_name}", format="json")


@retry(TypeError, tries=5, delay=2, backoff=1)
def check_file_existence(pod_obj, file_path):
    """
    Check if file exists inside the pod

    Args:
        pod_obj (Pod): The object of the pod
        file_path (str): The full path of the file to look for inside
            the pod

    Returns:
        bool: True if the file exist, False otherwise
    """
    try:
        check_if_executable_in_path(pod_obj.exec_cmd_on_pod("which find"))
    except CommandFailed:
        pod_obj.install_packages("findutils")
    ret = pod_obj.exec_cmd_on_pod(f'bash -c "find {file_path}"')
    if re.search(file_path, ret):
        return True
    return False


def get_file_path(pod_obj, file_name):
    """
    Get the full path of the file

    Args:
        pod_obj (Pod): The object of the pod
        file_name (str): The name of the file for which path to get

    Returns:
        str: The full path of the file
    """
    path = (
        pod_obj.get()
        .get("spec")
        .get("containers")[0]
        .get("volumeMounts")[0]
        .get("mountPath")
    )
    file_path = os.path.join(path, file_name)
    return file_path


def get_device_path(pod_obj):
    """
    get device path from pod in block mode
    Args:
         pod_obj (Pod): The object of the pod
    Returns:
          str: device path
    """

    return (
        pod_obj.get()
        .get("spec")
        .get("containers")[0]
        .get("volumeDevices")[0]
        .get("devicePath")
    )


def cal_md5sum(pod_obj, file_name, block=False, raw_path=False):
    """
    Calculates the md5sum of the file

    Args:
        pod_obj (Pod): The object of the pod
        file_name (str): The name of the file for which md5sum to be calculated
        block (bool): True if the volume mode of PVC used on pod is 'Block'.
            file_name will be the devicePath in this case.
        raw_path (bool): True if file_name includes the filepath and should be used as-is
                         i.e. - a pod without a PVC attached to it

    Returns:
        str: The md5sum of the file
    """
    if raw_path is False:
        file_path = (
            get_device_path(pod_obj) if block else get_file_path(pod_obj, file_name)
        )
    else:
        file_path = file_name
    md5sum_cmd_out = pod_obj.exec_cmd_on_pod(
        command=f'bash -c "md5sum {file_path}"', out_yaml_format=False
    )
    md5sum = md5sum_cmd_out.split()[0]
    logger.info(f"md5sum of file {file_name}: {md5sum}")
    return md5sum


def verify_data_integrity(pod_obj, file_name, original_md5sum, block=False):
    """
    Verifies existence and md5sum of file created from first pod

    Args:
        pod_obj (Pod): The object of the pod
        file_name (str): The name of the file for which md5sum to be calculated
        original_md5sum (str): The original md5sum of the file
        block (bool): True if the volume mode of PVC used on pod is 'Block'.
            file_name will be the devicePath in this case.

    Returns:
        bool: True if the file exists and md5sum matches

    Raises:
        AssertionError: If file doesn't exist or md5sum mismatch
    """
    file_path = file_name if block else get_file_path(pod_obj, file_name)
    assert check_file_existence(pod_obj, file_path), f"File {file_name} doesn't exists"
    current_md5sum = cal_md5sum(pod_obj, file_name, block)
    logger.info(f"Original md5sum of file: {original_md5sum}")
    logger.info(f"Current md5sum of file: {current_md5sum}")
    assert current_md5sum == original_md5sum, "Data corruption found"
    logger.info(f"File {file_name} exists and md5sum matches")
    return True


def verify_data_integrity_for_multi_pvc_objs(pod_objs, pvc_objs, file_name):
    """
    Verifies existence and md5sum of file created during IO, for all the pods.

    Args:
        pod_objs (list) : List of POD objects for which existence and md5sum of file created during IO needs to be
                            verified.
        pvc_objs (list) : List of original PVC objects.
        file_name (str) : The name of the file for which md5sum is to be calculated.

    Raises:
        AssertionError : Raises an exception if current md5sum does not match the original md5sum.

    """
    for pod_no in range(len(pod_objs)):
        pod_obj = pod_objs[pod_no]
        is_block = (
            True
            if pod_obj.pvc.get_pvc_vol_mode == constants.VOLUME_MODE_BLOCK
            else False
        )
        file_name_pod = (
            file_name
            if not is_block
            else pod_obj.get_storage_path(storage_type="block")
        )
        logger.info(f"Verifying md5sum of {file_name_pod} " f"on pod {pod_obj.name}")
        verify_data_integrity(pod_obj, file_name_pod, pvc_objs[pod_no].md5sum)
        logger.info(
            f"Verified: md5sum of {file_name_pod} on pod {pod_obj.name} "
            f"matches with the original md5sum"
        )


def verify_data_integrity_after_expansion_for_block_pvc(pod_obj, pvc_obj, fio_size):
    """
    Verifies data integrity the block PVC obj, by comparing the md5sum of data written using FIO before
    expansion and after expansion.

    Args:
        pod_obj (Pod) : POD object for which md5sum of data written during FIO needs to be verified.
        pvc_obj (PVC) : Original PVC object before expansion.
        fio_size (int) : Size in MB of FIO.

    Raises:
        AssertionError : Raises an exception if current md5sum does not match the original md5sum.

    """
    logger.info(f"Verifying md5sum on pod {pod_obj.name}")
    # Read IO from given block PVCs using dd and calculate md5sum.
    # This dd command reads the data from the device, writes it to stdout, and reads md5sum from stdin.
    current_md5sum = pod_obj.exec_sh_cmd_on_pod(
        command=(
            f"dd iflag=direct if={pod_obj.get_storage_path(storage_type='block')} bs=10M "
            f"count={fio_size // 10} | md5sum"
        )
    )
    logger.info(f"Original md5sum of file: {pvc_obj.md5sum}")
    logger.info(f"Current md5sum of file: {current_md5sum}")
    assert current_md5sum == pvc_obj.md5sum, "Data corruption found"
    logger.info("md5sum matches")

    logger.info(
        f"Verified: md5sum of {pod_obj.get_storage_path(storage_type='block')} on pod {pod_obj.name} "
        f"matches with the original md5sum"
    )


def get_fio_rw_iops(pod_obj):
    """
    Execute FIO on a pod

    Args:
        pod_obj (Pod): The object of the pod
    """
    fio_result = pod_obj.get_fio_results()
    logger.info(f"FIO output: {fio_result}")
    logger.info("IOPs after FIO:")
    logger.info(f"Read: {fio_result.get('jobs')[0].get('read').get('iops')}")
    logger.info(f"Write: {fio_result.get('jobs')[0].get('write').get('iops')}")


def run_io_in_bg(pod_obj, expect_to_fail=False, fedora_dc=False):
    """
    Run I/O in the background

    Args:
        pod_obj (Pod): The object of the pod
        expect_to_fail (bool): True for the command to be expected to fail
            (disruptive operations), False otherwise
        fedora_dc (bool): set to False by default. If set to True, it runs IO in
            background on a fedora dc pod.

    Returns:
        Thread: A thread of the I/O execution
    """
    logger.info(f"Running I/O on pod {pod_obj.name}")

    def exec_run_io_cmd(pod_obj, expect_to_fail, fedora_dc):
        """
        Execute I/O
        """
        try:
            # Writing content to a new file every 0.01 seconds.
            # Without sleep, the device will run out of space very quickly -
            # 5-10 seconds for a 5GB device
            if fedora_dc:
                FILE = FEDORA_TEST_FILE
            else:
                FILE = TEST_FILE
            pod_obj.exec_cmd_on_pod(
                command=f'bash -c "let i=0; while true; do echo '
                f'{TEXT_CONTENT} >> {FILE}$i; let i++; sleep 0.01; done"',
                timeout=2400,
            )
        # Once the pod gets deleted, the I/O execution will get terminated.
        # Hence, catching this exception
        except CommandFailed as ex:
            if expect_to_fail:
                if re.search("code 137", str(ex)) or (re.search("code 143", str(ex))):
                    logger.info("I/O command got terminated as expected")
                    return
            raise ex

    thread = Thread(target=exec_run_io_cmd, args=(pod_obj, expect_to_fail, fedora_dc))
    thread.start()
    time.sleep(2)

    # Checking file existence
    if fedora_dc:
        FILE = FEDORA_TEST_FILE
    else:
        FILE = TEST_FILE
    test_file = FILE + "1"

    # Check I/O started
    try:
        for sample in TimeoutSampler(
            timeout=20,
            sleep=1,
            func=check_file_existence,
            pod_obj=pod_obj,
            file_path=test_file,
        ):
            if sample:
                break
            logger.info(f"Waiting for I/O to start inside {pod_obj.name}")
    except TimeoutExpiredError:
        logger.error(
            f"Wait timeout: I/O failed to start inside {pod_obj.name}. "
            "Collect file list."
        )
        parent_dir = os.path.join(TEST_FILE, os.pardir)
        pod_obj.exec_cmd_on_pod(
            command=f"ls -l {os.path.abspath(parent_dir)}", out_yaml_format=False
        )
        raise TimeoutExpiredError(f"I/O failed to start inside {pod_obj.name}")
    return thread


def get_admin_key_from_ceph_tools():
    """
    Fetches admin key secret from ceph
    Returns:
            admin keyring encoded with base64 as a string
    """
    tools_pod = get_ceph_tools_pod()
    out = tools_pod.exec_ceph_cmd(ceph_cmd="ceph auth get-key client.admin")
    base64_output = base64.b64encode(out["key"].encode()).decode()
    return base64_output


def run_io_and_verify_mount_point(pod_obj, bs="10M", count="950"):
    """
    Run I/O on mount point


    Args:
        pod_obj (Pod): The object of the pod
        bs (str): Read and write up to bytes at a time
        count (str): Copy only N input blocks

    Returns:
         used_percentage (str): Used percentage on mount point
    """
    pod_obj.exec_cmd_on_pod(
        command=f"dd if=/dev/urandom of=/var/lib/www/html/dd_a bs={bs} count={count}"
    )

    # Verify data's are written to mount-point
    mount_point = pod_obj.exec_cmd_on_pod(command="df -kh")
    mount_point = mount_point.split()
    used_percentage = mount_point[mount_point.index("/var/lib/www/html") - 1]
    return used_percentage


def get_pods_having_label(label, namespace):
    """
    Fetches pod resources with given label in given namespace

    Args:
        label (str): label which pods might have
        namespace (str): Namespace in which to be looked up

    Return:
        list: of pods info

    """
    ocp_pod = OCP(kind=constants.POD, namespace=namespace)
    pods = ocp_pod.get(selector=label).get("items")
    return pods


def get_deployments_having_label(label, namespace):
    """
    Fetches deployment resources with given label in given namespace

    Args:
        label (str): label which deployments might have
        namespace (str): Namespace in which to be looked up

    Return:
        list: deployment OCP instances
    """
    ocp_deployment = OCP(kind=constants.DEPLOYMENT, namespace=namespace)
    pods = ocp_deployment.get(selector=label).get("items")
    return pods


def get_mds_pods(mds_label=constants.MDS_APP_LABEL, namespace=None):
    """
    Fetches info about mds pods in the cluster

    Args:
        mds_label (str): label associated with mds pods
            (default: defaults.MDS_APP_LABEL)
        namespace (str): Namespace in which ceph cluster lives
            (default: defaults.ROOK_CLUSTER_NAMESPACE)

    Returns:
        list : of mds pod objects
    """
    namespace = namespace or config.ENV_DATA["cluster_namespace"]
    mdss = get_pods_having_label(mds_label, namespace)
    mds_pods = [Pod(**mds) for mds in mdss]
    return mds_pods


def get_mon_pods(mon_label=constants.MON_APP_LABEL, namespace=None):
    """
    Fetches info about mon pods in the cluster

    Args:
        mon_label (str): label associated with mon pods
            (default: defaults.MON_APP_LABEL)
        namespace (str): Namespace in which ceph cluster lives
            (default: defaults.ROOK_CLUSTER_NAMESPACE)

    Returns:
        list : of mon pod objects
    """
    namespace = namespace or config.ENV_DATA["cluster_namespace"]
    mons = get_pods_having_label(mon_label, namespace)
    mon_pods = [Pod(**mon) for mon in mons]
    return mon_pods


def get_mgr_pods(mgr_label=constants.MGR_APP_LABEL, namespace=None):
    """
    Fetches info about mgr pods in the cluster

    Args:
        mgr_label (str): label associated with mgr pods
            (default: defaults.MGR_APP_LABEL)
        namespace (str): Namespace in which ceph cluster lives
            (default: defaults.ROOK_CLUSTER_NAMESPACE)

    Returns:
        list : of mgr pod objects
    """
    namespace = namespace or config.ENV_DATA["cluster_namespace"]
    mgrs = get_pods_having_label(mgr_label, namespace)
    mgr_pods = [Pod(**mgr) for mgr in mgrs]
    return mgr_pods


def get_osd_pods(osd_label=constants.OSD_APP_LABEL, namespace=None):
    """
    Fetches info about osd pods in the cluster

    Args:
        osd_label (str): label associated with osd pods
            (default: defaults.OSD_APP_LABEL)
        namespace (str): Namespace in which ceph cluster lives
            (default: defaults.ROOK_CLUSTER_NAMESPACE)

    Returns:
        list : of osd pod objects
    """
    namespace = namespace or config.ENV_DATA["cluster_namespace"]
    osds = get_pods_having_label(osd_label, namespace)
    osd_pods = [Pod(**osd) for osd in osds]
    return osd_pods


def get_osd_prepare_pods(
    osd_prepare_label=constants.OSD_PREPARE_APP_LABEL,
    namespace=defaults.ROOK_CLUSTER_NAMESPACE,
):
    """
    Fetches info about osd prepare pods in the cluster

    Args:
        osd_prepare_label (str): label associated with osd prepare pods
            (default: constants.OSD_PREPARE_APP_LABEL)
        namespace (str): Namespace in which ceph cluster lives
            (default: defaults.ROOK_CLUSTER_NAMESPACE)

    Returns:
        list: OSD prepare pod objects
    """
    namespace = namespace or config.ENV_DATA["cluster_namespace"]
    osds = get_pods_having_label(osd_prepare_label, namespace)
    osd_pods = [Pod(**osd) for osd in osds]
    return osd_pods


def get_osd_deployments(osd_label=constants.OSD_APP_LABEL, namespace=None):
    """
    Fetches info about osd deployments in the cluster

    Args:
        osd_label (str): label associated with osd deployments
            (default: defaults.OSD_APP_LABEL)
        namespace (str): Namespace in which ceph cluster lives
            (default: defaults.ROOK_CLUSTER_NAMESPACE)

    Returns:
        list: OSD deployment OCS instances
    """
    namespace = namespace or config.ENV_DATA["cluster_namespace"]
    osds = get_deployments_having_label(osd_label, namespace)
    osd_deployments = [OCS(**osd) for osd in osds]
    return osd_deployments


def get_pod_count(label, namespace=None):
    namespace = namespace or config.ENV_DATA["cluster_namespace"]
    pods = get_pods_having_label(label=label, namespace=namespace)
    return len(pods)


def get_cephfsplugin_provisioner_pods(
    cephfsplugin_provisioner_label=constants.CSI_CEPHFSPLUGIN_PROVISIONER_LABEL,
    namespace=None,
):
    """
    Fetches info about CSI Cephfs plugin provisioner pods in the cluster

    Args:
        cephfsplugin_provisioner_label (str): label associated with cephfs
            provisioner pods
            (default: defaults.CSI_CEPHFSPLUGIN_PROVISIONER_LABEL)
        namespace (str): Namespace in which ceph cluster lives
            (default: defaults.ROOK_CLUSTER_NAMESPACE)

    Returns:
        list : csi-cephfsplugin-provisioner Pod objects
    """
    namespace = namespace or config.ENV_DATA["cluster_namespace"]
    pods = get_pods_having_label(cephfsplugin_provisioner_label, namespace)
    fs_plugin_pods = [Pod(**pod) for pod in pods]
    return fs_plugin_pods


def get_rbdfsplugin_provisioner_pods(
    rbdplugin_provisioner_label=constants.CSI_RBDPLUGIN_PROVISIONER_LABEL,
    namespace=None,
):
    """
    Fetches info about CSI Cephfs plugin provisioner pods in the cluster

    Args:
        rbdplugin_provisioner_label (str): label associated with RBD
            provisioner pods
            (default: defaults.CSI_RBDPLUGIN_PROVISIONER_LABEL)
        namespace (str): Namespace in which ceph cluster lives
            (default: defaults.ROOK_CLUSTER_NAMESPACE)

    Returns:
        list : csi-rbdplugin-provisioner Pod objects
    """
    namespace = namespace or config.ENV_DATA["cluster_namespace"]
    pods = get_pods_having_label(rbdplugin_provisioner_label, namespace)
    ebd_plugin_pods = [Pod(**pod) for pod in pods]
    return ebd_plugin_pods


def get_pod_obj(name, namespace=None):
    """
    Returns the pod obj for the given pod

    Args:
        name (str): Name of the resources

    Returns:
        obj : A pod object
    """
    ocp_obj = OCP(api_version="v1", kind=constants.POD, namespace=namespace)
    ocp_dict = ocp_obj.get(resource_name=name)
    pod_obj = Pod(**ocp_dict)
    return pod_obj


def get_pod_logs(
    pod_name,
    container=None,
    namespace=defaults.ROOK_CLUSTER_NAMESPACE,
    previous=False,
    all_containers=False,
):
    """
    Get logs from a given pod

    pod_name (str): Name of the pod
    container (str): Name of the container
    namespace (str): Namespace of the pod
    previous (bool): True, if pod previous log required. False otherwise.
    all_containers (bool): fetch logs from all containers of the resource

    Returns:
        str: Output from 'oc get logs <pod_name> command
    """
    pod = OCP(kind=constants.POD, namespace=namespace)
    cmd = f"logs {pod_name}"
    if container:
        cmd += f" -c {container}"
    if previous:
        cmd += " --previous"
    if all_containers:
        cmd += " --all-containers=true"

    return pod.exec_oc_cmd(cmd, out_yaml_format=False)


def get_pod_node(pod_obj):
    """
    Get the node that the pod is running on

    Args:
        pod_obj (OCS): The pod object

    Returns:
        ocs_ci.ocs.ocp.OCP: The node object

    Raises:
        NotFoundError when the node name is not found

    """
    node_name = pod_obj.get().get("spec").get("nodeName")
    if not node_name:
        raise NotFoundError(f"Node name not found for the pod {pod_obj.name}")
    return node.get_node_objs(node_names=node_name)[0]


def delete_pods(pod_objs, wait=True):
    """
    Deletes list of the pod objects

    Args:
        pod_objs (list): List of the pod objects to be deleted
        wait (bool): Determines if the delete command should wait for
            completion

    """
    for pod in pod_objs:
        pod.delete(wait=wait)


def validate_pods_are_respinned_and_running_state(pod_objs_list):
    """
    Verifies the list of the pods are respinned and in running state

    Args:
        pod_objs_list (list): List of the pods obj

    Returns:
         bool : True if the pods are respinned and running, False otherwise

    Raises:
        ResourceWrongStatusException: In case the resources hasn't
            reached the Running state

    """
    for pod in pod_objs_list:
        helpers.wait_for_resource_state(pod, constants.STATUS_RUNNING, timeout=180)

    for pod in pod_objs_list:
        pod_obj = pod.get()
        start_time = pod_obj["status"]["startTime"]
        ts = time.strptime(start_time, "%Y-%m-%dT%H:%M:%SZ")
        ts = calendar.timegm(ts)
        current_time_utc = time.time()
        sec = current_time_utc - ts
        if (sec / 3600) >= 1:
            logger.error(
                f"Pod {pod.name} is not respinned, the age of the pod is {start_time}"
            )
            return False

    return True


def verify_node_name(pod_obj, node_name):
    """
    Verifies that the pod is running on a particular node

    Args:
        pod_obj (Pod): The pod object
        node_name (str): The name of node to check

    Returns:
        bool: True if the pod is running on a particular node, False otherwise
    """

    logger.info(
        f"Checking whether the pod {pod_obj.name} is running on " f"node {node_name}"
    )
    actual_node = pod_obj.get().get("spec").get("nodeName")
    if actual_node == node_name:
        logger.info(
            f"The pod {pod_obj.name} is running on the specified node " f"{actual_node}"
        )
        return True
    else:
        logger.info(
            f"The pod {pod_obj.name} is not running on the specified node "
            f"specified node: {node_name}, actual node: {actual_node}"
        )
        return False


def get_pvc_name(pod_obj):
    """
    Function to get pvc_name from pod_obj

    Args:
        pod_obj (str): The pod object

    Returns:
        str: The pvc name of a given pod_obj,

    Raises:
        UnavailableResourceException: If no pvc attached

    """
    pvc = pod_obj.get().get("spec").get("volumes")[0].get("persistentVolumeClaim")
    if not pvc:
        raise UnavailableResourceException
    return pvc.get("claimName")


def get_used_space_on_mount_point(pod_obj):
    """
    Get the used space on a mount point

    Args:
        pod_obj (POD): The pod object

    Returns:
        int: Percentage represent the used space on the mount point

    """
    # Verify data's are written to mount-point
    mount_point = pod_obj.exec_cmd_on_pod(command="df -kh")
    mount_point = mount_point.split()
    used_percentage = mount_point[mount_point.index(constants.MOUNT_POINT) - 1]
    return used_percentage


def get_plugin_pods(interface, namespace=None):
    """
    Fetches info of csi-cephfsplugin pods or csi-rbdplugin pods

    Args:
        interface (str): Interface type. eg: CephBlockPool, CephFileSystem
        namespace (str): Name of cluster namespace

    Returns:
        list : csi-cephfsplugin pod objects or csi-rbdplugin pod objects
    """
    if interface == constants.CEPHFILESYSTEM:
        plugin_label = constants.CSI_CEPHFSPLUGIN_LABEL
    if interface == constants.CEPHBLOCKPOOL:
        plugin_label = constants.CSI_RBDPLUGIN_LABEL
    namespace = namespace or config.ENV_DATA["cluster_namespace"]
    plugins_info = get_pods_having_label(plugin_label, namespace)
    plugin_pods = [Pod(**plugin) for plugin in plugins_info]
    return plugin_pods


def get_plugin_provisioner_leader(interface, namespace=None, leader_type="provisioner"):
    """
    Get csi-cephfsplugin-provisioner or csi-rbdplugin-provisioner leader pod

    Args:
        interface (str): Interface type. eg: CephBlockPool, CephFileSystem
        namespace (str): Name of cluster namespace
        leader_type (str): Parameter to check the lease. eg: 'snapshotter' to
            select external-snapshotter leader holder

    Returns:
        Pod: csi-cephfsplugin-provisioner or csi-rbdplugin-provisioner leader
            pod

    """
    namespace = namespace or config.ENV_DATA["cluster_namespace"]
    leader_types = {
        "provisioner": "csi-provisioner",
        "snapshotter": "csi-snapshotter",
        "resizer": "csi-resizer",
        "attacher": "csi-attacher",
    }

    non_leader_msg = "failed to acquire lease"
    lease_acq_msg = "successfully acquired lease"
    lease_renew_msg = "successfully renewed lease"
    leader_pod = ""

    if interface == constants.CEPHBLOCKPOOL:
        pods = get_rbdfsplugin_provisioner_pods(namespace=namespace)

    elif interface == constants.CEPHFILESYSTEM:
        pods = get_cephfsplugin_provisioner_pods(namespace=namespace)

    pods_log = {}
    for pod in pods:
        pods_log[pod] = get_pod_logs(
            pod_name=pod.name, container=leader_types[leader_type]
        ).split("\n")

    for pod, log_list in pods_log.items():
        log_list.reverse()
        for log_msg in log_list:
            # Check for last occurrence of leader message
            # This will be the first occurrence in reversed list.
            if (lease_renew_msg in log_msg) or (lease_acq_msg in log_msg):
                curr_index = log_list.index(log_msg)
                # Ensure that there is no non leader message logged after
                # the last occurrence of leader message
                if not any(non_leader_msg in msg for msg in log_list[:curr_index]):
                    leader_pod = pod
                break
    assert leader_pod, "Couldn't identify plugin provisioner leader pod."
    logger.info(f"Plugin provisioner leader pod is {leader_pod.name}")
    return leader_pod


def get_operator_pods(operator_label=constants.OPERATOR_LABEL, namespace=None):
    """
    Fetches info about rook-ceph-operator pods in the cluster

    Args:
        operator_label (str): Label associated with rook-ceph-operator pod
        namespace (str): Namespace in which ceph cluster lives

    Returns:
        list : of rook-ceph-operator pod objects
    """
    namespace = namespace or config.ENV_DATA["cluster_namespace"]
    operators = get_pods_having_label(operator_label, namespace)
    operator_pods = [Pod(**operator) for operator in operators]
    return operator_pods


def upload(pod_name, localpath, remotepath, namespace=None):
    """
    Upload a file to pod

    Args:
        pod_name (str): Name of the pod
        localpath (str): Local file to upload
        remotepath (str): Target path on the pod

    """
    namespace = namespace or constants.DEFAULT_NAMESPACE
    cmd = (
        f"oc -n {namespace} cp {os.path.expanduser(localpath)} {pod_name}:{remotepath}"
    )
    run_cmd(cmd)


def download_file_from_pod(pod_name, remotepath, localpath, namespace=None):
    """
    Download a file from a pod

    Args:
        pod_name (str): Name of the pod
        remotepath (str): Target path on the pod
        localpath (str): Local file to upload
        namespace (str): The namespace of the pod

    """
    namespace = namespace or constants.DEFAULT_NAMESPACE
    cmd = (
        f"oc -n {namespace} cp {pod_name}:{remotepath} {os.path.expanduser(localpath)}"
    )
    run_cmd(cmd)


def wait_for_storage_pods(timeout=200):
    """
    Check all OCS pods status, they should be in Running or Completed state

    Args:
        timeout (int): Number of seconds to wait for pods to get into correct
            state

    """
    all_pod_obj = get_all_pods(namespace=defaults.ROOK_CLUSTER_NAMESPACE)

    # Ignoring detect version pods
    labels_to_ignore = [
        constants.ROOK_CEPH_DETECT_VERSION_LABEL,
        constants.CEPH_FILE_CONTROLLER_DETECT_VERSION_LABEL,
        constants.CEPH_OBJECT_CONTROLLER_DETECT_VERSION_LABEL,
    ]
    all_pod_obj = [
        pod
        for pod in all_pod_obj
        if pod.get_labels()
        and all(
            label[4:] not in pod.get_labels().values() for label in labels_to_ignore
        )
    ]

    for pod_obj in all_pod_obj:
        state = constants.STATUS_RUNNING
        if any(i in pod_obj.name for i in ["-1-deploy", "osd-prepare"]):
            state = constants.STATUS_COMPLETED
        helpers.wait_for_resource_state(resource=pod_obj, state=state, timeout=timeout)


def verify_pods_upgraded(old_images, selector, count=1, timeout=720):
    """
    Verify that all pods do not have old image.

    Args:
       old_images (set): Set with old images.
       selector (str): Selector (e.g. app=ocs-osd)
       count (int): Number of resources for selector.
       timeout (int): Timeout in seconds to wait for pods to be upgraded.

    Raises:
        TimeoutException: If the pods didn't get upgraded till the timeout.

    """

    namespace = config.ENV_DATA["cluster_namespace"]
    info_message = (
        f"Waiting for {count} pods with selector: {selector} to be running "
        f"and upgraded."
    )
    logger.info(info_message)
    start_time = time.time()
    selector_label, selector_value = selector.split("=")
    while True:
        pod_count = 0
        pod_images = {}
        try:
            pods = get_all_pods(namespace, [selector_value], selector_label)
            pods_len = len(pods)
            logger.info(f"Found {pods_len} pod(s) for selector: {selector}")
            if pods_len != count:
                logger.warning(
                    f"Number of found pods {pods_len} is not as expected: " f"{count}"
                )
            for pod in pods:
                pod_obj = pod.get()
                verify_images_upgraded(old_images, pod_obj)
                current_pod_images = get_images(pod_obj)
                for container_name, container_image in current_pod_images.items():
                    if container_name not in pod_images:
                        pod_images[container_name] = container_image
                    else:
                        if pod_images[container_name] != container_image:
                            raise NotAllPodsHaveSameImagesError(
                                f"Not all the pods with the selector: {selector} have the same "
                                f"images! Image for container {container_name} has image {container_image} "
                                f"which doesn't match with: {pod_images} differ! This means "
                                "that upgrade hasn't finished to restart all the pods yet! "
                                "Or it's caused by other discrepancy which needs to be investigated!"
                            )
                pod_count += 1
        except CommandFailed as ex:
            logger.warning(
                f"Failed when getting pods with selector {selector}." f"Error: {ex}"
            )
        except (NonUpgradedImagesFoundError, NotAllPodsHaveSameImagesError) as ex:
            logger.warning(ex)
        check_timeout_reached(start_time, timeout, info_message)
        if pods_len != count:
            logger.error(f"Found pods: {pods_len} but expected: {count}!")
        elif pod_count == count:
            return


def get_noobaa_pods(noobaa_label=constants.NOOBAA_APP_LABEL, namespace=None):
    """
    Fetches info about noobaa pods in the cluster

    Args:
        noobaa_label (str): label associated with osd pods
            (default: defaults.NOOBAA_APP_LABEL)
        namespace (str): Namespace in which ceph cluster lives
            (default: defaults.ROOK_CLUSTER_NAMESPACE)

    Returns:
        list : of noobaa pod objects
    """
    namespace = namespace or config.ENV_DATA["cluster_namespace"]
    noobaas = get_pods_having_label(noobaa_label, namespace)
    noobaa_pods = [Pod(**noobaa) for noobaa in noobaas]

    return noobaa_pods


def wait_for_dc_app_pods_to_reach_running_state(
    dc_pod_obj, timeout=120, exclude_state=None
):
    """
    Wait for DC app pods to reach running state

    Args:
        dc_pod_obj (list): list of dc app pod objects
        timeout (int): Timeout in seconds to wait for pods to be in Running
            state.
        exclude_state (str): A resource state to ignore

    """
    for pod_obj in dc_pod_obj:
        name = pod_obj.get_labels().get("name")
        dpod_list = get_all_pods(selector_label=f"name={name}", wait=True)
        for dpod in dpod_list:
            if "-1-deploy" not in dpod.name and dpod.status != exclude_state:
                helpers.wait_for_resource_state(
                    dpod, constants.STATUS_RUNNING, timeout=timeout
                )


def delete_deploymentconfig_pods(pod_obj):
    """
    Delete a DeploymentConfig pod and all the pods that are controlled by it

    Args:
         pod_obj (Pod): Pod object

    """
    dc_ocp_obj = ocp.OCP(kind=constants.DEPLOYMENTCONFIG, namespace=pod_obj.namespace)
    pod_data_list = dc_ocp_obj.get().get("items")
    if pod_data_list:
        for pod_data in pod_data_list:
            if pod_obj.get_labels().get("name") == pod_data.get("metadata").get("name"):
                dc_ocp_obj.delete(resource_name=pod_obj.get_labels().get("name"))
                dc_ocp_obj.wait_for_delete(
                    resource_name=pod_obj.get_labels().get("name")
                )


def wait_for_new_osd_pods_to_come_up(number_of_osd_pods_before):
    status_options = ["Init:1/4", "Init:2/4", "Init:3/4", "PodInitializing", "Running"]
    try:
        for osd_pods in TimeoutSampler(timeout=180, sleep=3, func=get_osd_pods):
            # Check if the new osd pods has started to come up
            new_osd_pods = osd_pods[number_of_osd_pods_before:]
            new_osd_pods_come_up = [
                pod.status() in status_options for pod in new_osd_pods
            ]
            if any(new_osd_pods_come_up):
                logger.info("One or more of the new osd pods has started to come up")
                break
    except TimeoutExpiredError:
        logger.warning("None of the new osd pods reached the desired status")


def get_pod_restarts_count(namespace=defaults.ROOK_CLUSTER_NAMESPACE):
    """
    Gets the dictionary of pod and its restart count for all the pods in a given namespace

    Returns:
        dict: dictionary of pod name and its corresponding restart count

    """
    list_of_pods = get_all_pods(namespace)
    restart_dict = {}
    ocp_pod_obj = OCP(kind=constants.POD, namespace=namespace)
    for p in list_of_pods:
        # we don't want to compare osd-prepare and canary pods as they get created freshly when an osd need to be added.
        if (
            "rook-ceph-osd-prepare" not in p.name
            and "rook-ceph-drain-canary" not in p.name
        ):
            pod_count = ocp_pod_obj.get_resource(p.name, "RESTARTS")
            restart_dict[p.name] = int(pod_count.split()[0])
    logger.info(f"get_pod_restarts_count: restarts dict = {restart_dict}")
    return restart_dict


def check_pods_in_running_state(
    namespace=defaults.ROOK_CLUSTER_NAMESPACE,
    pod_names=None,
    raise_pod_not_found_error=False,
    skip_for_status=None,
):
    """
    Checks whether the pods in a given namespace are in Running state or not.
    The pods which are in 'Completed' state will be skipped when checking for all pods in the
    namespace openshift-storage. 'Completed' will be the expected state of such pods.

    Args:
        namespace (str): Name of cluster namespace(default: defaults.ROOK_CLUSTER_NAMESPACE)
        pod_names (list): List of the pod names to check.
            If not provided, it will check all the pods in the given namespace
        raise_pod_not_found_error (bool): If True, it raises an exception, if one of the pods
            in the pod names are not found. If False, it ignores the case of pod not found and
            returns the pod objects of the rest of the pod names. The default value is False
        skip_for_status(list): List of pod status that should be skipped. If the status of a pod is in the given list,
            the check for 'Running' status of that particular pod will be skipped.
            eg: ["Pending", "Completed"]
    Returns:
        Boolean: True, if all pods in Running state. False, otherwise

    """
    ret_val = True

    if pod_names:
        list_of_pods = get_pod_objs(pod_names, raise_pod_not_found_error)
    else:
        list_of_pods = get_all_pods(namespace)

    ocp_pod_obj = OCP(kind=constants.POD, namespace=namespace)
    for p in list_of_pods:
        # we don't want to compare osd-prepare and canary pods as they get created freshly when an osd need to be added.
        if (
            "rook-ceph-osd-prepare" not in p.name
            and "rook-ceph-drain-canary" not in p.name
        ):
            status = ocp_pod_obj.get_resource(p.name, "STATUS")
        if (
            ("rook-ceph-osd-prepare" not in p.name)
            and ("rook-ceph-drain-canary" not in p.name)
            and ("debug" not in p.name)
        ):
            status = ocp_pod_obj.get_resource(p.name, "STATUS")
            if skip_for_status:
                if status in skip_for_status:
                    continue
            # Skip the pods which are in 'Completed' state when checking for all pods in the
            # namespace openshift-storage. 'Completed' will be the expected state of such pods.
            if (
                (status == constants.STATUS_COMPLETED)
                and (not pod_names)
                and (namespace == defaults.ROOK_CLUSTER_NAMESPACE)
            ):
                logger.warning(
                    f"The pod {p.name} is not in {constants.STATUS_RUNNING} state, "
                    f"but in {constants.STATUS_COMPLETED} state."
                )
                continue
            if status not in "Running":
                logger.error(
                    f"The pod {p.name} is in {status} state. Expected = Running"
                )
                ret_val = False
    return ret_val


def get_running_state_pods(namespace=defaults.ROOK_CLUSTER_NAMESPACE):
    """
    Checks the running state pods in a given namespace.

        Returns:
            List: all the pod objects that are in running state only

    """
    list_of_pods = get_all_pods(namespace)
    ocp_pod_obj = OCP(kind=constants.POD, namespace=namespace)
    running_pods_object = list()
    for pod in list_of_pods:
        status = ocp_pod_obj.get_resource(pod.name, "STATUS")
        if "Running" in status:
            running_pods_object.append(pod)

    return running_pods_object


def wait_for_pods_to_be_running(
    namespace=defaults.ROOK_CLUSTER_NAMESPACE,
    pod_names=None,
    raise_pod_not_found_error=False,
    timeout=200,
    sleep=10,
):
    """
    Wait for all the pods in a specific namespace to be running.

    Args:
        namespace (str): the namespace ot the pods
        pod_names (list): List of the pod names to check.
            If not provided, it will check all the pods in the given namespace
        raise_pod_not_found_error (bool): If True, it raises an exception(in the function
            'check_pods_in_running_state'), if one of the pods in the pod names are not found.
            If False, it ignores the case of pod not found and returns the pod objects of
            the rest of the pod names. The default value is False
        timeout (int): time to wait for pods to be running
        sleep (int): Time in seconds to sleep between attempts

    Returns:
         bool: True, if all pods in Running state. False, otherwise

    """
    try:
        for pods_running in TimeoutSampler(
            timeout=timeout,
            sleep=sleep,
            func=check_pods_in_running_state,
            namespace=namespace,
            pod_names=pod_names,
            raise_pod_not_found_error=raise_pod_not_found_error,
        ):
            # Check if all the pods in running state
            if pods_running:
                logger.info("All the pods reached status running!")
                return True

    except TimeoutExpiredError:
        logger.warning(
            f"Not all the pods reached status running " f"after {timeout} seconds"
        )
        return False


def list_of_nodes_running_pods(selector, namespace=defaults.ROOK_CLUSTER_NAMESPACE):
    """
    The function returns the list of nodes for the given selector

    Args:
        selector (str): The resource selector to search with

    Returns:
        list: a list of nodes that runs the given selector pods

    """
    pod_obj_list = get_all_pods(namespace=namespace, selector=[selector])
    pods_running_nodes = [get_pod_node(pod) for pod in pod_obj_list]
    logger.info(f"{selector} running on nodes {pods_running_nodes}")
    return list(set(pods_running_nodes))


def get_osd_removal_pod_name(osd_id, timeout=60):
    """
    Get the osd removal pod name

    Args:
        osd_id (int): The osd's id to get the osd removal pod name
        timeout (int): The time to wait for getting the osd removal pod name

    Returns:
        str: The osd removal pod name

    """
    ocs_version_pattern_dict = {
        "4.6": f"ocs-osd-removal-{osd_id}",
        "4.7": "ocs-osd-removal-job",
        "4.8": "ocs-osd-removal-",
        "4.9": "ocs-osd-removal-job",
        "4.10": "ocs-osd-removal-job",
        "4.11": "ocs-osd-removal-job",
        "4.12": "ocs-osd-removal-job",
    }

    ocs_version = config.ENV_DATA["ocs_version"]
    pattern = ocs_version_pattern_dict.get(ocs_version)
    if not pattern:
        logger.warning(
            f"ocs version {ocs_version} didn't match any of the known versions"
        )
        return None

    try:
        for osd_removal_pod_names in TimeoutSampler(
            timeout=timeout,
            sleep=5,
            func=get_pod_name_by_pattern,
            pattern=pattern,
        ):
            if osd_removal_pod_names:
                osd_removal_pod_name = osd_removal_pod_names[0]
                logger.info(f"Found pod {osd_removal_pod_name}")
                return osd_removal_pod_name

    except TimeoutExpiredError:
        logger.warning(f"Failed to get pod by the pattern {pattern}")
        return None


def check_toleration_on_pods(toleration_key=constants.TOLERATION_KEY):
    """
    Function to check toleration on pods

    Args:
        toleration_key (str): The toleration key to check

    """

    pod_objs = get_all_pods(
        namespace=defaults.ROOK_CLUSTER_NAMESPACE,
        selector=[constants.TOOL_APP_LABEL],
        exclude_selector=True,
    )
    flag = False
    for pod_obj in pod_objs:
        resource_name = pod_obj.name
        tolerations = pod_obj.get().get("spec").get("tolerations")
        for key in tolerations:
            if key["key"] == toleration_key:
                flag = True
        if flag:
            logger.info(f"The Toleration {toleration_key} exists on {resource_name}")
        else:
            logger.error(
                f"The pod {resource_name} does not have toleration {toleration_key}"
            )


def run_osd_removal_job(osd_ids=None):
    """
    Run the ocs-osd-removal job

    Args:
        osd_ids (list): The osd IDs.

    Returns:
        ocs_ci.ocs.resources.ocs.OCS: The ocs-osd-removal job object

    """
    osd_ids_str = ",".join(map(str, osd_ids))
    ocp_version = version.get_semantic_ocp_version_from_config()
    ocs_version = version.get_semantic_ocs_version_from_config()

<<<<<<< HEAD
    # Fixes: #6662
    # Version OCS 4.6 and above requires FORCE_OSD_REMOVAL set to true in order to not get stuck
    cmd_params = (
        "-p FORCE_OSD_REMOVAL=true"
        if ocs_version >= version.VERSION_4_6
        and not check_safe_to_destroy_status(osd_ids_str)
        else ""
    )

    # Parameter name FAILED_OSD_ID changed to FAILED_OSD_IDS for Version OCP 4.6 and above
    if ocp_version >= version.VERSION_4_6:
        cmd_params += f" -p FAILED_OSD_IDS={osd_ids_str}"
=======
    if Version.coerce(ocs_version) >= Version.coerce(
        "4.10"
    ) and not check_safe_to_destroy_status(osd_ids_str):
        cmd = f"process ocs-osd-removal -p FORCE_OSD_REMOVAL=true -p FAILED_OSD_IDS={osd_ids_str} -o yaml"
    elif Version.coerce(ocp_version) >= Version.coerce("4.6"):
        cmd = f"process ocs-osd-removal -p FAILED_OSD_IDS={osd_ids_str} -o yaml"
>>>>>>> 319d1690
    else:
        cmd = f"process ocs-osd-removal -p FAILED_OSD_ID={osd_ids_str} -o yaml"

    logger.info(f"Executing OSD removal job on OSD ids: {osd_ids_str}")
    ocp_obj = ocp.OCP(namespace=defaults.ROOK_CLUSTER_NAMESPACE)
    osd_removal_job_yaml = ocp_obj.exec_oc_cmd(cmd)
    # Add the namespace param, so that the ocs-osd-removal job will be created in the correct namespace
    osd_removal_job_yaml["metadata"]["namespace"] = defaults.ROOK_CLUSTER_NAMESPACE
    osd_removal_job = OCS(**osd_removal_job_yaml)
    osd_removal_job.create(do_reload=False)

    return osd_removal_job


def check_safe_to_destroy_status(osd_id):
    """
    check if it is safe to destroy the osd

    Args:
        osd_id (str): osd id

    Return:
        bool: True, if it is safe to destroy the osd. False, otherwise

    """
    try:
        pod_tool = get_ceph_tools_pod()
        out = pod_tool.exec_cmd_on_pod(
            command=f"ceph osd safe-to-destroy {osd_id}",
            out_yaml_format=False,
        )
    except Exception as e:
        logger.error(e)
        return False
    return "are safe to destroy without reducing data durability" in out


def verify_osd_removal_job_completed_successfully(osd_id):
    """
    Verify that the ocs-osd-removal job completed successfully

    Args:
        osd_id (str): The osd id

    Returns:
        bool: True, if the ocs-osd-removal job completed successfully. False, otherwise

    """
    logger.info("Getting the ocs-osd-removal pod name")
    osd_removal_pod_name = get_osd_removal_pod_name(osd_id)
    osd_removal_pod_obj = get_pod_obj(
        osd_removal_pod_name, namespace=defaults.ROOK_CLUSTER_NAMESPACE
    )

    timeout = 300
    try:
        is_completed = osd_removal_pod_obj.ocp.wait_for_resource(
            condition=constants.STATUS_COMPLETED,
            resource_name=osd_removal_pod_name,
            sleep=20,
            timeout=timeout,
        )
    # Don't failed the test yet if the ocs-osd-removal pod job is not completed
    except TimeoutExpiredError:
        is_completed = False

    ocp_pod_obj = OCP(kind=constants.POD, namespace=defaults.ROOK_CLUSTER_NAMESPACE)
    osd_removal_pod_status = ocp_pod_obj.get_resource_status(osd_removal_pod_name)

    # Check if 'osd_removal_pod' is in status 'completed'
    if not is_completed and osd_removal_pod_status != constants.STATUS_COMPLETED:
        if osd_removal_pod_status != constants.STATUS_RUNNING:
            logger.info(
                f"ocs-osd-removal pod job did not reach status '{constants.STATUS_COMPLETED}' "
                f"or '{constants.STATUS_RUNNING}' after {timeout} seconds"
            )
            return False
        else:
            logger.info(
                f"ocs-osd-removal pod job reached status '{constants.STATUS_RUNNING}',"
                f" but we were waiting for status '{constants.STATUS_COMPLETED}' "
            )

            new_timeout = 900
            logger.info(
                f"Wait more {new_timeout} seconds for ocs-osd-removal pod job to be completed"
            )
            is_completed = osd_removal_pod_obj.ocp.wait_for_resource(
                condition=constants.STATUS_COMPLETED,
                resource_name=osd_removal_pod_name,
                sleep=30,
                timeout=new_timeout,
            )
            if not is_completed:
                logger.info(
                    f"ocs-osd-removal pod job did not complete after {new_timeout} seconds"
                )
                return False

    # Verify OSD removal from the ocs-osd-removal pod logs
    logger.info(f"Verifying removal of OSD from {osd_removal_pod_name} pod logs")
    logs = get_pod_logs(osd_removal_pod_name)
    patterns = [
        f"purged osd.{osd_id}",
        f"purge osd.{osd_id}",
        f"completed removal of OSD {osd_id}",
    ]

    is_osd_pattern_in_logs = any([re.search(pattern, logs) for pattern in patterns])
    if not is_osd_pattern_in_logs:
        logger.warning(
            f"Didn't find the removal of OSD from {osd_removal_pod_name} pod logs"
        )
        return False

    return True


def delete_osd_removal_job(osd_id):
    """
    Delete the ocs-osd-removal job.

    Args:
        osd_id (str): The osd id

    Returns:
        bool: True, if the ocs-osd-removal job deleted successfully. False, otherwise

    """
    ocs_version = config.ENV_DATA["ocs_version"]
    if Version.coerce(ocs_version) >= Version.coerce("4.7"):
        job_name = "ocs-osd-removal-job"
    else:
        job_name = f"ocs-osd-removal-{osd_id}"

    osd_removal_job = get_job_obj(job_name, namespace=defaults.ROOK_CLUSTER_NAMESPACE)
    osd_removal_job.delete()
    try:
        osd_removal_job.ocp.wait_for_delete(resource_name=job_name)
    except TimeoutError:
        logger.warning(f"{job_name} job did not get deleted successfully")
        return False

    return True


def get_deployment_name(pod_name):
    """
    Get the deployment of the pod.

    Args:
        pod_name (str): The pod's name.

    Returns:
        The deployment of the specific pod name

    """
    return "-".join(pod_name.split("-")[:-2])


def get_osd_pod_id(osd_pod):
    """
    Get the osd pod id

    Args:
        osd_pod (ocs_ci.ocs.resources.pod.Pod): The osd pod object

    Returns:
        str: The osd pod id

    """
    return osd_pod.get().get("metadata").get("labels").get("ceph-osd-id")


def get_pods_in_statuses(status_options, namespace=defaults.ROOK_CLUSTER_NAMESPACE):
    """
    Get all the pods in specific statuses

    Args:
        status_options (list): The list of the status options.
        namespace (str): Name of cluster namespace(default: defaults.ROOK_CLUSTER_NAMESPACE)

    Returns:
        list: All the pods that their status in the 'status_options' list.

    """
    pods = get_all_pods(namespace)
    ocp_pod_obj = OCP(kind=constants.POD, namespace=namespace)
    pods_in_status_options = list()
    for p in pods:
        try:
            pod_status = ocp_pod_obj.get_resource_status(p.name)
        except CommandFailed as e:
            logger.info(f"Can't get the pod status due to the error: {str(e)}")
            pod_status = ""

        if pod_status in status_options:
            pods_in_status_options.append(p)

    return pods_in_status_options


def get_pod_ceph_daemon_type(pod_obj):
    """
    Get the ceph daemon type of the pod object

    Args:
        pod_obj (Pod): the pod object

    Returns:
        str: The pod's ceph daemon type

    """
    return pod_obj.get_labels().get("ceph_daemon_type")


def check_pods_after_node_replacement():
    """
    Check the pods status after the node replacement process.

    Returns:
        bool: True if all the pods are running after a specific time. False otherwise.

    """
    are_pods_running = wait_for_pods_to_be_running(timeout=180)
    if are_pods_running:
        return True

    # This is a workaround due to the BZ https://bugzilla.redhat.com/show_bug.cgi?id=2142461
    failed_pod_statuses = [
        "Init:0/1",
        constants.STATUS_CONTAINER_CREATING,
        constants.STATUS_CLBO,
    ]
    restart_pods_in_statuses(failed_pod_statuses)

    not_ready_statuses = [
        constants.STATUS_ERROR,
        constants.STATUS_PENDING,
        constants.STATUS_CLBO,
        constants.STATUS_TERMINATING,
    ]

    pods_not_ready = get_pods_in_statuses(status_options=not_ready_statuses)
    if len(pods_not_ready) == 0:
        logger.info("All the pods are running")
        return True

    if len(pods_not_ready) > 1:
        logger.warning("More than one pod is not running")
        return False

    # if len(pods_not_ready) == 1
    pod_not_ready = pods_not_ready[0]
    pod_daemon_type = get_pod_ceph_daemon_type(pod_not_ready)
    if pod_daemon_type == constants.MON_DAEMON:
        logger.info(
            f"One of the '{pod_daemon_type}' pods is not running, "
            f"but all the other pods are running"
        )
        timeout = 1500
        logger.info(
            f"waiting another {timeout} seconds for all the pods to be running..."
        )

        expected_statuses = [constants.STATUS_RUNNING, constants.STATUS_COMPLETED]
        are_pods_running = wait_for_pods_to_be_in_statuses(
            expected_statuses=expected_statuses,
            timeout=timeout,
            sleep=30,
        )
        if are_pods_running:
            logger.info("All the pods are running")
            return True
        else:
            logger.warning(
                f"Not all the pods are in a running state after {timeout} seconds"
            )
            return False

    else:
        logger.warning(f"One of the '{pod_daemon_type}' pods is not running")
        return False


def get_osd_pods_having_ids(osd_ids):
    """
    Get the osd pods having specific ids

    Args:
        osd_ids (list): The list of the osd ids

    Returns:
        list: The osd pods having the osd ids

    """
    # Convert it to set to reduce complexity
    osd_ids_set = set(osd_ids)
    osd_pods_having_ids = []

    osd_pods = get_osd_pods()
    for osd_pod in osd_pods:
        if get_osd_pod_id(osd_pod) in osd_ids_set:
            osd_pods_having_ids.append(osd_pod)

    return osd_pods_having_ids


def get_pod_objs(
    pod_names,
    raise_pod_not_found_error=False,
    namespace=defaults.ROOK_CLUSTER_NAMESPACE,
):
    """
    Get the pod objects of the specified pod names

    Args:
        pod_names (list): The list of the pod names to get their pod objects
        namespace (str): Name of cluster namespace(default: defaults.ROOK_CLUSTER_NAMESPACE)
        raise_pod_not_found_error (bool): If True, it raises an exception, if one of the pods
            in the pod names are not found. If False, it ignores the case of pod not found and
            returns the pod objects of the rest of the pod names. The default value is False

    Returns:
        list: The pod objects of the specified pod names

    Raises:
        ResourceNotFoundError: If 'raise_pod_not_found_error' is True,
            and not all the pod names were found

    """
    # Convert it to set to reduce complexity
    pod_names_set = set(pod_names)
    pods = get_all_pods(namespace=namespace)
    pod_objs_found = [p for p in pods if p.name in pod_names_set]

    if len(pod_names) > len(pod_objs_found):
        pod_names_found_set = {p.name for p in pod_objs_found}
        pod_names_not_found = list(pod_names_set - pod_names_found_set)
        error_message = f"Did not find the following pod names: {pod_names_not_found}"
        if raise_pod_not_found_error:
            raise ResourceNotFoundError(error_message)
        else:
            logger.info(error_message)

    return pod_objs_found


def wait_for_change_in_pods_statuses(
    pod_names,
    current_statuses=None,
    namespace=defaults.ROOK_CLUSTER_NAMESPACE,
    timeout=300,
    sleep=20,
):
    """
    Wait for the pod statuses in a specific namespace to change.

    Args:
        pod_names (list): List of the pod names to check if their status changed.
        namespace (str): the namespace ot the pods
        current_statuses (list): The current pod statuses. These are the pod statuses
            to check if they changed during each iteration.
        timeout (int): time to wait for pod statuses to change
        sleep (int): Time in seconds to sleep between attempts

    Returns:
        bool: True, if the pod statuses have changed. False, otherwise

    """
    if current_statuses is None:
        # If 'current_statuses' is None the default value will be the ready statues
        current_statuses = [constants.STATUS_RUNNING, constants.STATUS_COMPLETED]

    try:
        for pod_objs in TimeoutSampler(
            timeout=timeout,
            sleep=sleep,
            func=get_pod_objs,
            namespace=namespace,
            pod_names=pod_names,
        ):
            ocp_pod_obj = OCP(kind=constants.POD, namespace=namespace)
            if len(pod_objs) < len(pod_names):
                pod_names_found_set = {p.name for p in pod_objs}
                pod_names_not_found = list(set(pod_names) - pod_names_found_set)
                logger.info(f"Some of the pods have not found: {pod_names_not_found}")
                return True

            for p in pod_objs:
                try:
                    pod_status = ocp_pod_obj.get_resource_status(p.name)
                except CommandFailed as ex:
                    logger.info(
                        f"Can't get the status of the pod {p.name} due to the error: {ex}"
                    )
                    continue

                if pod_status not in current_statuses:
                    logger.info(
                        f"The status of the pod '{p.name}' has changed to '{pod_status}'"
                    )
                    return True
    except TimeoutExpiredError:
        logger.info(f"The status of the pods did not change after {timeout} seconds")
        return False


def get_rook_ceph_pod_names():
    """
    Get all the rook ceph pod names

    Returns:
        list: List of the rook ceph pod names

    """
    rook_ceph_pod_names = get_pod_name_by_pattern("rook-ceph-")
    # Exclude the rook ceph pod tools because it creates by OCS and not rook ceph operator
    return [
        pod_name
        for pod_name in rook_ceph_pod_names
        if not pod_name.startswith("rook-ceph-tools-")
    ]


def get_mon_pod_id(mon_pod):
    """
    Get the mon pod id

    Args:
        mon_pod (ocs_ci.ocs.resources.pod.Pod): The mon pod object

    Returns:
        str: The mon pod id

    """
    return mon_pod.get().get("metadata").get("labels").get("ceph_daemon_id")


def delete_all_osd_removal_jobs(namespace=defaults.ROOK_CLUSTER_NAMESPACE):
    """
    Delete all the osd removal jobs in a specific namespace

    Args:
        namespace (str): Name of cluster namespace(default: defaults.ROOK_CLUSTER_NAMESPACE)

    Returns:
        bool: True, if all the jobs deleted successfully. False, otherwise

    """
    result = True
    osd_removal_jobs = get_jobs_with_prefix("ocs-osd-removal-", namespace=namespace)
    for osd_removal_job in osd_removal_jobs:
        osd_removal_job.delete()
        try:
            osd_removal_job.ocp.wait_for_delete(resource_name=osd_removal_job.name)
        except TimeoutError:
            logger.warning(
                f"{osd_removal_job.name} job did not get deleted successfully"
            )
            result = False

    return result


def get_crashcollector_pods(
    crashcollector_label=constants.CRASHCOLLECTOR_APP_LABEL, namespace=None
):
    """
    Fetches info about crashcollector pods in the cluster

    Args:
        crashcollector_label (str): label associated with mon pods
            (default: defaults.CRASHCOLLECTOR_APP_LABEL)
        namespace (str): Namespace in which ceph cluster lives
            (default: defaults.ROOK_CLUSTER_NAMESPACE)

    Returns:
        list : of crashcollector pod objects

    """
    namespace = namespace or config.ENV_DATA["cluster_namespace"]
    crashcollectors = get_pods_having_label(crashcollector_label, namespace)
    return [Pod(**crashcollector) for crashcollector in crashcollectors]


def check_pods_in_statuses(
    expected_statuses,
    pod_names=None,
    namespace=defaults.ROOK_CLUSTER_NAMESPACE,
    raise_pod_not_found_error=False,
):
    """
    checks whether the pods in a given namespace are in the expected statuses or not

    Args:
        expected_statuses (list): The expected statuses of the pods
        pod_names (list): List of the pod names to check.
            If not provided, it will check all the pods in the given namespace
        namespace (str): Name of cluster namespace(default: defaults.ROOK_CLUSTER_NAMESPACE)
        raise_pod_not_found_error (bool): If True, it raises an exception, if one of the pods
            in the pod names are not found. If False, it ignores the case of pod not found and
            check the pod objects of the rest of the pod names. The default value is False

    Returns:
        Boolean: True, if the pods are in the expected statuses. False, otherwise

    """
    if pod_names:
        list_of_pods = get_pod_objs(
            pod_names=pod_names,
            raise_pod_not_found_error=raise_pod_not_found_error,
            namespace=namespace,
        )
    else:
        list_of_pods = get_all_pods(namespace)

    ocp_pod_obj = OCP(kind=constants.POD, namespace=namespace)
    for p in list_of_pods:
        try:
            status = ocp_pod_obj.get_resource(p.name, "STATUS")
        except CommandFailed as e:
            logger.info(f"Can't get the pod status due to the error: {str(e)}")
            status = ""

        if status not in expected_statuses:
            logger.warning(
                f"The pod {p.name} is in {status} state, and not in the expected statuses {expected_statuses}"
            )
            return False

    logger.info(f"All the pods reached the expected statuses {expected_statuses}")
    return True


def wait_for_pods_to_be_in_statuses(
    expected_statuses,
    pod_names=None,
    namespace=defaults.ROOK_CLUSTER_NAMESPACE,
    raise_pod_not_found_error=False,
    timeout=180,
    sleep=10,
):
    """
    Wait for the pods in a given namespace to be in the expected statuses

    Args:
        expected_statuses (list): The expected statuses of the pods
        pod_names (list): List of the pod names to check.
            If not provided, it will check all the pods in the given namespace
        namespace (str): Name of cluster namespace(default: defaults.ROOK_CLUSTER_NAMESPACE)
        raise_pod_not_found_error (bool): If True, it raises an exception, if one of the pods
            in the pod names are not found. If False, it ignores the case of pod not found and
            check the pod objects of the rest of the pod names. The default value is False
        timeout (int): time to wait for the pods to be in the expected statuses
        sleep (int): Time in seconds to sleep between attempts

    Returns:
        Boolean: True, if all pods are in the expected statuses. False, otherwise
    """
    sample = TimeoutSampler(
        timeout=timeout,
        sleep=sleep,
        func=check_pods_in_statuses,
        expected_statuses=expected_statuses,
        pod_names=pod_names,
        namespace=namespace,
        raise_pod_not_found_error=raise_pod_not_found_error,
    )
    return sample.wait_for_func_status(result=True)


def get_pod_ip(pod_obj):
    """
    Get the pod ip

    Args:
        pod_obj (Pod): The pod object

    Returns:
        str: The pod ip

    """
    return pod_obj.get().get("status").get("podIP")


def wait_for_osd_pods_having_ids(osd_ids, timeout=180, sleep=10):
    """
    Wait for the osd pods having specific ids

    Args:
        osd_ids (list): The list of the osd ids
        timeout (int): Time to wait for the osd pods having the specified ids
        sleep (int): Time in seconds to sleep between attempts

    Returns:
        list: The osd pods having the specified ids

    Raise:
        TimeoutExpiredError: In case it didn't find all the osd pods with the specified ids

    """
    for osd_pods in TimeoutSampler(
        timeout=timeout,
        sleep=sleep,
        func=get_osd_pods_having_ids,
        osd_ids=osd_ids,
    ):
        if len(osd_pods) == len(osd_ids):
            logger.info(f"Found all the osd pods with the ids: {osd_ids}")
            return osd_pods


def pod_resource_utilization_raw_output_from_adm_top(
    namespace=constants.OPENSHIFT_STORAGE_NAMESPACE,
):
    """
    Gets the pod's memory utilization using adm top command.

    Args:
        namespace (str) : The pod's namespace where the adm top command has to be run

    Returns:
        str : Raw output of adm top pods command

    """
    obj = ocp.OCP()
    resource_utilization_all_pods = obj.exec_oc_cmd(
        command=f"adm top pods -n {namespace}", out_yaml_format=False
    )
    logger.info("Command RAW output of adm top pods")
    logger.info(f"{resource_utilization_all_pods}")
    return resource_utilization_all_pods


def get_mon_label(mon_pod_obj):
    """
    Gets the mon pod label

    Args:
        mon_pod_obj (Pod): The pod object

    Returns:
        str: The mon pod label (eg: a)

    """
    return mon_pod_obj.get().get("metadata").get("labels").get("mon")


def set_osd_maintenance_mode(osd_deployment):

    """
    Set osd in maintenance mode for running ceph-objectstore commands

    Args:
        osd_deployment (OCS): List of OSD deployment OCS instances

    """
    logger.info("Entering into the OSD maintenance mode")
    # Scale down rook-ceph-operator and ocs-operator deployments to zero
    helpers.modify_deployment_replica_count(
        deployment_name=constants.ROOK_CEPH_OPERATOR, replica_count=0
    )
    helpers.modify_deployment_replica_count(
        deployment_name=constants.OCS_CSV_PREFIX, replica_count=0
    )
    # Set ceph osd noout and pause flags
    ct_pod = get_ceph_tools_pod()
    logger.info("Setting osd noout flag")
    ct_pod.exec_ceph_cmd("ceph osd set noout")
    logger.info("Setting osd pause flag")
    ct_pod.exec_ceph_cmd("ceph osd set pause")
    # Take a backup of the list of osd deployments
    logger.info("Backup OSD deployments")
    for deployment in osd_deployment:
        deployment_get = deployment.get()
        templating.dump_data_to_temp_yaml(
            deployment_get, f"backup_{deployment.name}.yaml"
        )
        patch_cmd = (
            '{"spec": {"template": {"spec":{"containers": [{"name": "osd", '
            '"command": ["sleep", "infinity"], "args":[]}]}}}}'
        )
        deployment.ocp.patch(resource_name=deployment.name, params=patch_cmd)
    # Sleep for 60 sec for the OSD pods to respin
    logger.info("Sleeping for 60s for the osd pods to stabilize")
    time.sleep(60)
    for pod in get_osd_pods():
        helpers.wait_for_resource_state(resource=pod, state=constants.STATUS_RUNNING)


def exit_osd_maintenance_mode(osd_deployment):
    """
    Exit from osd maintenance mode

    Args:
        osd_deployment (OCS): List of OSD deployment OCS instances

    """
    logger.info("Exiting the OSD from maintenance mode")
    # Replace OSD deployment with the backup took while setting the osd in maintenance mode
    for deployment in osd_deployment:
        if os.path.isfile(f"backup_{deployment.name}.yaml"):
            logger.info(f"Replacing the backup for {deployment.name}")
            cmd = f"oc replace --force -f backup_{deployment.name}.yaml"
            run_cmd(cmd=cmd)
    # Scale up rook-ceph-operator and ocs-operator deployments to 1
    helpers.modify_deployment_replica_count(
        deployment_name=constants.ROOK_CEPH_OPERATOR, replica_count=1
    )
    helpers.modify_deployment_replica_count(
        deployment_name=constants.OCS_CSV_PREFIX, replica_count=1
    )
    # Sleep for 60 sec for the OSD pods to respin
    logger.info("Sleeping for 60s for the osd pods to stabilize")
    time.sleep(60)
    for pod in get_osd_pods():
        helpers.wait_for_resource_state(resource=pod, state=constants.STATUS_RUNNING)
    ct_pod = get_ceph_tools_pod()
    # UnSet ceph osd noout and pause flags
    logger.info("UnSet osd noout flag")
    ct_pod.exec_ceph_cmd("ceph osd unset noout")
    logger.info("UnSet osd pause flag")
    ct_pod.exec_ceph_cmd("ceph osd unset pause")
    # Remove the backup files
    for deployment in osd_deployment:
        if os.path.isfile(f"backup_{deployment.name}.yaml"):
            os.remove(f"backup_{deployment.name}.yaml")


def restart_pods_in_statuses(
    status_options, namespace=defaults.ROOK_CLUSTER_NAMESPACE, wait=True
):
    """
    Restart all the pods in specific statuses

    Args:
        status_options (list): The list of the status options.
        namespace (str): Name of cluster namespace(default: defaults.ROOK_CLUSTER_NAMESPACE)
        wait (bool): Determines if the delete command should wait for
            completion

    Returns:
        list: Restart all the pods that their status in the 'status_options' list.

    """
    logger.info(f"Get the pods in the statuses: {status_options}")
    pods_to_restart = get_pods_in_statuses(status_options, namespace)
    logger.info(
        f"The pods {pods_to_restart} are in the statuses {status_options}. Restarting the pods..."
    )
    delete_pods(pods_to_restart, wait=wait)
    logger.info("Finish restarting the pods")<|MERGE_RESOLUTION|>--- conflicted
+++ resolved
@@ -2187,7 +2187,6 @@
     ocp_version = version.get_semantic_ocp_version_from_config()
     ocs_version = version.get_semantic_ocs_version_from_config()
 
-<<<<<<< HEAD
     # Fixes: #6662
     # Version OCS 4.6 and above requires FORCE_OSD_REMOVAL set to true in order to not get stuck
     cmd_params = (
@@ -2200,20 +2199,14 @@
     # Parameter name FAILED_OSD_ID changed to FAILED_OSD_IDS for Version OCP 4.6 and above
     if ocp_version >= version.VERSION_4_6:
         cmd_params += f" -p FAILED_OSD_IDS={osd_ids_str}"
-=======
-    if Version.coerce(ocs_version) >= Version.coerce(
-        "4.10"
-    ) and not check_safe_to_destroy_status(osd_ids_str):
-        cmd = f"process ocs-osd-removal -p FORCE_OSD_REMOVAL=true -p FAILED_OSD_IDS={osd_ids_str} -o yaml"
-    elif Version.coerce(ocp_version) >= Version.coerce("4.6"):
-        cmd = f"process ocs-osd-removal -p FAILED_OSD_IDS={osd_ids_str} -o yaml"
->>>>>>> 319d1690
     else:
-        cmd = f"process ocs-osd-removal -p FAILED_OSD_ID={osd_ids_str} -o yaml"
+        cmd_params += f" -p FAILED_OSD_ID={osd_ids_str}"
 
     logger.info(f"Executing OSD removal job on OSD ids: {osd_ids_str}")
     ocp_obj = ocp.OCP(namespace=defaults.ROOK_CLUSTER_NAMESPACE)
-    osd_removal_job_yaml = ocp_obj.exec_oc_cmd(cmd)
+    osd_removal_job_yaml = ocp_obj.exec_oc_cmd(	
+        f"process ocs-osd-removal {cmd_params} -o yaml"	
+    )
     # Add the namespace param, so that the ocs-osd-removal job will be created in the correct namespace
     osd_removal_job_yaml["metadata"]["namespace"] = defaults.ROOK_CLUSTER_NAMESPACE
     osd_removal_job = OCS(**osd_removal_job_yaml)
