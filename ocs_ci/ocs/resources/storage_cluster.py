--- conflicted
+++ resolved
@@ -10,8 +10,6 @@
 from ocs_ci.ocs.resources.csv import CSV
 from ocs_ci.ocs.resources.packagemanifest import get_selector_for_ocs_operator, PackageManifest
 from ocs_ci.utility import utils
-from tests.helpers import check_local_volume
-from ocs_ci.deployment.deployment import get_typed_nodes, get_device_paths
 
 log = logging.getLogger(__name__)
 
@@ -373,15 +371,6 @@
     storageDeviceSets->count = (capacity reqested / osd capacity ) + existing count storageDeviceSets
 
     """
-    lvpresent = check_local_volume()
-    if lvpresent:
-        workers = get_typed_nodes(node_type='worker')
-        worker_names = [worker.name for worker in workers]
-        device_paths = get_device_paths(worker_names)
-        lv_data = get_localvolume_cr()
-        lv_data['spec']['storageClassDevices'][0][
-            'devicePaths'
-        ] = device_paths
 
     sc = get_storage_cluster()
     old_storage_devices_sets_count = get_deviceset_count()
@@ -444,19 +433,6 @@
     )
 
 
-<<<<<<< HEAD
-def get_localvolume_cr():
-    """
-    Get localvolumeCR object from local-storage
-
-    Returns:
-        dict: Dictionary represents a returned yaml file
-
-    """
-    A = OCP(kind=constants.LOCAL_VOLUME, namespace=constants.LOCAL_STORAGE_NAMESPACE)
-    lvcr = A.get('local-block')
-    return lvcr
-=======
 def get_all_storageclass():
     """
     Function for getting all storageclass excluding 'gp2' and 'flex'
@@ -477,5 +453,4 @@
             item.get('metadata').get('name') not in (constants.IGNORE_SC_GP2, constants.IGNORE_SC_FLEX)
         )
     ]
-    return storageclass
->>>>>>> bd2776f3
+    return storageclass