--- conflicted
+++ resolved
@@ -194,22 +194,6 @@
             timeout=timeout,
         )
 
-<<<<<<< HEAD
-    if (
-        not disable_noobaa
-        or config.ENV_DATA.get("platform") not in constants.MANAGED_SERVICE_PLATFORMS
-    ):
-        nb_ep_pods = get_pods_having_label(
-            label=constants.NOOBAA_ENDPOINT_POD_LABEL,
-            namespace=defaults.ROOK_CLUSTER_NAMESPACE,
-        )
-        assert len(nb_ep_pods) <= max_eps, (
-            f"The number of running NooBaa endpoint pods ({len(nb_ep_pods)}) "
-            f"is greater than the maximum defined in the NooBaa CR ({max_eps})"
-        )
-
-=======
->>>>>>> ef9f18d5
     # Verify StorageClasses (1 ceph-fs, 1 ceph-rbd)
     log.info("Verifying storage classes")
     storage_class = OCP(kind=constants.STORAGECLASS, namespace=namespace)
