--- conflicted
+++ resolved
@@ -1328,19 +1328,16 @@
         "\\d+(\\.\\d+){3}:31659",
         sc_data["spec"]["externalStorage"]["storageProviderEndpoint"],
     )
-<<<<<<< HEAD
     log.info(
         f"Onboarding ticket begins with: {sc_data['spec']['externalStorage']['onboardingTicket'][:50]}"
     )
     assert len(sc_data["spec"]["externalStorage"]["onboardingTicket"]) > 500
-=======
     catsrc = ocp.OCP(kind=constants.CATSRC, namespace=defaults.ROOK_CLUSTER_NAMESPACE)
     catsrc_info = catsrc.get().get("items")[0]
     log.info(f"Catalogsource: {catsrc_info}")
     assert catsrc_info["spec"]["displayName"].startswith(
         "Red Hat OpenShift Data Foundation Managed Service Consumer"
     )
->>>>>>> 128f408a
 
 
 def get_ceph_clients():
