--- conflicted
+++ resolved
@@ -4,7 +4,6 @@
 import logging
 import tempfile
 import yaml
-import time
 
 from jsonschema import validate
 
@@ -34,12 +33,8 @@
 from ocs_ci.ocs.node import (
     get_osds_per_node,
     add_new_disk_for_vsphere,
-<<<<<<< HEAD
     get_osd_running_nodes,
     get_encrypted_osd_devices,
-=======
-    get_worker_nodes,
->>>>>>> 3de982b2
 )
 from ocs_ci.helpers.helpers import get_secret_names
 from ocs_ci.utility import (
@@ -635,34 +630,16 @@
 
     if ocs_version > version.VERSION_4_6:
         log.info("Verify luks header label for encrypted devices")
-<<<<<<< HEAD
         worker_nodes = get_osd_running_nodes()
-=======
-        worker_nodes = get_worker_nodes()
-        logging.info("NODES: {}".format(worker_nodes))
->>>>>>> 3de982b2
         failures = 0
         failure_message = ""
         node_obj = OCP(kind="node")
-
-<<<<<<< HEAD
         for node in worker_nodes:
             luks_devices = get_encrypted_osd_devices(node_obj, node)
-=======
-        for n in worker_nodes:
-            luks_devices = node_obj.exec_oc_debug_cmd(
-                node=n,
-                cmd_list=[
-                    "lsblk -o NAME,TYPE,FSTYPE | grep -E 'disk.*crypto_LUKS' | awk '{print $1}'"
-                ],
-            ).split("\n")
-
->>>>>>> 3de982b2
             for luks_device_name in luks_devices:
                 luks_device_name = luks_device_name.strip()
                 if luks_device_name == "":
                     continue
-<<<<<<< HEAD
                 log.info(
                     f"Checking luks header label on Luks device {luks_device_name} for node {node}"
                 )
@@ -679,30 +656,6 @@
             log.error(failure_message)
             raise ValueError("Luks header label is not found")
         log.info("Luks header info found for all the encrypted osds")
-=======
-                logging.info(
-                    "Checking luks header label on Luks device {} for node {}".format(
-                        luks_device_name, n
-                    )
-                )
-
-                logging.info("Waiting for 5 seconds")
-                time.sleep(5)
-
-                cmd = "cryptsetup luksDump /dev/" + str(luks_device_name)
-                cmd_out = node_obj.exec_oc_debug_cmd(node=n, cmd_list=[cmd])
-
-                if "(no label)" in str(cmd_out) or "(no subsystem)" in str(cmd_out):
-                    failures += 1
-                    failure_message += "\nNo label found on Luks header information for node {}\n".format(
-                        n
-                    )
-
-        if failures != 0:
-            logging.error(failure_message)
-            raise ValueError("Luks header label is not found")
-        logging.info("Luks header info found for all the encrypted osds")
->>>>>>> 3de982b2
 
 
 def verify_kms_ca_only():
