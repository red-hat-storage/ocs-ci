"""
StorageCluster related functionalities
"""
import logging
import tempfile
import yaml

from jsonschema import validate

from ocs_ci.framework import config
from ocs_ci.ocs import constants, defaults, ocp
from ocs_ci.ocs.exceptions import (
    ResourceNotFoundError,
    UnsupportedFeatureError,
    PVNotSufficientException,
)
from ocs_ci.ocs.ocp import get_images, OCP
from ocs_ci.ocs.resources import csv
from ocs_ci.ocs.resources.ocs import get_ocs_csv
from ocs_ci.ocs.resources.pod import (
    get_pods_having_label,
    get_osd_pods,
    get_mon_pods,
    get_mds_pods,
    get_mgr_pods,
    get_rgw_pods,
    get_plugin_pods,
    get_cephfsplugin_provisioner_pods,
    get_rbdfsplugin_provisioner_pods,
)
from ocs_ci.ocs.resources.pv import check_pvs_present_for_ocs_expansion
from ocs_ci.ocs.resources.pvc import get_deviceset_pvcs
from ocs_ci.ocs.node import get_osds_per_node, add_new_disk_for_vsphere
from ocs_ci.helpers.helpers import get_secret_names
from ocs_ci.utility import (
    localstorage,
    utils,
    templating,
    kms as KMS,
    version,
)
from ocs_ci.utility.rgwutils import get_rgw_count
from ocs_ci.utility.utils import run_cmd


log = logging.getLogger(__name__)


class StorageCluster(OCP):
    """
    This class represent StorageCluster and contains all related
    methods we need to do with StorageCluster.
    """

    _has_phase = True

    def __init__(self, resource_name="", *args, **kwargs):
        """
        Constructor method for StorageCluster class

        Args:
            resource_name (str): Name of StorageCluster

        """
        super(StorageCluster, self).__init__(
            resource_name=resource_name, kind="StorageCluster", *args, **kwargs
        )


def ocs_install_verification(
    timeout=600,
    skip_osd_distribution_check=False,
    ocs_registry_image=None,
    post_upgrade_verification=False,
    version_before_upgrade=None,
):
    """
    Perform steps necessary to verify a successful OCS installation

    Args:
        timeout (int): Number of seconds for timeout which will be used in the
            checks used in this function.
        skip_osd_distribution_check (bool): If true skip the check for osd
            distribution.
        ocs_registry_image (str): Specific image to check if it was installed
            properly.
        post_upgrade_verification (bool): Set to True if this function is
            called after upgrade.
        version_before_upgrade (float): Set to OCS version before upgrade

    """
    from ocs_ci.ocs.node import get_nodes
    from ocs_ci.ocs.resources.pvc import get_deviceset_pvcs
    from ocs_ci.ocs.resources.pod import get_ceph_tools_pod, get_all_pods
    from ocs_ci.ocs.cluster import validate_cluster_on_pvc
    from ocs_ci.ocs.resources.fips import check_fips_enabled

    number_of_worker_nodes = len(get_nodes())
    namespace = config.ENV_DATA["cluster_namespace"]
    log.info("Verifying OCS installation")
    if config.ENV_DATA.get("disable_components"):
        for component in config.ENV_DATA["disable_components"]:
            config.COMPONENTS[f"disable_{component}"] = True
    disable_noobaa = config.COMPONENTS["disable_noobaa"]
    disable_rgw = config.COMPONENTS["disable_rgw"]
    disable_blockpools = config.COMPONENTS["disable_blockpools"]
    disable_cephfs = config.COMPONENTS["disable_cephfs"]
    managed_service = config.ENV_DATA["platform"].lower() in {
        constants.OPENSHIFT_DEDICATED_PLATFORM,
        constants.ROSA_PLATFORM,
    }

    ocs_version = version.get_semantic_ocs_version_from_config()
<<<<<<< HEAD
    if not managed_service:
        log.info(f"Check if OCS version: {ocs_version} matches with CSV: {csv_version}")
        assert (
            f"{ocs_version}" in csv_version
        ), f"OCS version: {ocs_version} mismatch with CSV version {csv_version}"
    # Verify if OCS CSV has the same version in provided CI build.
    ocs_registry_image = ocs_registry_image or config.DEPLOYMENT.get(
        "ocs_registry_image"
    )
    if ocs_registry_image and ocs_registry_image.endswith(".ci"):
        ocs_registry_image = ocs_registry_image.rsplit(":", 1)[1].split("-")[0]
        log.info(
            f"Check if OCS registry image: {ocs_registry_image} matches with "
            f"CSV: {csv_version}"
        )
        ignore_csv_mismatch = config.DEPLOYMENT.get("ignore_csv_mismatch")
        if ignore_csv_mismatch:
            log.info(
                "The possible mismatch will be ignored as you deployed "
                "the different version than the default version from the CSV"
            )
        else:
            assert ocs_registry_image in csv_version, (
                f"OCS registry image version: {ocs_registry_image} mismatch "
                f"with CSV version {csv_version}"
            )

    # Verify Storage System status
    if ocs_version >= version.VERSION_4_9 and not managed_service:
        log.info("Verifying storage system status")
        storage_system = OCP(kind=constants.STORAGESYSTEM, namespace=namespace)
        storage_system_data = storage_system.get()
        storage_system_status = {}
        for condition in storage_system_data["items"][0]["status"]["conditions"]:
            storage_system_status[condition["type"]] = condition["status"]
        log.debug(f"storage system status: {storage_system_status}")
        assert storage_system_status == constants.STORAGE_SYSTEM_STATUS, (
            f"Storage System status is not in expected state. Expected {constants.STORAGE_SYSTEM_STATUS}"
            f" but found {storage_system_status}"
        )
=======

    # Basic Verification for cluster
    basic_verification(ocs_registry_image)
>>>>>>> 156826c0

    # Verify pods in running state and proper counts
    log.info("Verifying pod states and counts")
    storage_cluster_name = config.ENV_DATA["storage_cluster_name"]
    storage_cluster = StorageCluster(
        resource_name=storage_cluster_name,
        namespace=namespace,
    )
    pod = OCP(kind=constants.POD, namespace=namespace)
    if not config.DEPLOYMENT["external_mode"]:
        osd_count = int(
            storage_cluster.data["spec"]["storageDeviceSets"][0]["count"]
        ) * int(storage_cluster.data["spec"]["storageDeviceSets"][0]["replica"])
    rgw_count = None
    if config.ENV_DATA.get("platform") in constants.ON_PREM_PLATFORMS:
        if not disable_rgw:
            rgw_count = get_rgw_count(
                f"{ocs_version}", post_upgrade_verification, version_before_upgrade
            )

    min_eps = constants.MIN_NB_ENDPOINT_COUNT_POST_DEPLOYMENT

    if config.ENV_DATA.get("platform") == constants.IBM_POWER_PLATFORM:
        min_eps = 1

    nb_db_label = (
        constants.NOOBAA_DB_LABEL_46_AND_UNDER
        if ocs_version < version.VERSION_4_7
        else constants.NOOBAA_DB_LABEL_47_AND_ABOVE
    )
    resources_dict = {
        nb_db_label: 1,
        constants.OCS_OPERATOR_LABEL: 1,
        constants.OPERATOR_LABEL: 1,
        constants.NOOBAA_OPERATOR_POD_LABEL: 1,
        constants.NOOBAA_CORE_POD_LABEL: 1,
        constants.NOOBAA_ENDPOINT_POD_LABEL: min_eps,
    }
    if not config.DEPLOYMENT["external_mode"]:
        resources_dict.update(
            {
                constants.MON_APP_LABEL: 3,
                constants.CSI_CEPHFSPLUGIN_LABEL: number_of_worker_nodes,
                constants.CSI_CEPHFSPLUGIN_PROVISIONER_LABEL: 2,
                constants.CSI_RBDPLUGIN_LABEL: number_of_worker_nodes,
                constants.CSI_RBDPLUGIN_PROVISIONER_LABEL: 2,
                constants.OSD_APP_LABEL: osd_count,
                constants.MGR_APP_LABEL: 1,
                constants.MDS_APP_LABEL: 2,
                constants.RGW_APP_LABEL: rgw_count,
            }
        )

    if ocs_version >= version.VERSION_4_9:
        resources_dict.update(
            {
                constants.ODF_OPERATOR_CONTROL_MANAGER_LABEL: 1,
            }
        )

    for label, count in resources_dict.items():
        if label == constants.RGW_APP_LABEL:
            if (
                not config.ENV_DATA.get("platform") in constants.ON_PREM_PLATFORMS
                or disable_rgw
            ):
                continue
        if "noobaa" in label and disable_noobaa:
            continue
        if "mds" in label and disable_cephfs:
            continue
        if managed_service:
            continue

        assert pod.wait_for_resource(
            condition=constants.STATUS_RUNNING,
            selector=label,
            resource_count=count,
            timeout=timeout,
        )

<<<<<<< HEAD
    if not (disable_noobaa or managed_service):
        nb_ep_pods = get_pods_having_label(
            label=constants.NOOBAA_ENDPOINT_POD_LABEL,
            namespace=defaults.ROOK_CLUSTER_NAMESPACE,
        )
        assert len(nb_ep_pods) <= max_eps, (
            f"The number of running NooBaa endpoint pods ({len(nb_ep_pods)}) "
            f"is greater than the maximum defined in the NooBaa CR ({max_eps})"
        )

=======
>>>>>>> 156826c0
    # Verify StorageClasses (1 ceph-fs, 1 ceph-rbd)
    log.info("Verifying storage classes")
    storage_class = OCP(kind=constants.STORAGECLASS, namespace=namespace)
    storage_cluster_name = config.ENV_DATA["storage_cluster_name"]
    required_storage_classes = {
        f"{storage_cluster_name}-cephfs",
        f"{storage_cluster_name}-ceph-rbd",
    }
    skip_storage_classes = set()
    if disable_cephfs:
        skip_storage_classes.update(
            {
                f"{storage_cluster_name}-cephfs",
            }
        )
    if disable_blockpools:
        skip_storage_classes.update(
            {
                f"{storage_cluster_name}-ceph-rbd",
            }
        )
    required_storage_classes = required_storage_classes.difference(skip_storage_classes)

    if config.DEPLOYMENT["external_mode"]:
        required_storage_classes.update(
            {
                f"{storage_cluster_name}-ceph-rgw",
                f'{config.ENV_DATA["cluster_namespace"]}.noobaa.io',
            }
        )
    storage_classes = storage_class.get()
    storage_class_names = {
        item["metadata"]["name"] for item in storage_classes["items"]
    }
    # required storage class names should be observed in the cluster under test
    missing_scs = required_storage_classes.difference(storage_class_names)
    if len(missing_scs) > 0:
        log.error("few storage classess are not present: %s", missing_scs)
    assert list(missing_scs) == []

    # Verify OSDs are distributed
    if not config.DEPLOYMENT["external_mode"]:
        if not skip_osd_distribution_check:
            log.info("Verifying OSDs are distributed evenly across worker nodes")
            ocp_pod_obj = OCP(kind=constants.POD, namespace=namespace)
            osds = ocp_pod_obj.get(selector=constants.OSD_APP_LABEL)["items"]
            deviceset_count = get_deviceset_count()
            node_names = [osd["spec"]["nodeName"] for osd in osds]
            for node in node_names:
                assert (
                    not node_names.count(node) > deviceset_count
                ), "OSD's are not distributed evenly across worker nodes"

    # Verify that CSI driver object contains provisioner names
    log.info("Verifying CSI driver object contains provisioner names.")
    csi_driver = OCP(kind="CSIDriver")
    csi_drivers = {item["metadata"]["name"] for item in csi_driver.get()["items"]}
    assert defaults.CSI_PROVISIONERS.issubset(csi_drivers)

    # Verify node and provisioner secret names in storage class
    log.info("Verifying node and provisioner secret names in storage class.")
    if config.DEPLOYMENT["external_mode"]:
        sc_rbd = storage_class.get(
            resource_name=constants.DEFAULT_EXTERNAL_MODE_STORAGECLASS_RBD
        )
        sc_cephfs = storage_class.get(
            resource_name=(constants.DEFAULT_EXTERNAL_MODE_STORAGECLASS_CEPHFS)
        )
    else:
        if not disable_blockpools:
            sc_rbd = storage_class.get(resource_name=constants.DEFAULT_STORAGECLASS_RBD)
        if not disable_cephfs:
            sc_cephfs = storage_class.get(
                resource_name=constants.DEFAULT_STORAGECLASS_CEPHFS
            )
    if not disable_blockpools:
        assert (
            sc_rbd["parameters"]["csi.storage.k8s.io/node-stage-secret-name"]
            == constants.RBD_NODE_SECRET
        )
        assert (
            sc_rbd["parameters"]["csi.storage.k8s.io/provisioner-secret-name"]
            == constants.RBD_PROVISIONER_SECRET
        )
    if not disable_cephfs:
        assert (
            sc_cephfs["parameters"]["csi.storage.k8s.io/node-stage-secret-name"]
            == constants.CEPHFS_NODE_SECRET
        )
        assert (
            sc_cephfs["parameters"]["csi.storage.k8s.io/provisioner-secret-name"]
            == constants.CEPHFS_PROVISIONER_SECRET
        )
    log.info("Verified node and provisioner secret names in storage class.")

    ct_pod = get_ceph_tools_pod()

    # https://github.com/red-hat-storage/ocs-ci/issues/3820
    # Verify ceph osd tree output
    if not (
        config.DEPLOYMENT.get("ui_deployment")
        or config.DEPLOYMENT["external_mode"]
        or managed_service
    ):
        log.info(
            "Verifying ceph osd tree output and checking for device set PVC names "
            "in the output."
        )
        if config.DEPLOYMENT.get("local_storage"):
            deviceset_pvcs = [osd.get_node() for osd in get_osd_pods()]
            # removes duplicate hostname
            deviceset_pvcs = list(set(deviceset_pvcs))
            if config.ENV_DATA.get("platform") == constants.BAREMETAL_PLATFORM:
                deviceset_pvcs = [
                    deviceset.replace(".", "-") for deviceset in deviceset_pvcs
                ]
        else:
            deviceset_pvcs = [pvc.name for pvc in get_deviceset_pvcs()]

        osd_tree = ct_pod.exec_ceph_cmd(ceph_cmd="ceph osd tree", format="json")
        schemas = {
            "root": constants.OSD_TREE_ROOT,
            "rack": constants.OSD_TREE_RACK,
            "host": constants.OSD_TREE_HOST,
            "osd": constants.OSD_TREE_OSD,
            "region": constants.OSD_TREE_REGION,
            "zone": constants.OSD_TREE_ZONE,
        }
        schemas["host"]["properties"]["name"] = {"enum": deviceset_pvcs}
        for item in osd_tree["nodes"]:
            validate(instance=item, schema=schemas[item["type"]])
            if item["type"] == "host":
                deviceset_pvcs.remove(item["name"])
        assert not deviceset_pvcs, (
            f"These device set PVCs are not given in ceph osd tree output "
            f"- {deviceset_pvcs}"
        )
        log.info(
            "Verified ceph osd tree output. Device set PVC names are given in the "
            "output."
        )

    # TODO: Verify ceph osd tree output have osd listed as ssd
    # TODO: Verify ceph osd tree output have zone or rack based on AZ

    # Verify CSI snapshotter sidecar container is not present
    # if the OCS version is < 4.6
    if ocs_version < version.VERSION_4_6:
        log.info("Verifying CSI snapshotter is not present.")
        provisioner_pods = get_all_pods(
            namespace=defaults.ROOK_CLUSTER_NAMESPACE,
            selector=[
                constants.CSI_CEPHFSPLUGIN_PROVISIONER_LABEL,
                constants.CSI_RBDPLUGIN_PROVISIONER_LABEL,
            ],
        )
        for pod_obj in provisioner_pods:
            pod_info = pod_obj.get()
            for container, image in get_images(data=pod_info).items():
                assert ("snapshot" not in container) and ("snapshot" not in image), (
                    f"Snapshot container is present in {pod_obj.name} pod. "
                    f"Container {container}. Image {image}"
                )
        ocs_csv = get_ocs_csv()
        deployments = ocs_csv.get()["spec"]["install"]["spec"]["deployments"]
        rook_ceph_operator_deployment = [
            deployment_val
            for deployment_val in deployments
            if deployment_val["name"] == "rook-ceph-operator"
        ]
        assert {"name": "CSI_ENABLE_SNAPSHOTTER", "value": "false"} in (
            rook_ceph_operator_deployment[0]["spec"]["template"]["spec"]["containers"][
                0
            ]["env"]
        ), "CSI_ENABLE_SNAPSHOTTER value is not set to 'false'."
        log.info("Verified: CSI snapshotter is not present.")

    # Verify pool crush rule is with "type": "zone"
    if utils.get_az_count() == 3:
        log.info("Verifying pool crush rule is with type: zone")
        crush_dump = ct_pod.exec_ceph_cmd(ceph_cmd="ceph osd crush dump", format="")
        pool_names = [
            constants.METADATA_POOL,
            constants.DEFAULT_BLOCKPOOL,
            constants.DATA_POOL,
        ]
        crush_rules = [
            rule for rule in crush_dump["rules"] if rule["rule_name"] in pool_names
        ]
        for crush_rule in crush_rules:
            assert [
                item for item in crush_rule["steps"] if item.get("type") == "zone"
            ], f"{crush_rule['rule_name']} is not with type as zone"
        log.info("Verified - pool crush rule is with type: zone")
    if not managed_service:
        log.info("Validate cluster on PVC")
        validate_cluster_on_pvc()

    # Verify ceph health
    log.info("Verifying ceph health")
    health_check_tries = 20
    health_check_delay = 30
    if post_upgrade_verification:
        # In case of upgrade with FIO we have to wait longer time to see
        # health OK. See discussion in BZ:
        # https://bugzilla.redhat.com/show_bug.cgi?id=1817727
        health_check_tries = 180
    assert utils.ceph_health_check(namespace, health_check_tries, health_check_delay)
    if config.ENV_DATA.get("fips"):
        # In case that fips is enabled when deploying,
        # a verification of the installation of it will run
        # on all running state pods
        check_fips_enabled()
    if config.ENV_DATA.get("encryption_at_rest"):
        osd_encryption_verification()
        if config.DEPLOYMENT.get("kms_deployment"):
            kms = KMS.get_kms_deployment()
            kms.post_deploy_verification()
            if config.ENV_DATA.get("VAULT_CA_ONLY", None):
                verify_kms_ca_only()

    storage_cluster_obj = get_storage_cluster()
    is_flexible_scaling = (
        storage_cluster_obj.get()["items"][0].get("spec").get("flexibleScaling", False)
    )
    if is_flexible_scaling is True:
        failure_domain = storage_cluster_obj.data["items"][0]["status"]["failureDomain"]
        assert failure_domain == "host", (
            f"The expected failure domain on cluster with flexible scaling is 'host',"
            f" the actaul failure domain is {failure_domain}"
        )

    if config.ENV_DATA.get("is_multus_enabled"):
        verify_multus_network()


def mcg_only_install_verification(ocs_registry_image=None):
    """
    Verification for successful MCG only deployment

    Args:
        ocs_registry_image (str): Specific image to check if it was installed
            properly.

    """
    log.info("Verifying MCG Only installation")
    basic_verification(ocs_registry_image)


def basic_verification(ocs_registry_image=None):
    """
    Basic verification which is needed for Full deployment and MCG only deployment

    Args:
        ocs_registry_image (str): Specific image to check if it was installed
            properly.

    """
    verify_ocs_csv(ocs_registry_image)
    verify_storage_system()
    verify_storage_cluster()
    verify_noobaa_endpoint_count()
    verify_storage_cluster_images()


def verify_ocs_csv(ocs_registry_image=None):
    """
    OCS CSV verification ( succeeded state )

    Args:
        ocs_registry_image (str): Specific image to check if it was installed
            properly.

    """
    log.info("verifying ocs csv")
    # Verify if OCS CSV has proper version.
    ocs_csv = get_ocs_csv()
    csv_version = ocs_csv.data["spec"]["version"]
    ocs_version = version.get_semantic_ocs_version_from_config()
    log.info(f"Check if OCS version: {ocs_version} matches with CSV: {csv_version}")
    assert (
        f"{ocs_version}" in csv_version
    ), f"OCS version: {ocs_version} mismatch with CSV version {csv_version}"
    # Verify if OCS CSV has the same version in provided CI build.
    ocs_registry_image = ocs_registry_image or config.DEPLOYMENT.get(
        "ocs_registry_image"
    )
    if ocs_registry_image and ocs_registry_image.endswith(".ci"):
        ocs_registry_image = ocs_registry_image.rsplit(":", 1)[1].split("-")[0]
        log.info(
            f"Check if OCS registry image: {ocs_registry_image} matches with "
            f"CSV: {csv_version}"
        )
        ignore_csv_mismatch = config.DEPLOYMENT.get("ignore_csv_mismatch")
        if ignore_csv_mismatch:
            log.info(
                "The possible mismatch will be ignored as you deployed "
                "the different version than the default version from the CSV"
            )
        else:
            assert ocs_registry_image in csv_version, (
                f"OCS registry image version: {ocs_registry_image} mismatch "
                f"with CSV version {csv_version}"
            )


def verify_storage_system():
    """
    Verify storage system status
    """
    ocs_version = version.get_semantic_ocs_version_from_config()
    if ocs_version >= version.VERSION_4_9:
        log.info("Verifying storage system status")
        storage_system = OCP(
            kind=constants.STORAGESYSTEM, namespace=config.ENV_DATA["cluster_namespace"]
        )
        storage_system_data = storage_system.get()
        storage_system_status = {}
        for condition in storage_system_data["items"][0]["status"]["conditions"]:
            storage_system_status[condition["type"]] = condition["status"]
        log.debug(f"storage system status: {storage_system_status}")
        assert storage_system_status == constants.STORAGE_SYSTEM_STATUS, (
            f"Storage System status is not in expected state. Expected {constants.STORAGE_SYSTEM_STATUS}"
            f" but found {storage_system_status}"
        )


def verify_storage_cluster():
    """
    Verify storage cluster status
    """
    storage_cluster_name = config.ENV_DATA["storage_cluster_name"]
    log.info("Verifying status of storage cluster: %s", storage_cluster_name)
    storage_cluster = StorageCluster(
        resource_name=storage_cluster_name,
        namespace=config.ENV_DATA["cluster_namespace"],
    )
    log.info(f"Check if StorageCluster: {storage_cluster_name} is in Succeeded phase")
    storage_cluster.wait_for_phase(phase="Ready", timeout=600)


def verify_noobaa_endpoint_count():
    """
    Verify noobaa endpoints
    """
    ocs_version = version.get_semantic_ocs_version_from_config()
    disable_noobaa = config.COMPONENTS["disable_noobaa"]
    max_eps = (
        constants.MAX_NB_ENDPOINT_COUNT if ocs_version >= version.VERSION_4_6 else 1
    )
    if config.ENV_DATA.get("platform") == constants.IBM_POWER_PLATFORM:
        max_eps = 1
    if not disable_noobaa:
        nb_ep_pods = get_pods_having_label(
            label=constants.NOOBAA_ENDPOINT_POD_LABEL,
            namespace=defaults.ROOK_CLUSTER_NAMESPACE,
        )
        assert len(nb_ep_pods) <= max_eps, (
            f"The number of running NooBaa endpoint pods ({len(nb_ep_pods)}) "
            f"is greater than the maximum defined in the NooBaa CR ({max_eps})"
        )


def verify_storage_cluster_images():
    """
    Verify images in storage cluster
    """
    ocs_version = version.get_semantic_ocs_version_from_config()
    storage_cluster_name = config.ENV_DATA["storage_cluster_name"]
    storage_cluster = StorageCluster(
        resource_name=storage_cluster_name,
        namespace=config.ENV_DATA["cluster_namespace"],
    )
    if ocs_version >= version.VERSION_4_7:
        log.info("Verifying images in storage cluster")
        verify_sc_images(storage_cluster)

<<<<<<< HEAD
    if config.ENV_DATA.get("is_multus_enabled"):
        verify_multus_network()

    if managed_service:
        verify_managed_service_resources()

=======
>>>>>>> 156826c0

def osd_encryption_verification():
    """
    Verify if OSD encryption at rest if successfully deployed on OCS

    Raises:
        UnsupportedFeatureError: OCS version is smaller than 4.6
        EnvironmentError: The OSD is not encrypted

    """
    ocs_version = version.get_semantic_ocs_version_from_config()
    if ocs_version < version.VERSION_4_6:
        error_message = "Encryption at REST can be enabled only on OCS >= 4.6!"
        raise UnsupportedFeatureError(error_message)

    log.info("Get 'lsblk' command output on nodes where osd running")
    osd_node_names = get_osds_per_node()
    for worker_node in osd_node_names:
        lsblk_cmd = f"oc debug node/{worker_node} -- chroot /host lsblk"
        lsblk_out = run_cmd(lsblk_cmd)
        log.info(f"the output of lsblk command on node {worker_node} is:\n {lsblk_out}")
        osd_node_names[worker_node].append(lsblk_out)

    log.info("Verify 'lsblk' command results are as expected")
    for worker_node in osd_node_names:
        osd_number_per_node = len(osd_node_names[worker_node]) - 1
        lsblk_output = osd_node_names[worker_node][-1]
        lsblk_output_split = lsblk_output.split()
        logging.info(f"lsblk split:{lsblk_output_split}")
        logging.info(f"osd_node_names dictionary: {osd_node_names}")
        logging.info(f"count crypt {lsblk_output_split.count('crypt')}")
        logging.info(f"osd_number_per_node = {osd_number_per_node}")
        if lsblk_output_split.count("crypt") != osd_number_per_node:
            logging.error(
                f"The output of lsblk command on node {worker_node} is not as expected:\n{lsblk_output}"
            )
            raise ValueError("OSD is not encrypted")


def verify_kms_ca_only():
    """
    Verify KMS deployment with only CA Certificate
    without Client Certificate and without Client Private Key

    """
    logging.info("Verify KMS deployment with only CA Certificate")
    secret_names = get_secret_names()
    if (
        "ocs-kms-client-cert" in secret_names
        or "ocs-kms-client-key" in secret_names
        or "ocs-kms-ca-secret" not in secret_names
    ):
        raise ValueError(
            f"ocs-kms-client-cert and/or ocs-kms-client-key exist on ca_only mode {secret_names}"
        )


def add_capacity(osd_size_capacity_requested, add_extra_disk_to_existing_worker=True):
    """
    Add storage capacity to the cluster

    Args:
        osd_size_capacity_requested(int): Requested osd size capacity
        add_extra_disk_to_existing_worker(bool): Add Disk if True

    Returns:
        new storage device set count (int) : Returns True if all OSDs are in Running state

    Note:
    "StoragedeviceSets->count" represents the set of 3 OSDs.
    That is, if there are 3 OSDs in the system then count will be 1.
    If there are 6 OSDs then count is 2 and so on.
    By changing this value,we can add extra devices to the cluster.
    For example, if we want to expand the cluster by 3 more osds in a cluster that already has 3 osds,
    we can set count as 2. So, with each increase of count by 1,
    we get 3 OSDs extra added to the cluster.
    This is how we are going to 'add capacity' via automation.
    As we know that OCS has 3 way replica. That is, same data is placed in 3 OSDs.
    Because of this, the total usable capacity for apps from 3 OSDs
    will be the size of one OSD (all osds are of same size).
    If we want to add more capacity to the cluster then we need to add 3 OSDs of same size
    as that of the original OSD. add_capacity needs to accept the 'capacity_to_add' as an argument.
    From this we need to arrive at storagedeviceSets -> count and then
    "Patch" this count to get the required capacity to add.
    To do so, we use following formula:
    storageDeviceSets->count = (capacity reqested / osd capacity ) + existing count storageDeviceSets

    """
    lvpresent = None
    lv_set_present = None
    osd_size_existing = get_osd_size()
    device_sets_required = int(osd_size_capacity_requested / osd_size_existing)
    old_storage_devices_sets_count = get_deviceset_count()
    new_storage_devices_sets_count = int(
        device_sets_required + old_storage_devices_sets_count
    )
    is_lso = config.DEPLOYMENT.get("local_storage")
    if is_lso:
        lv_lvs_data = localstorage.check_local_volume_local_volume_set()
        if lv_lvs_data.get("localvolume"):
            lvpresent = True
        elif lv_lvs_data.get("localvolumeset"):
            lv_set_present = True
        else:
            log.info(lv_lvs_data)
            raise ResourceNotFoundError("No LocalVolume and LocalVolume Set found")
    platform = config.ENV_DATA.get("platform", "").lower()
    if lvpresent:
        ocp_obj = OCP(
            kind="localvolume", namespace=config.ENV_DATA["local_storage_namespace"]
        )
        localvolume_data = ocp_obj.get(resource_name="local-block")
        device_list = localvolume_data["spec"]["storageClassDevices"][0]["devicePaths"]
        final_device_list = localstorage.get_new_device_paths(
            device_sets_required, osd_size_capacity_requested
        )
        device_list.sort()
        final_device_list.sort()
        if device_list == final_device_list:
            raise ResourceNotFoundError("No Extra device found")
        param = f"""[{{ "op": "replace", "path": "/spec/storageClassDevices/0/devicePaths",
                                                 "value": {final_device_list}}}]"""
        log.info(f"Final device list : {final_device_list}")
        lvcr = localstorage.get_local_volume_cr()
        log.info("Patching Local Volume CR...")
        lvcr.patch(
            resource_name=lvcr.get()["items"][0]["metadata"]["name"],
            params=param.strip("\n"),
            format_type="json",
        )
        localstorage.check_pvs_created(
            int(len(final_device_list) / new_storage_devices_sets_count)
        )
    if lv_set_present:
        if check_pvs_present_for_ocs_expansion():
            log.info("Found Extra PV")
        else:
            if (
                platform == constants.VSPHERE_PLATFORM
                and add_extra_disk_to_existing_worker
            ):
                log.info("No Extra PV found")
                log.info("Adding Extra Disk to existing VSphere Worker node")
                add_new_disk_for_vsphere(sc_name=constants.LOCALSTORAGE_SC)
            else:
                raise PVNotSufficientException(
                    f"No Extra PV found in {constants.OPERATOR_NODE_LABEL}"
                )
    sc = get_storage_cluster()
    # adding the storage capacity to the cluster
    params = f"""[{{ "op": "replace", "path": "/spec/storageDeviceSets/0/count",
                "value": {new_storage_devices_sets_count}}}]"""
    sc.patch(
        resource_name=sc.get()["items"][0]["metadata"]["name"],
        params=params.strip("\n"),
        format_type="json",
    )
    return new_storage_devices_sets_count


def get_storage_cluster(namespace=defaults.ROOK_CLUSTER_NAMESPACE):
    """
    Get storage cluster name

    Args:
        namespace (str): Namespace of the resource

    Returns:
        storage cluster (obj) : Storage cluster object handler

    """
    sc_obj = OCP(kind=constants.STORAGECLUSTER, namespace=namespace)
    return sc_obj


def get_osd_count():
    """
    Get osd count from Storage cluster.

    Returns:
        int: osd count (In the case of external mode it returns 0)

    """
    sc = get_storage_cluster()
    sc_data = sc.get().get("items")[0]
    if sc_data["spec"].get("externalStorage", {}).get("enable"):
        return 0
    return int(sc_data["spec"]["storageDeviceSets"][0]["count"]) * int(
        sc.get().get("items")[0]["spec"]["storageDeviceSets"][0]["replica"]
    )


def get_osd_size():
    """
    Get osd size from Storage cluster

    Returns:
        int: osd size

    """
    sc = get_storage_cluster()
    size = (
        sc.get()
        .get("items")[0]
        .get("spec")
        .get("storageDeviceSets")[0]
        .get("dataPVCTemplate")
        .get("spec")
        .get("resources")
        .get("requests")
        .get("storage")
    )
    if size.isdigit or config.DEPLOYMENT.get("local_storage"):
        # In the case of UI deployment of LSO cluster, the value in StorageCluster CR
        # is set to 1, so we can not take OSD size from there. For LSO we will return
        # the size from PVC.
        pvc = get_deviceset_pvcs()[0]
        return int(pvc.get()["status"]["capacity"]["storage"][:-2])
    else:
        return int(size[:-2])


def get_deviceset_count():
    """
    Get storageDeviceSets count  from storagecluster

    Returns:
        int: storageDeviceSets count

    """
    sc = get_storage_cluster()
    return int(
        sc.get().get("items")[0].get("spec").get("storageDeviceSets")[0].get("count")
    )


def get_all_storageclass():
    """
    Function for getting all storageclass excluding 'gp2' and 'flex'

    Returns:
         list: list of storageclass

    """
    sc_obj = ocp.OCP(
        kind=constants.STORAGECLASS, namespace=defaults.ROOK_CLUSTER_NAMESPACE
    )
    result = sc_obj.get()
    sample = result["items"]

    storageclass = [
        item
        for item in sample
        if (
            item.get("metadata").get("name")
            not in (constants.IGNORE_SC_GP2, constants.IGNORE_SC_FLEX)
        )
    ]
    return storageclass


def setup_ceph_debug():
    """
    Set Ceph to run in debug log level using a ConfigMap.
    This functionality is available starting OCS 4.7.

    """
    ceph_debug_log_configmap_data = templating.load_yaml(
        constants.CEPH_CONFIG_DEBUG_LOG_LEVEL_CONFIGMAP
    )
    ocs_version = version.get_semantic_ocs_version_from_config()
    if ocs_version == version.VERSION_4_8:
        stored_values = constants.ROOK_CEPH_CONFIG_VALUES_48.split("\n")
    elif ocs_version >= version.VERSION_4_9:
        stored_values = constants.ROOK_CEPH_CONFIG_VALUES_49.split("\n")
    else:
        stored_values = constants.ROOK_CEPH_CONFIG_VALUES.split("\n")
    ceph_debug_log_configmap_data["data"]["config"] = (
        stored_values + constants.CEPH_DEBUG_CONFIG_VALUES
    )

    ceph_configmap_yaml = tempfile.NamedTemporaryFile(
        mode="w+", prefix="config_map", delete=False
    )
    templating.dump_data_to_temp_yaml(
        ceph_debug_log_configmap_data, ceph_configmap_yaml.name
    )
    log.info("Setting Ceph to work in debug log level using a new ConfigMap resource")
    run_cmd(f"oc create -f {ceph_configmap_yaml.name}")


def verify_sc_images(storage_cluster):
    """
    Verifying images in storage cluster such as ceph, noobaaDB and noobaaCore

    Args:
        storage_cluster (obj): storage_cluster ocp object
    """
    images_list = list()
    images = storage_cluster.get().get("status").get("images")
    for component, images_dict in images.items():
        if len(images_dict) > 1:
            for image, image_name in images_dict.items():
                log.info(f"{component} has {image}:{image_name}")
                images_list.append(image_name)
    assert (
        len(set(images_list)) == len(images_list) / 2
    ), "actualImage and desiredImage are different"


def get_osd_replica_count():
    """
    Get OSD replication count from storagecluster cr

    Returns:
        replica_count (int): Returns OSD replication count

    """

    sc = get_storage_cluster()
    replica_count = (
        sc.get().get("items")[0].get("spec").get("storageDeviceSets")[0].get("replica")
    )
    return replica_count


def verify_multus_network():
    """
    Verify Multus network(s) created successfully and are present on relevant pods.
    """
    with open(constants.MULTUS_YAML, mode="r") as f:
        multus_public_data = yaml.load(f)
        multus_namespace = multus_public_data["metadata"]["namespace"]
        multus_name = multus_public_data["metadata"]["name"]
        multus_public_network_name = f"{multus_namespace}/{multus_name}"

    log.info("Verifying multus NetworkAttachmentDefinitions")
    ocp.OCP(
        resource_name=multus_public_network_name,
        kind="network-attachment-definitions",
        namespace=constants.OPENSHIFT_STORAGE_NAMESPACE,
    )
    # TODO: also check if private NAD exists

    log.info("Verifying multus public network exists on ceph pods")
    osd_pods = get_osd_pods()
    for _pod in osd_pods:
        assert (
            _pod.data["metadata"]["annotations"]["k8s.v1.cni.cncf.io/networks"]
            == multus_public_network_name
        )
    # TODO: also check private network if it exists on OSD pods

    mon_pods = get_mon_pods()
    mds_pods = get_mds_pods()
    mgr_pods = get_mgr_pods()
    rgw_pods = get_rgw_pods()
    ceph_pods = [*mon_pods, *mds_pods, *mgr_pods, *rgw_pods]
    for _pod in ceph_pods:
        assert (
            _pod.data["metadata"]["annotations"]["k8s.v1.cni.cncf.io/networks"]
            == multus_public_network_name
        )

    log.info("Verifying multus public network exists on CSI pods")
    csi_pods = []
    interfaces = [constants.CEPHBLOCKPOOL, constants.CEPHFILESYSTEM]
    for interface in interfaces:
        plugin_pods = get_plugin_pods(interface)
        csi_pods += plugin_pods

    cephfs_provisioner_pods = get_cephfsplugin_provisioner_pods()
    rbd_provisioner_pods = get_rbdfsplugin_provisioner_pods()

    csi_pods += cephfs_provisioner_pods
    csi_pods += rbd_provisioner_pods

    for _pod in csi_pods:
        assert (
            _pod.data["metadata"]["annotations"]["k8s.v1.cni.cncf.io/networks"]
            == multus_public_network_name
        )

    log.info("Verifying StorageCluster multus network data")
    sc = get_storage_cluster()
    sc_data = sc.get().get("items")[0]
    network_data = sc_data["spec"]["network"]
    assert network_data["provider"] == "multus"
    selectors = network_data["selectors"]
    assert selectors["public"] == f"{defaults.ROOK_CLUSTER_NAMESPACE}/ocs-public"
    # TODO: also check private network if it exists


def verify_managed_service_resources():
    """
    Verify creation and status of resources specific to OSD and ROSA deployments:
    1. ocs-operator, ocs-osd-deployer, ose-prometheus-operator csvs are Succeeded
    2. ocs-converged-pagerduty, ocs-converged-smtp, ocs-converged-deadmanssnitch secrets
    exist in openshift-storage namespace
    3. 1 prometheus pod and 3 alertmanager pods are in Running state
    4. Managedocs components alertmanager, prometheus, storageCluster are in Ready state
    5. Networkpolicy and EgressNetworkpolicy resources are present
    """
    # Verify CSV status
    for managed_csv in {
        constants.OCS_CSV_PREFIX,
        constants.OSD_DEPLOYER,
        constants.OSE_PROMETHEUS_OPERATOR,
    }:
        csvs = csv.get_csvs_start_with_prefix(
            managed_csv, constants.OPENSHIFT_STORAGE_NAMESPACE
        )
        assert (
            len(csvs) == 1
        ), f"Unexpected number of CSVs with {managed_csv} prefix: {len(csvs)}"
        csv_name = csvs[0]["metadata"]["name"]
        csv_obj = csv.CSV(
            resource_name=csv_name, namespace=constants.OPENSHIFT_STORAGE_NAMESPACE
        )
        log.info(f"Check if {csv_name} is in Succeeded phase.")
        csv_obj.wait_for_phase(phase="Succeeded", timeout=600)

    # Verify alerting secrets creation
    secret_ocp_obj = OCP(kind="secret", namespace=constants.OPENSHIFT_STORAGE_NAMESPACE)
    for secret_name in {
        "ocs-converged-smtp",
        "ocs-converged-deadmanssnitch",
        "ocs-converged-pagerduty",
    }:
        assert secret_ocp_obj.is_exist(
            resource_name=secret_name
        ), f"{secret_name} does not exist in openshift-storage namespace"

    # Verify alerting pods are Running
    pod_obj = OCP(
        kind="pod",
        namespace=constants.OPENSHIFT_STORAGE_NAMESPACE,
    )
    for alert_pod in {
        (constants.MANAGED_PROMETHEUS_LABEL, 1),
        (constants.MANAGED_ALERTMANAGER_LABEL, 3),
    }:
        pod_obj.wait_for_resource(
            condition="Running", selector=alert_pod[0], resource_count=alert_pod[1]
        )

    # Verify managedocs components are Ready
    log.info("Getting managedocs components data")
    managedocs_obj = OCP(
        kind="managedocs",
        resource_name="managedocs",
        namespace=constants.OPENSHIFT_STORAGE_NAMESPACE,
    )
    for component in {"alertmanager", "prometheus", "storageCluster"}:
        assert (
            managedocs_obj.get()["status"]["components"][component]["state"] == "Ready"
        ), f"{component} status is {managedocs_obj.get()['status']['components'][component]['state']}"

    # Verify Networkpolicy and EgressNetworkpolicy creation
    for policy in {
        ("Networkpolicy", "ceph-ingress-rule"),
        ("EgressNetworkpolicy", "egress-rule"),
    }:
        policy_obj = OCP(
            kind=policy[0],
            namespace=constants.OPENSHIFT_STORAGE_NAMESPACE,
        )
        assert policy_obj.is_exist(
            resource_name=policy[1]
        ), f"{policy[0]} {policy}[1] does not exist in openshift-storage namespace"<|MERGE_RESOLUTION|>--- conflicted
+++ resolved
@@ -111,52 +111,9 @@
     }
 
     ocs_version = version.get_semantic_ocs_version_from_config()
-<<<<<<< HEAD
-    if not managed_service:
-        log.info(f"Check if OCS version: {ocs_version} matches with CSV: {csv_version}")
-        assert (
-            f"{ocs_version}" in csv_version
-        ), f"OCS version: {ocs_version} mismatch with CSV version {csv_version}"
-    # Verify if OCS CSV has the same version in provided CI build.
-    ocs_registry_image = ocs_registry_image or config.DEPLOYMENT.get(
-        "ocs_registry_image"
-    )
-    if ocs_registry_image and ocs_registry_image.endswith(".ci"):
-        ocs_registry_image = ocs_registry_image.rsplit(":", 1)[1].split("-")[0]
-        log.info(
-            f"Check if OCS registry image: {ocs_registry_image} matches with "
-            f"CSV: {csv_version}"
-        )
-        ignore_csv_mismatch = config.DEPLOYMENT.get("ignore_csv_mismatch")
-        if ignore_csv_mismatch:
-            log.info(
-                "The possible mismatch will be ignored as you deployed "
-                "the different version than the default version from the CSV"
-            )
-        else:
-            assert ocs_registry_image in csv_version, (
-                f"OCS registry image version: {ocs_registry_image} mismatch "
-                f"with CSV version {csv_version}"
-            )
-
-    # Verify Storage System status
-    if ocs_version >= version.VERSION_4_9 and not managed_service:
-        log.info("Verifying storage system status")
-        storage_system = OCP(kind=constants.STORAGESYSTEM, namespace=namespace)
-        storage_system_data = storage_system.get()
-        storage_system_status = {}
-        for condition in storage_system_data["items"][0]["status"]["conditions"]:
-            storage_system_status[condition["type"]] = condition["status"]
-        log.debug(f"storage system status: {storage_system_status}")
-        assert storage_system_status == constants.STORAGE_SYSTEM_STATUS, (
-            f"Storage System status is not in expected state. Expected {constants.STORAGE_SYSTEM_STATUS}"
-            f" but found {storage_system_status}"
-        )
-=======
 
     # Basic Verification for cluster
     basic_verification(ocs_registry_image)
->>>>>>> 156826c0
 
     # Verify pods in running state and proper counts
     log.info("Verifying pod states and counts")
@@ -238,19 +195,6 @@
             timeout=timeout,
         )
 
-<<<<<<< HEAD
-    if not (disable_noobaa or managed_service):
-        nb_ep_pods = get_pods_having_label(
-            label=constants.NOOBAA_ENDPOINT_POD_LABEL,
-            namespace=defaults.ROOK_CLUSTER_NAMESPACE,
-        )
-        assert len(nb_ep_pods) <= max_eps, (
-            f"The number of running NooBaa endpoint pods ({len(nb_ep_pods)}) "
-            f"is greater than the maximum defined in the NooBaa CR ({max_eps})"
-        )
-
-=======
->>>>>>> 156826c0
     # Verify StorageClasses (1 ceph-fs, 1 ceph-rbd)
     log.info("Verifying storage classes")
     storage_class = OCP(kind=constants.STORAGECLASS, namespace=namespace)
@@ -485,6 +429,8 @@
 
     if config.ENV_DATA.get("is_multus_enabled"):
         verify_multus_network()
+    if managed_service:
+        verify_managed_service_resources()
 
 
 def mcg_only_install_verification(ocs_registry_image=None):
@@ -530,10 +476,11 @@
     ocs_csv = get_ocs_csv()
     csv_version = ocs_csv.data["spec"]["version"]
     ocs_version = version.get_semantic_ocs_version_from_config()
-    log.info(f"Check if OCS version: {ocs_version} matches with CSV: {csv_version}")
-    assert (
-        f"{ocs_version}" in csv_version
-    ), f"OCS version: {ocs_version} mismatch with CSV version {csv_version}"
+    if not managed_service:
+            log.info(f"Check if OCS version: {ocs_version} matches with CSV: {csv_version}")
+        assert (
+            f"{ocs_version}" in csv_version
+        ), f"OCS version: {ocs_version} mismatch with CSV version {csv_version}"
     # Verify if OCS CSV has the same version in provided CI build.
     ocs_registry_image = ocs_registry_image or config.DEPLOYMENT.get(
         "ocs_registry_image"
@@ -562,7 +509,7 @@
     Verify storage system status
     """
     ocs_version = version.get_semantic_ocs_version_from_config()
-    if ocs_version >= version.VERSION_4_9:
+    if ocs_version >= version.VERSION_4_9 and not managed_service:
         log.info("Verifying storage system status")
         storage_system = OCP(
             kind=constants.STORAGESYSTEM, namespace=config.ENV_DATA["cluster_namespace"]
@@ -603,7 +550,7 @@
     )
     if config.ENV_DATA.get("platform") == constants.IBM_POWER_PLATFORM:
         max_eps = 1
-    if not disable_noobaa:
+    if not (disable_noobaa or managed_service):
         nb_ep_pods = get_pods_having_label(
             label=constants.NOOBAA_ENDPOINT_POD_LABEL,
             namespace=defaults.ROOK_CLUSTER_NAMESPACE,
@@ -628,15 +575,6 @@
         log.info("Verifying images in storage cluster")
         verify_sc_images(storage_cluster)
 
-<<<<<<< HEAD
-    if config.ENV_DATA.get("is_multus_enabled"):
-        verify_multus_network()
-
-    if managed_service:
-        verify_managed_service_resources()
-
-=======
->>>>>>> 156826c0
 
 def osd_encryption_verification():
     """
