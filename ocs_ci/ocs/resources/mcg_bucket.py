import logging
from abc import ABC, abstractmethod

from ocs_ci.ocs import constants
from ocs_ci.ocs.ocp import OCP
from ocs_ci.utility import templating
from tests.helpers import create_unique_resource_name, create_resource

logger = logging.getLogger(name=__file__)


class MCGBucket(ABC):
    """
    Base abstract class for MCG buckets
    """
    mcg, name = (None,) * 2

    def __init__(self, mcg, name, *args, **kwargs):
        """
        Constructor of an MCG bucket
        """
        self.mcg = mcg
        self.name = name
        logger.info(f"Creating bucket: {self.name}")

    def __hash__(self):
        return hash(self.name)

    def __eq__(self, other):
        if type(other) == str:
            return self.name == other
        elif type(other) == MCGBucket:
            return self.name == other.name

    def delete(self):
        """
        Super method that first logs the bucket deletion and then calls
        the appropriate implementation
        """
        logger.info(f"Deleting bucket: {self.name}")
        self.internal_delete()

    @abstractmethod
    def internal_delete(self):
        pass


class S3Bucket(MCGBucket):
    """
    Implementation of an MCG bucket using the S3 API
    """
    def __init__(self, *args, **kwargs):
        super().__init__(*args, **kwargs)
        self.mcg.s3_resource.create_bucket(Bucket=self.name)

    def internal_delete(self):
        """
        Deletes the bucket using the S3 API
        """
        self.mcg.s3_resource.Bucket(self.name).object_versions.delete()
        self.mcg.s3_resource.Bucket(self.name).delete()

    @property
    def status(self):
        """
        Returns the OBC mode as shown in the NB UI and retrieved via RPC

        Returns:
            str: The bucket's mode

        """
        return self.mcg.get_bucket_info(self.name).get('mode')

    def verify_health(self):
        """
        Verifies that the bucket is healthy by checking its mode

        Returns:
            bool: True if the bucket is healthy, False otherwise

        """
        return self.status == constants.HEALTHY_OB


class OCBucket(MCGBucket):
    """
    Implementation of an MCG bucket using the OC CLI
    """
    def __init__(self, *args, **kwargs):
        super().__init__(*args, **kwargs)
        obc_data = templating.load_yaml(constants.MCG_OBC_YAML)
        if self.name is None:
            self.name = create_unique_resource_name('oc', 'obc')
        obc_data['metadata']['name'] = self.name
        obc_data['spec']['bucketName'] = self.name
        obc_data['spec']['storageClassName'] = self.mcg.namespace + '.noobaa.io'
        obc_data['metadata']['namespace'] = self.mcg.namespace
        if 'bucketclass' in kwargs:
            obc_data['spec']['additionalConfig']['bucketclass'] = kwargs['bucketclass']
        create_resource(**obc_data)

    def internal_delete(self):
        """
        Deletes the bucket using the OC CLI
        """
        OCP(kind='obc', namespace=self.mcg.namespace).delete(resource_name=self.name)

    @property
    def status(self):
        """
        Returns the OBC's phase

        Returns:
            str: OBC phase

        """
        return OCP(kind='obc', namespace=self.mcg.namespace).get(
            resource_name=self.name
        )['status']['phase']

    def verify_health(self):
        """
        Verifies that the bucket is healthy by checking its phase

        Returns:
            bool: True if the bucket is healthy, False otherwise

        """
        return self.status == constants.HEALTHY_OBC


class CLIBucket(MCGBucket):
    """
    Implementation of an MCG bucket using the NooBaa CLI
    """
    def __init__(self, *args, **kwargs):
        super().__init__(*args, **kwargs)
        self.mcg.exec_mcg_cmd(f'obc create --exact {self.name}')

    def internal_delete(self):
        """
        Deletes the bucket using the NooBaa CLI
        """
<<<<<<< HEAD
        run_mcg_cmd(f'obc delete {self.name}')

    @property
    def status(self):
        """
        Returns the OBC status as printed by the NB CLI

        Returns:
            str: OBC status

        """
        return run_mcg_cmd(f'obc status {self.name}')

    def verify_health(self):
        """
        Verifies that the bucket is healthy using the CLI

        Returns:
            bool: True if the bucket is healthy, False otherwise

        """
        return (
            constants.HEALTHY_OB_CLI_MODE in self.status
            and constants.HEALTHY_OBC_CLI_PHASE in self.status
        )
=======
        self.mcg.exec_mcg_cmd(f'obc delete {self.name}')
>>>>>>> ef152316
<|MERGE_RESOLUTION|>--- conflicted
+++ resolved
@@ -141,8 +141,7 @@
         """
         Deletes the bucket using the NooBaa CLI
         """
-<<<<<<< HEAD
-        run_mcg_cmd(f'obc delete {self.name}')
+        self.mcg.exec_mcg_cmd(f'obc delete {self.name}')
 
     @property
     def status(self):
@@ -166,7 +165,4 @@
         return (
             constants.HEALTHY_OB_CLI_MODE in self.status
             and constants.HEALTHY_OBC_CLI_PHASE in self.status
-        )
-=======
-        self.mcg.exec_mcg_cmd(f'obc delete {self.name}')
->>>>>>> ef152316
+        )