--- conflicted
+++ resolved
@@ -17,14 +17,11 @@
 from ocs_ci.ocs.exceptions import TimeoutExpiredError
 from ocs_ci.ocs.ocp import OCP
 from ocs_ci.framework import config
-<<<<<<< HEAD
 from ocs_ci.helpers.helpers import create_unique_resource_name, wait_for_resource_state
-=======
 from ocs_ci.ocs.resources.pod import get_pods_having_label
 from ocs_ci.ocs.resources.pvc import get_all_pvcs
 from ocs_ci.utility.utils import TimeoutSampler
 from ocs_ci.helpers.helpers import create_unique_resource_name
->>>>>>> 10c82274
 
 log = logging.getLogger(__name__)
 
@@ -34,29 +31,21 @@
     A class that represents BackingStore objects
 
     """
-
-<<<<<<< HEAD
-    def __init__(self, name, method, uls_name, secret_name=None, mcg_obj=None):
-=======
     def __init__(
-        self, name, uls_name=None, secret_name=None, vol_num=None, vol_size=None
+        self, name, method, uls_name=None, secret_name=None,
+        mcg_obj=None, vol_num=None, vol_size=None
     ):
->>>>>>> 10c82274
         self.name = name
         self.method = method
         self.uls_name = uls_name
         self.secret_name = secret_name
-<<<<<<< HEAD
         self.mcg_obj = mcg_obj
-=======
         self.vol_num = vol_num
         self.vol_size = vol_size
->>>>>>> 10c82274
 
     def delete(self):
         log.info(f"Cleaning up backingstore {self.name}")
 
-<<<<<<< HEAD
         if self.method == "oc":
             OCP(
                 kind="backingstore", namespace=config.ENV_DATA["cluster_namespace"]
@@ -89,15 +78,11 @@
         assert (
             bs_deleted_successfully
         ), f"Backingstore {self.name} was not deleted successfully"
-=======
-        OCP(namespace=config.ENV_DATA["cluster_namespace"], kind="backingstore").delete(
-            resource_name=self.name
-        )
+
         if "pv-backingstore" in self.name.lower():
             log.info(f"Waiting for backingstore {self.name} resources to be deleted")
             wait_for_pv_backingstore_resource_deleted(self.name)
 
->>>>>>> 10c82274
 
 def wait_for_pv_backingstore_resource_deleted(backingstore_name, namespace=None):
     """
