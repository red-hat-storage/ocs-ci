--- conflicted
+++ resolved
@@ -84,21 +84,13 @@
         def _oc_deletion_flow():
             try:
                 OCP(
-<<<<<<< HEAD
-                    kind="backingstore", namespace=config.ENV_DATA["cluster_namespace"]
-=======
                     kind=constants.BACKINGSTORE,
                     namespace=config.ENV_DATA["cluster_namespace"],
->>>>>>> b28dfcd0
                 ).delete(resource_name=self.name)
                 return True
             except CommandFailed as e:
                 if "not found" in e.args[0].lower():
-<<<<<<< HEAD
-                    log.warning(f"Namespacestore {self.name} was already deleted.")
-=======
                     log.warning(f"Backingstore {self.name} was already deleted.")
->>>>>>> b28dfcd0
                     return True
                 elif all(
                     err in e.args[0]
