"""
Helper functions file for working with object buckets
"""

import json
import logging
import os
import shlex
import time

from uuid import uuid4

import boto3
from botocore.handlers import disable_signing

from ocs_ci.framework import config
from ocs_ci.ocs import constants
from ocs_ci.ocs.exceptions import TimeoutExpiredError, UnexpectedBehaviour
from ocs_ci.ocs.ocp import OCP
from ocs_ci.utility import templating
from ocs_ci.utility.ssl_certs import get_root_ca_cert
from ocs_ci.utility.utils import (
    TimeoutSampler,
    run_cmd,
    exec_nb_db_query,
    exec_cmd,
)
from ocs_ci.helpers.helpers import create_resource
from ocs_ci.utility import version

logger = logging.getLogger(__name__)


def craft_s3_command(cmd, mcg_obj=None, api=False, signed_request_creds=None):
    """
    Crafts the AWS CLI S3 command including the
    login credentials and command to be ran

    Args:
        mcg_obj: An MCG class instance
        cmd: The AWSCLI command to run
        api: True if the call is for s3api, false if s3
        signed_request_creds: a dictionary containing AWS S3 creds for a signed request

    Returns:
        str: The crafted command, ready to be executed on the pod

    """
    api = "api" if api else ""
    no_ssl = (
        "--no-verify-ssl"
        if (signed_request_creds and signed_request_creds.get("ssl")) is False
        else ""
    )
    if mcg_obj:
        if mcg_obj.region:
            region = f"AWS_DEFAULT_REGION={mcg_obj.region} "
        else:
            region = ""
        base_command = (
            f'sh -c "AWS_CA_BUNDLE={constants.AWSCLI_CA_BUNDLE_PATH} '
            f"AWS_ACCESS_KEY_ID={mcg_obj.access_key_id} "
            f"AWS_SECRET_ACCESS_KEY={mcg_obj.access_key} "
            f"{region}"
            f"aws s3{api} "
<<<<<<< HEAD
            f"--endpoint={mcg_obj.s3_endpoint} "
=======
            f"--endpoint={mcg_obj.s3_internal_endpoint} "
            f"{no_ssl} "
>>>>>>> 642ba0a7
        )
        string_wrapper = '"'
    elif signed_request_creds:
        if signed_request_creds.get("region"):
            region = f'AWS_DEFAULT_REGION={signed_request_creds.get("region")} '
        else:
            region = ""
        base_command = (
            f'sh -c "AWS_ACCESS_KEY_ID={signed_request_creds.get("access_key_id")} '
            f'AWS_SECRET_ACCESS_KEY={signed_request_creds.get("access_key")} '
            f"{region}"
            f"aws s3{api} "
            f'--endpoint={signed_request_creds.get("endpoint")} '
            f"{no_ssl} "
        )
        string_wrapper = '"'
    else:
        base_command = f"aws s3{api} --no-sign-request "
        string_wrapper = ""

    return f"{base_command}{cmd}{string_wrapper}"


def craft_s3cmd_command(cmd, mcg_obj=None, signed_request_creds=None):
    """
    Crafts the S3cmd CLI command including the
    login credentials amd command to be ran

    Args:
        mcg_obj: An MCG class instance
        cmd: The s3cmd command to run
        signed_request_creds: a dictionary containing S3 creds for a signed request

    Returns:
        str: The crafted command, ready to be executed on the pod

    """
    no_ssl = "--no-ssl"
    if mcg_obj:
        if mcg_obj.region:
            region = f"--region={mcg_obj.region} "
        else:
            region = ""
        base_command = (
            f"s3cmd --access_key={mcg_obj.access_key_id} "
            f"--secret_key={mcg_obj.access_key} "
            f"{region}"
            f"--host={mcg_obj.s3_endpoint} "
            f"--host-bucket={mcg_obj.s3_endpoint} "
            f"{no_ssl} "
        )
    elif signed_request_creds:
        if signed_request_creds.get("region"):
            region = f'--region={signed_request_creds.get("region")} '
        else:
            region = ""
        base_command = (
            f's3cmd --access_key={signed_request_creds.get("access_key_id")} '
            f'--secret_key={signed_request_creds.get("access_key")} '
            f"{region}"
            f'--host={signed_request_creds.get("endpoint")} '
            f'--host-bucket={signed_request_creds.get("endpoint")} '
            f"{no_ssl} "
        )
    else:
        base_command = f"s3cmd {no_ssl}"

    return f"{base_command}{cmd}"


def verify_s3_object_integrity(
    original_object_path, result_object_path, awscli_pod, result_pod=None
):
    """
    Verifies checksum between original object and result object on an awscli pod

    Args:
        original_object_path (str): The Object that is uploaded to the s3 bucket
        result_object_path (str):  The Object that is downloaded from the s3 bucket
        awscli_pod (pod): A pod running the AWSCLI tools

    Returns:
        bool: True if checksum matches, False otherwise

    """
    if result_pod:
        origin_md5 = shlex.split(
            awscli_pod.exec_cmd_on_pod(command=f"md5sum {original_object_path}")
        )
        result_md5 = shlex.split(
            result_pod.exec_cmd_on_pod(command=f"md5sum {result_object_path}")
        )
        md5sum = origin_md5 + result_md5
    else:
        md5sum = shlex.split(
            awscli_pod.exec_cmd_on_pod(
                command=f"md5sum {original_object_path} {result_object_path}"
            )
        )
    try:
        logger.info(
            f"\nMD5 of {md5sum[1]}: {md5sum[0]} \nMD5 of {md5sum[3]}: {md5sum[2]}"
        )
    except IndexError as e:
        logger.error(f"Failed to parse md5sum output: {md5sum}")
        raise e
    if md5sum[0] == md5sum[2]:
        logger.info(
            f"Passed: MD5 comparison for {original_object_path} and {result_object_path}"
        )
        return True
    else:
        logger.error(
            f"Failed: MD5 comparison of {original_object_path} and {result_object_path} - "
            f"{md5sum[0]} ≠ {md5sum[2]}"
        )
        return False


def retrieve_test_objects_to_pod(podobj, target_dir):
    """
    Downloads all the test objects to a given directory in a given pod.

    Args:
        podobj (OCS): The pod object to download the objects to
        target_dir:  The fully qualified path of the download target folder

    Returns:
        list: A list of the downloaded objects' names

    """
    sync_object_directory(podobj, f"s3://{constants.TEST_FILES_BUCKET}", target_dir)
    downloaded_objects = podobj.exec_cmd_on_pod(f"ls -A1 {target_dir}").split(" ")
    logger.info(f"Downloaded objects: {downloaded_objects}")
    return downloaded_objects


def check_objects_in_bucket(bucket_name, objects_list, mcg_obj, s3pod, timeout=60):
    """
    Checks object list present in bucket and compare it with uploaded object Lists
    """

    def _check_objects_in_bucket(bucket_name, objects_list, mcg_obj, s3pod):
        obj_list = list_objects_from_bucket(
            s3pod,
            f"s3://{bucket_name}",
            s3_obj=mcg_obj,
        )
        if set(objects_list).issubset(obj_list):
            logger.info(f"Object list {obj_list}")
            return True
        else:
            return False

    try:
        return any(
            result
            for result in TimeoutSampler(
                timeout,
                10,
                _check_objects_in_bucket,
                bucket_name,
                objects_list,
                mcg_obj,
                s3pod,
            )
        )
    except TimeoutExpiredError:
        logger.error("Objects are not synced within the time limit.")
        return False


def retrieve_anon_s3_resource():
    """
    Returns an anonymous boto3 S3 resource by creating one and disabling signing

    Disabling signing isn't documented anywhere, and this solution is based on
    a comment by an AWS developer:
    https://github.com/boto/boto3/issues/134#issuecomment-116766812

    Returns:
        boto3.resource(): An anonymous S3 resource

    """
    anon_s3_resource = boto3.resource("s3")
    anon_s3_resource.meta.client.meta.events.register(
        "choose-signer.s3.*", disable_signing
    )
    return anon_s3_resource


def list_objects_from_bucket(
    pod_obj,
    target,
    prefix=None,
    s3_obj=None,
    signed_request_creds=None,
    timeout=600,
    recursive=False,
    **kwargs,
):
    """
    Lists objects in a bucket using s3 ls command

    Args:
        pod_obj (Pod): Pod object that is used to perform copy operation
        target (str): target bucket
        prefix (str, optional): Prefix to perform the list operation on
        s3_obj (MCG, optional): The MCG object to use in case the target or source
        signed_request_creds (dictionary, optional): the access_key, secret_key,
            endpoint and region to use when willing to send signed aws s3 requests
        timeout (int): timeout for the exec_oc_cmd
        recursive (bool): If true, list objects recursively using the --recursive option

    Returns:
        List of objects in a bucket
    """

    if prefix:
        retrieve_cmd = f"ls {target}/{prefix}"
    else:
        retrieve_cmd = f"ls {target}"
    if recursive:
        retrieve_cmd += " --recursive"

    if s3_obj:
        secrets = [s3_obj.access_key_id, s3_obj.access_key, s3_obj.s3_endpoint]
    elif signed_request_creds:
        secrets = [
            signed_request_creds.get("access_key_id"),
            signed_request_creds.get("access_key"),
            signed_request_creds.get("endpoint"),
        ]
    else:
        secrets = None
    cmd_output = pod_obj.exec_cmd_on_pod(
        command=craft_s3_command(
            retrieve_cmd, s3_obj, signed_request_creds=signed_request_creds
        ),
        out_yaml_format=False,
        secrets=secrets,
        timeout=timeout,
        **kwargs,
    )

    obj_list = []
    try:
        obj_list = [row.split()[3] for row in cmd_output.splitlines()]
    except Exception:
        logger.warn(f"Failed to parse output of {retrieve_cmd} command: {cmd_output}")
    return obj_list


def copy_objects(
    podobj,
    src_obj,
    target,
    s3_obj=None,
    signed_request_creds=None,
    recursive=False,
    timeout=600,
    **kwargs,
):
    """
    Copies a object onto a bucket using s3 cp command

    Args:
        podobj: Pod object that is used to perform copy operation
        src_obj: full path to object
        target: target bucket
        s3_obj: obc/mcg object
        recursive: On true, copy directories and their contents/files. False otherwise
        timeout: timeout for the exec_oc_cmd, defaults to 600 seconds

    Returns:
        None
    """

    logger.info(f"Copying object {src_obj} to {target}")
    no_ssl = (
        "--no-verify-ssl"
        if (signed_request_creds and signed_request_creds.get("ssl")) is False
        else ""
    )
    if recursive:
        retrieve_cmd = f"cp {src_obj} {target} --recursive {no_ssl}"
    else:
        retrieve_cmd = f"cp {src_obj} {target} {no_ssl}"
    if s3_obj:
        secrets = [s3_obj.access_key_id, s3_obj.access_key, s3_obj.s3_endpoint]
    elif signed_request_creds:
        secrets = [
            signed_request_creds.get("access_key_id"),
            signed_request_creds.get("access_key"),
            signed_request_creds.get("endpoint"),
        ]
    else:
        secrets = None
    podobj.exec_cmd_on_pod(
        command=craft_s3_command(
            retrieve_cmd, s3_obj, signed_request_creds=signed_request_creds
        ),
        out_yaml_format=False,
        secrets=secrets,
        timeout=timeout,
        **kwargs,
    )


def copy_random_individual_objects(
    podobj, file_dir, target, amount, pattern="test-obj-", s3_obj=None, **kwargs
):
    """
    Generates random objects and then copies them individually one after the other

    podobj: Pod object used to perform the operation
    file_dir: file directory name where the generated objects are placed
    pattern: pattern to follow for objects naming
    target: target bucket name
    amount: number of objects to generate
    s3_obj: MCG/OBC object

    Returns:
        None
    """
    logger.info(f"create objects in {file_dir}")
    podobj.exec_cmd_on_pod(f"mkdir -p {file_dir}")
    object_files = write_random_objects_in_pod(
        podobj, pattern=pattern, file_dir=file_dir, amount=amount
    )
    objects_to_upload = [obj for obj in object_files]
    for obj in objects_to_upload:
        src_obj = f"{file_dir}/{obj}"
        copy_objects(podobj, src_obj, target, s3_obj, **kwargs)
        logger.info(f"Copied {src_obj}")


def upload_objects_with_javasdk(javas3_pod, s3_obj, bucket_name, is_multipart=False):
    """
    Performs upload operation using java s3 pod

    Args:
        javas3_pod: java s3 sdk pod session
        s3_obj: MCG object
        bucket_name: bucket on which objects are uploaded
        is_multipart: By default False, set to True if you want
                      to perform multipart upload
    Returns:
          Output of the command execution

    """

    access_key = s3_obj.access_key_id
    secret_key = s3_obj.access_key
    endpoint = s3_obj.s3_endpoint

    # compile the src code
    javas3_pod.exec_cmd_on_pod(command="mvn clean compile", out_yaml_format=False)

    # execute the upload application
    command = (
        'mvn exec:java -Dexec.mainClass=amazons3.s3test.ChunkedUploadApplication -Dexec.args="'
        + f"{endpoint} {access_key} {secret_key} {bucket_name} {is_multipart}"
        + '" -Dmaven.test.skip=true package'
    )
    return javas3_pod.exec_cmd_on_pod(command=command, out_yaml_format=False)


def sync_object_directory(
    podobj,
    src,
    target,
    s3_obj=None,
    signed_request_creds=None,
    **kwargs,
):
    """
    Syncs objects between a target and source directories

    Args:
        podobj (OCS): The pod on which to execute the commands and download the objects to
        src (str): Fully qualified object source path
        target (str): Fully qualified object target path
        s3_obj (MCG, optional): The MCG object to use in case the target or source
                                 are in an MCG
        signed_request_creds (dictionary, optional): the access_key, secret_key,
            endpoint and region to use when willing to send signed aws s3 requests

    """
    logger.info(f"Syncing all objects and directories from {src} to {target}")
    retrieve_cmd = f"sync {src} {target}"
    if s3_obj:
        secrets = [s3_obj.access_key_id, s3_obj.access_key, s3_obj.s3_endpoint]
    elif signed_request_creds:
        secrets = [
            signed_request_creds.get("access_key_id"),
            signed_request_creds.get("access_key"),
            signed_request_creds.get("endpoint"),
        ]
    else:
        secrets = None
    podobj.exec_cmd_on_pod(
        command=craft_s3_command(
            retrieve_cmd, s3_obj, signed_request_creds=signed_request_creds
        ),
        out_yaml_format=False,
        secrets=secrets,
        **kwargs,
    ), "Failed to sync objects"
    # Todo: check that all objects were synced successfully


def download_objects_using_s3cmd(
    podobj,
    src,
    target,
    s3_obj=None,
    recursive=False,
    signed_request_creds=None,
    **kwargs,
):
    """
    Download objects from bucket to target directories using s3cmd utility

    Args:
        podobj (OCS): The pod on which to execute the commands and download the objects to
        src (str): Fully qualified object source path
        target (str): Fully qualified object target path
        s3_obj (MCG, optional): The MCG object to use in case the target or source
                                 are in an MCG
        signed_request_creds (dictionary, optional): the access_key, secret_key,
            endpoint and region to use when willing to send signed aws s3 requests

    """
    logger.info(f"Download all objects from {src} to {target} using s3cmd utility")
    if recursive:
        retrieve_cmd = f"get --recursive {src} {target}"
    else:
        retrieve_cmd = f"get {src} {target}"
    if s3_obj:
        secrets = [s3_obj.access_key_id, s3_obj.access_key, s3_obj.s3_endpoint]
    elif signed_request_creds:
        secrets = [
            signed_request_creds.get("access_key_id"),
            signed_request_creds.get("access_key"),
            signed_request_creds.get("endpoint"),
        ]
    else:
        secrets = None
    podobj.exec_cmd_on_pod(
        command=craft_s3cmd_command(
            retrieve_cmd, s3_obj, signed_request_creds=signed_request_creds
        ),
        out_yaml_format=False,
        secrets=secrets,
        **kwargs,
    ), "Failed to download objects"


def rm_object_recursive(podobj, target, mcg_obj, option=""):
    """
    Remove bucket objects with --recursive option

    Args:
        podobj  (OCS): The pod on which to execute the commands and download
                       the objects to
        target (str): Fully qualified bucket target path
        mcg_obj (MCG, optional): The MCG object to use in case the target or
                                 source are in an MCG
        option (str): Extra s3 remove command option

    """
    rm_command = f"rm s3://{target} --recursive {option}"
    podobj.exec_cmd_on_pod(
        command=craft_s3_command(rm_command, mcg_obj),
        out_yaml_format=False,
        secrets=[
            mcg_obj.access_key_id,
            mcg_obj.access_key,
            mcg_obj.s3_endpoint,
        ],
    )


def get_rgw_restart_counts():
    """
    Gets the restart count of the RGW pods

    Returns:
        list: restart counts of RGW pods

    """
    # Internal import in order to avoid circular import
    from ocs_ci.ocs.resources.pod import get_rgw_pods

    rgw_pods = get_rgw_pods()
    return [rgw_pod.restart_count for rgw_pod in rgw_pods]


def write_individual_s3_objects(
    mcg_obj, awscli_pod, bucket_factory, downloaded_files, target_dir, bucket_name=None
):
    """
    Writes objects one by one to an s3 bucket

    Args:
        mcg_obj (obj): An MCG object containing the MCG S3 connection credentials
        awscli_pod (pod): A pod running the AWSCLI tools
        bucket_factory: Calling this fixture creates a new bucket(s)
        downloaded_files (list): List of downloaded object keys
        target_dir (str): The fully qualified path of the download target folder
        bucket_name (str): Name of the bucket
            (default: none)

    """
    bucketname = bucket_name or bucket_factory(1)[0].name
    logger.info("Writing objects to bucket")
    for obj_name in downloaded_files:
        full_object_path = f"s3://{bucketname}/{obj_name}"
        copycommand = f"cp {target_dir}{obj_name} {full_object_path}"
        assert "Completed" in awscli_pod.exec_cmd_on_pod(
            command=craft_s3_command(copycommand, mcg_obj),
            out_yaml_format=False,
            secrets=[
                mcg_obj.access_key_id,
                mcg_obj.access_key,
                mcg_obj.s3_endpoint,
            ],
        )


def upload_parts(
    mcg_obj, awscli_pod, bucketname, object_key, body_path, upload_id, uploaded_parts
):
    """
    Uploads individual parts to a bucket

    Args:
        mcg_obj (obj): An MCG object containing the MCG S3 connection credentials
        awscli_pod (pod): A pod running the AWSCLI tools
        bucketname (str): Name of the bucket to upload parts on
        object_key (list): Unique object Identifier
        body_path (str): Path of the directory on the aws pod which contains the parts to be uploaded
        upload_id (str): Multipart Upload-ID
        uploaded_parts (list): list containing the name of the parts to be uploaded

    Returns:
        list: List containing the ETag of the parts

    """
    parts = []
    secrets = [mcg_obj.access_key_id, mcg_obj.access_key, mcg_obj.s3_endpoint]
    for count, part in enumerate(uploaded_parts, 1):
        upload_cmd = (
            f"upload-part --bucket {bucketname} --key {object_key}"
            f" --part-number {count} --body {body_path}/{part}"
            f" --upload-id {upload_id}"
        )
        # upload_cmd will return ETag, upload_id etc which is then split to get just the ETag
        part = (
            awscli_pod.exec_cmd_on_pod(
                command=craft_s3_command(upload_cmd, mcg_obj, api=True),
                out_yaml_format=False,
                secrets=secrets,
            )
            .split('"')[-3]
            .split("\\")[0]
        )
        parts.append({"PartNumber": count, "ETag": f'"{part}"'})
    return parts


def oc_create_aws_backingstore(cld_mgr, backingstore_name, uls_name, region):
    """
    Create a new backingstore with aws underlying storage using oc create command

    Args:
        cld_mgr (CloudManager): holds secret for backingstore creation
        backingstore_name (str): backingstore name
        uls_name (str): underlying storage name
        region (str): which region to create backingstore (should be the same as uls)

    """
    bs_data = templating.load_yaml(constants.MCG_BACKINGSTORE_YAML)
    bs_data["metadata"]["name"] = backingstore_name
    bs_data["metadata"]["namespace"] = config.ENV_DATA["cluster_namespace"]
    bs_data["spec"] = {
        "type": "aws-s3",
        "awsS3": {
            "targetBucket": uls_name,
            "region": region,
            "secret": {
                "name": cld_mgr.aws_client.secret.name,
                "namespace": bs_data["metadata"]["namespace"],
            },
        },
    }
    create_resource(**bs_data)


def cli_create_aws_backingstore(mcg_obj, cld_mgr, backingstore_name, uls_name, region):
    """
    Create a new backingstore with aws underlying storage using noobaa cli command

    Args:
        mcg_obj (MCG): Used for execution for the NooBaa CLI command
        cld_mgr (CloudManager): holds secret for backingstore creation
        backingstore_name (str): backingstore name
        uls_name (str): underlying storage name
        region (str): which region to create backingstore (should be the same as uls)

    """
    mcg_obj.exec_mcg_cmd(
        f"backingstore create aws-s3 {backingstore_name} "
        f"--secret-name {cld_mgr.aws_client.secret.name} "
        f"--target-bucket {uls_name} --region {region}",
        use_yes=True,
    )


def cli_create_aws_sts_backingstore(
    mcg_obj, cld_mgr, backingstore_name, uls_name, region
):
    """
    Create a new backingstore of type aws-sts-s3 with aws underlying storage and the role-ARN

    Args:
        mcg_obj (MCG): Used for execution for the NooBaa CLI command
        cld_mgr (CloudManager): holds roleARN for backingstore creation
        backingstore_name (str): backingstore name
        uls_name (str): underlying storage name
        region (str): which region to create backingstore (should be the same as uls)

    """
    mcg_obj.exec_mcg_cmd(
        f"backingstore create aws-sts-s3 {backingstore_name} "
        f"--aws-sts-arn {cld_mgr.aws_sts_client.role_arn} "
        f"--target-bucket {uls_name} --region {region}",
        use_yes=True,
    )


def oc_create_google_backingstore(cld_mgr, backingstore_name, uls_name, region):
    """
    Create a new backingstore with GCP underlying storage using oc create command

    Args:
        cld_mgr (CloudManager): holds secret for backingstore creation
        backingstore_name (str): backingstore name
        uls_name (str): underlying storage name
        region (str): which region to create backingstore (should be the same as uls)

    """
    bs_data = templating.load_yaml(constants.MCG_BACKINGSTORE_YAML)
    bs_data["metadata"]["name"] = backingstore_name
    bs_data["metadata"]["namespace"] = config.ENV_DATA["cluster_namespace"]
    bs_data["spec"] = {
        "type": constants.BACKINGSTORE_TYPE_GOOGLE,
        "googleCloudStorage": {
            "targetBucket": uls_name,
            "secret": {
                "name": cld_mgr.gcp_client.secret.name,
                "namespace": bs_data["metadata"]["namespace"],
            },
        },
    }
    create_resource(**bs_data)


def cli_create_google_backingstore(
    mcg_obj, cld_mgr, backingstore_name, uls_name, region
):
    """
    Create a new backingstore with GCP underlying storage using a NooBaa CLI command

    Args:
        mcg_obj (MCG): Used for execution for the NooBaa CLI command
        cld_mgr (CloudManager): holds secret for backingstore creation
        backingstore_name (str): backingstore name
        uls_name (str): underlying storage name
        region (str): which region to create backingstore (should be the same as uls)

    """
    mcg_obj.exec_mcg_cmd(
        f"backingstore create google-cloud-storage {backingstore_name} "
        f"--private-key-json-file {constants.GOOGLE_CREDS_JSON_PATH} "
        f"--target-bucket {uls_name}",
        use_yes=True,
    )


def oc_create_azure_backingstore(cld_mgr, backingstore_name, uls_name, region):
    """
    Create a new backingstore with Azure underlying storage using oc create command

    Args:
        cld_mgr (CloudManager): holds secret for backingstore creation
        backingstore_name (str): backingstore name
        uls_name (str): underlying storage name
        region (str): which region to create backingstore (should be the same as uls)

    """
    bs_data = templating.load_yaml(constants.MCG_BACKINGSTORE_YAML)
    bs_data["metadata"]["name"] = backingstore_name
    bs_data["metadata"]["namespace"] = config.ENV_DATA["cluster_namespace"]
    bs_data["spec"] = {
        "type": constants.BACKINGSTORE_TYPE_AZURE,
        "azureBlob": {
            "targetBlobContainer": uls_name,
            "secret": {
                "name": cld_mgr.azure_client.secret.name,
                "namespace": bs_data["metadata"]["namespace"],
            },
        },
    }
    create_resource(**bs_data)


def cli_create_azure_backingstore(
    mcg_obj, cld_mgr, backingstore_name, uls_name, region
):
    """
    Create a new backingstore with aws underlying storage using noobaa cli command

    Args:
        cld_mgr (CloudManager): holds secret for backingstore creation
        backingstore_name (str): backingstore name
        uls_name (str): underlying storage name
        region (str): which region to create backingstore (should be the same as uls)

    """
    mcg_obj.exec_mcg_cmd(
        f"backingstore create azure-blob {backingstore_name} "
        f"--account-key {cld_mgr.azure_client.credential} "
        f"--account-name {cld_mgr.azure_client.account_name} "
        f"--target-blob-container {uls_name}",
        use_yes=True,
    )


def oc_create_ibmcos_backingstore(cld_mgr, backingstore_name, uls_name, region):
    """
    Create a new backingstore with IBM COS underlying storage using oc create command

    Args:
        cld_mgr (CloudManager): holds secret for backingstore creation
        backingstore_name (str): backingstore name
        uls_name (str): underlying storage name
        region (str): which region to create backingstore (should be the same as uls)

    """
    bs_data = templating.load_yaml(constants.MCG_BACKINGSTORE_YAML)
    bs_data["metadata"]["name"] = backingstore_name
    bs_data["metadata"]["namespace"] = config.ENV_DATA["cluster_namespace"]
    bs_data["spec"] = {
        "type": "ibm-cos",
        "ibmCos": {
            "targetBucket": uls_name,
            "signatureVersion": "v2",
            "endpoint": constants.IBM_COS_GEO_ENDPOINT_TEMPLATE.format(
                cld_mgr.ibmcos_client.region.lower()
            ),
            "secret": {
                "name": cld_mgr.ibmcos_client.secret.name,
                "namespace": bs_data["metadata"]["namespace"],
            },
        },
    }
    create_resource(**bs_data)


def cli_create_ibmcos_backingstore(
    mcg_obj, cld_mgr, backingstore_name, uls_name, region
):
    """
    Create a new backingstore with IBM COS underlying storage using a NooBaa CLI command

    Args:
        cld_mgr (CloudManager): holds secret for backingstore creation
        backingstore_name (str): backingstore name
        uls_name (str): underlying storage name
        region (str): which region to create backingstore (should be the same as uls)

    """
    mcg_obj.exec_mcg_cmd(
        f"backingstore create ibm-cos {backingstore_name} "
        f"--access-key {cld_mgr.ibmcos_client.access_key} "
        f"--secret-key {cld_mgr.ibmcos_client.secret_key} "
        f"""--endpoint {
            constants.IBM_COS_GEO_ENDPOINT_TEMPLATE.format(
                cld_mgr.ibmcos_client.region.lower()
            )
        } """
        f"--target-bucket {uls_name}",
        use_yes=True,
    )


def oc_create_rgw_backingstore(cld_mgr, backingstore_name, uls_name, region):
    """
    Create a new backingstore with RGW underlying storage using oc create command

    Args:
        cld_mgr (CloudManager): holds secret for backingstore creation
        backingstore_name (str): backingstore name
        uls_name (str): underlying storage name
        region (str): which region to create backingstore (should be the same as uls)

    """

    bs_data = templating.load_yaml(constants.MCG_BACKINGSTORE_YAML)
    bs_data["metadata"]["name"] = backingstore_name
    bs_data["metadata"]["namespace"] = config.ENV_DATA["cluster_namespace"]
    bs_data["spec"] = {
        "type": "s3-compatible",
        "s3Compatible": {
            "targetBucket": uls_name,
            "endpoint": cld_mgr.rgw_client.endpoint,
            "signatureVersion": "v2",
            "secret": {
                "name": cld_mgr.rgw_client.secret.name,
                "namespace": bs_data["metadata"]["namespace"],
            },
        },
    }
    create_resource(**bs_data)


def cli_create_rgw_backingstore(mcg_obj, cld_mgr, backingstore_name, uls_name, region):
    """
    Create a new backingstore with IBM COS underlying storage using a NooBaa CLI command

    Args:
        cld_mgr (CloudManager): holds secret for backingstore creation
        backingstore_name (str): backingstore name
        uls_name (str): underlying storage name
        region (str): which region to create backingstore (should be the same as uls)

    """
    mcg_obj.exec_mcg_cmd(
        f"backingstore create s3-compatible {backingstore_name} "
        f"--endpoint {cld_mgr.rgw_client.endpoint} "
        f"--access-key {cld_mgr.rgw_client.access_key} "
        f"--secret-key {cld_mgr.rgw_client.secret_key} "
        f"--target-bucket {uls_name}",
        use_yes=True,
    )


def oc_create_pv_backingstore(backingstore_name, vol_num, size, storage_class):
    """
    Create a new backingstore with pv underlying storage using oc create command

    Args:
        backingstore_name (str): backingstore name
        vol_num (int): number of pv volumes
        size (int): each volume size in GB
        storage_class (str): which storage class to use

    """
    bs_data = templating.load_yaml(constants.PV_BACKINGSTORE_YAML)
    bs_data["metadata"]["name"] = backingstore_name
    bs_data["metadata"]["namespace"] = config.ENV_DATA["cluster_namespace"]
    bs_data["spec"]["pvPool"]["resources"]["requests"]["storage"] = str(size) + "Gi"
    bs_data["spec"]["pvPool"]["numVolumes"] = vol_num
    if storage_class:
        bs_data["spec"]["pvPool"]["storageClass"] = storage_class
    create_resource(**bs_data)
    wait_for_pv_backingstore(backingstore_name, config.ENV_DATA["cluster_namespace"])


def cli_create_pv_backingstore(
    mcg_obj,
    backingstore_name,
    vol_num,
    size,
    storage_class,
    req_cpu=None,
    req_mem=None,
    lim_cpu=None,
    lim_mem=None,
):
    """
    Create a new backingstore with pv underlying storage using noobaa cli command

    Args:
        backingstore_name (str): backingstore name
        vol_num (int): number of pv volumes
        size (int): each volume size in GB
        storage_class (str): which storage class to use
        req_cpu (str): requested cpu value
        req_mem (str): requested memory value
        lim_cpu (str): limit cpu value
        lim_mem (str): limit memory value

    """
    cmd = (
        f"backingstore create pv-pool {backingstore_name} --num-volumes "
        f"{vol_num} --pv-size-gb {size}"
    )
    if storage_class:
        cmd += f" --storage-class {storage_class}"
    if req_cpu:
        cmd += f" --request-cpu {req_cpu}"
    if req_mem:
        cmd += f" --request-memory {req_mem}"
    if lim_cpu:
        cmd += f" --limit-cpu {lim_cpu}"
    if lim_mem:
        cmd += f" --limit-memory {lim_mem}"
    mcg_obj.exec_mcg_cmd(cmd)
    wait_for_pv_backingstore(backingstore_name, config.ENV_DATA["cluster_namespace"])


def wait_for_pv_backingstore(backingstore_name, namespace=None):
    """
    wait for existing pv backing store to reach OPTIMAL state

    Args:
        backingstore_name (str): backingstore name
        namespace (str): backing store's namespace

    """

    namespace = namespace or config.ENV_DATA["cluster_namespace"]
    sample = TimeoutSampler(
        timeout=360,
        sleep=15,
        func=check_pv_backingstore_status,
        backingstore_name=backingstore_name,
        namespace=namespace,
    )
    if not sample.wait_for_func_status(result=True):
        raise TimeoutExpiredError(
            f"Backing Store {backingstore_name} never reached OPTIMAL state"
        )
    else:
        logger.info(f"Backing Store {backingstore_name} created successfully")


def check_pv_backingstore_status(
    backingstore_name, namespace=None, desired_status=constants.HEALTHY_PV_BS
):
    """
    check if existing pv backing store is in OPTIMAL state

    Args:
        backingstore_name (str): backingstore name
        namespace (str): backing store's namespace
        desired_status (list): desired state for the backing store, if None is given then desired
        is the Healthy status

    Returns:
        bool: True if backing store is in the desired state

    """
    kubeconfig = os.getenv("KUBECONFIG")
    kubeconfig = f"--kubeconfig {kubeconfig}" if kubeconfig else ""
    namespace = namespace or config.ENV_DATA["cluster_namespace"]

    cmd = (
        f"oc get backingstore -n {namespace} {kubeconfig} {backingstore_name} "
        "-o=jsonpath='{.status.mode.modeCode}'"
    )
    res = run_cmd(cmd=cmd)
    return True if res in desired_status else False


def check_pv_backingstore_type(
    backingstore_name=constants.DEFAULT_NOOBAA_BACKINGSTORE,
    namespace=constants.OPENSHIFT_STORAGE_NAMESPACE,
):
    """
    check if existing pv backing store is in READY state

    Args:
        backingstore_name (str): backingstore name
        namespace (str): backing store's namespace

    Returns:
        backingstore_type: type of the backing store

    """
    kubeconfig = os.getenv("KUBECONFIG")
    kubeconfig = f"--kubeconfig {kubeconfig}" if kubeconfig else ""
    namespace = namespace or config.ENV_DATA["cluster_namespace"]

    cmd = (
        f"oc get backingstore -n {namespace} {kubeconfig} {backingstore_name} "
        "-o=jsonpath='{.status.phase}'"
    )
    res = exec_cmd(cmd=cmd, use_shell=True)
    if res.returncode != 0:
        logger.error(f"Failed to fetch backingstore details\n{res.stderr}")

    assert (
        res.stdout.decode() == constants.STATUS_READY
    ), f"output is {res.stdout.decode()}, it is not as expected"
    cmd = (
        f"oc get backingstore -n {namespace} {kubeconfig} {backingstore_name} "
        "-o=jsonpath='{.spec.type}'"
    )
    res = exec_cmd(cmd=cmd, use_shell=True)
    if res.returncode != 0:
        logger.error(f"Failed to fetch backingstore type\n{res.stderr}")
    return res.stdout.decode()


def create_multipart_upload(s3_obj, bucketname, object_key):
    """
    Initiates Multipart Upload

    Args:
        s3_obj (obj): MCG or OBC object
        bucketname (str): Name of the bucket on which multipart upload to be initiated on
        object_key (str): Unique object Identifier

    Returns:
        str : Multipart Upload-ID

    """
    mpu = s3_obj.s3_client.create_multipart_upload(Bucket=bucketname, Key=object_key)
    upload_id = mpu["UploadId"]
    return upload_id


def list_multipart_upload(s3_obj, bucketname):
    """
    Lists the multipart upload details on a bucket

    Args:
        s3_obj (obj): MCG or OBC object
        bucketname (str): Name of the bucket

    Returns:
        dict : Dictionary containing the multipart upload details

    """
    return s3_obj.s3_client.list_multipart_uploads(Bucket=bucketname)


def list_uploaded_parts(s3_obj, bucketname, object_key, upload_id):
    """
    Lists uploaded parts and their ETags

    Args:
        s3_obj (obj): MCG or OBC object
        bucketname (str): Name of the bucket
        object_key (str): Unique object Identifier
        upload_id (str): Multipart Upload-ID

    Returns:
        dict : Dictionary containing the multipart upload details

    """
    return s3_obj.s3_client.list_parts(
        Bucket=bucketname, Key=object_key, UploadId=upload_id
    )


def complete_multipart_upload(s3_obj, bucketname, object_key, upload_id, parts):
    """
    Completes the Multipart Upload

    Args:
        s3_obj (obj): MCG or OBC object
        bucketname (str): Name of the bucket
        object_key (str): Unique object Identifier
        upload_id (str): Multipart Upload-ID
        parts (list): List containing the uploaded parts which includes ETag and part number

    Returns:
        dict : Dictionary containing the completed multipart upload details

    """
    result = s3_obj.s3_client.complete_multipart_upload(
        Bucket=bucketname,
        Key=object_key,
        UploadId=upload_id,
        MultipartUpload={"Parts": parts},
    )
    return result


def abort_all_multipart_upload(s3_obj, bucketname, object_key):
    """
    Abort all Multipart Uploads for this Bucket

    Args:
        s3_obj (obj): MCG or OBC object
        bucketname (str): Name of the bucket
        object_key (str): Unique object Identifier

    Returns:
        list : List of aborted upload ids

    """
    multipart_list = s3_obj.s3_client.list_multipart_uploads(Bucket=bucketname)
    logger.info(f"Aborting{len(multipart_list)} uploads")
    if "Uploads" in multipart_list:
        return [
            s3_obj.s3_client.abort_multipart_upload(
                Bucket=bucketname, Key=object_key, UploadId=upload["UploadId"]
            )
            for upload in multipart_list["Uploads"]
        ]
    else:
        return None


def abort_multipart(s3_obj, bucketname, object_key, upload_id):
    """
    Aborts a Multipart Upload for this Bucket

    Args:
        s3_obj (obj): MCG or OBC object
        bucketname (str): Name of the bucket
        object_key (str): Unique object Identifier
        upload_id (str): Multipart Upload-ID

    Returns:
        str : aborted upload id

    """

    return s3_obj.s3_client.abort_multipart_upload(
        Bucket=bucketname, Key=object_key, UploadId=upload_id
    )


def put_bucket_policy(s3_obj, bucketname, policy):
    """
    Adds bucket policy to a bucket

    Args:
        s3_obj (obj): MCG or OBC object
        bucketname (str): Name of the bucket
        policy (str): Bucket policy in Json format

    Returns:
        dict : Bucket policy response

    """
    return s3_obj.s3_client.put_bucket_policy(Bucket=bucketname, Policy=policy)


def get_bucket_policy(s3_obj, bucketname):
    """
    Gets bucket policy from a bucket

    Args:
        s3_obj (obj): MCG or OBC object
        bucketname (str): Name of the bucket

    Returns:
        dict : Get Bucket policy response

    """
    return s3_obj.s3_client.get_bucket_policy(Bucket=bucketname)


def delete_bucket_policy(s3_obj, bucketname):
    """
    Deletes bucket policy

    Args:
        s3_obj (obj): MCG or OBC object
        bucketname (str): Name of the bucket

    Returns:
        dict : Delete Bucket policy response

    """
    return s3_obj.s3_client.delete_bucket_policy(Bucket=bucketname)


def s3_put_object(
    s3_obj, bucketname, object_key, data, content_type="", content_encoding=""
):
    """
    Simple Boto3 client based Put object

    Args:
        s3_obj (obj): MCG or OBC object
        bucketname (str): Name of the bucket
        object_key (str): Unique object Identifier
        data (str): string content to write to a new S3 object
        content_type (str): Type of object data. eg: html, txt etc,

    Returns:
        dict : Put object response

    """
    return s3_obj.s3_client.put_object(
        Bucket=bucketname,
        Key=object_key,
        Body=data,
        ContentType=content_type,
        ContentEncoding=content_encoding,
    )


def s3_get_object(s3_obj, bucketname, object_key, versionid=""):
    """
    Simple Boto3 client based Get object

    Args:
        s3_obj (obj): MCG or OBC object
        bucketname (str): Name of the bucket
        object_key (str): Unique object Identifier
        versionid (str): Unique version number of an object

    Returns:
        dict : Get object response

    """
    if versionid:
        return s3_obj.s3_client.get_object(
            Bucket=bucketname, Key=object_key, VersionId=versionid
        )
    else:
        return s3_obj.s3_client.get_object(Bucket=bucketname, Key=object_key)


def s3_delete_object(s3_obj, bucketname, object_key, versionid=None):
    """
    Simple Boto3 client based Delete object

    Args:
        s3_obj (obj): MCG or OBC object
        bucketname (str): Name of the bucket
        object_key (str): Unique object Identifier
        versionid (str): Unique version number of an object

    Returns:
        dict : Delete object response

    """
    if versionid:
        return s3_obj.s3_client.delete_object(
            Bucket=bucketname, Key=object_key, VersionId=versionid
        )
    else:
        return s3_obj.s3_client.delete_object(Bucket=bucketname, Key=object_key)


def s3_put_bucket_website(s3_obj, bucketname, website_config):
    """
    Boto3 client based Put bucket website function

    Args:
        s3_obj (obj): MCG or OBC object
        bucketname (str): Name of the bucket
        website_config (dict): Website configuration info

    Returns:
        dict : PutBucketWebsite response
    """
    return s3_obj.s3_client.put_bucket_website(
        Bucket=bucketname, WebsiteConfiguration=website_config
    )


def s3_get_bucket_website(s3_obj, bucketname):
    """
    Boto3 client based Get bucket website function

    Args:
        s3_obj (obj): MCG or OBC object
        bucketname (str): Name of the bucket

    Returns:
        dict : GetBucketWebsite response
    """
    return s3_obj.s3_client.get_bucket_website(Bucket=bucketname)


def s3_delete_bucket_website(s3_obj, bucketname):
    """
    Boto3 client based Delete bucket website function

    Args:
        s3_obj (obj): MCG or OBC object
        bucketname (str): Name of the bucket

    Returns:
        dict : DeleteBucketWebsite response
    """
    return s3_obj.s3_client.delete_bucket_website(Bucket=bucketname)


def s3_put_bucket_versioning(s3_obj, bucketname, status="Enabled", s3_client=None):
    """
    Boto3 client based Put Bucket Versioning function

    Args:
        s3_obj (obj): MCG or OBC object
        bucketname (str): Name of the bucket
        status (str): 'Enabled' or 'Suspended'. Default 'Enabled'
        s3_client : Any s3 client resource

    Returns:
        dict : PutBucketVersioning response
    """
    if s3_client:
        return s3_client.put_bucket_versioning(
            Bucket=bucketname, VersioningConfiguration={"Status": status}
        )
    else:
        return s3_obj.s3_client.put_bucket_versioning(
            Bucket=bucketname, VersioningConfiguration={"Status": status}
        )


def s3_get_bucket_versioning(s3_obj, bucketname, s3_client=None):
    """
    Boto3 client based Get Bucket Versioning function

    Args:
        s3_obj (obj): MCG or OBC object
        bucketname (str): Name of the bucket
        s3_client: Any s3 client resource

    Returns:
        dict : GetBucketVersioning response
    """
    if s3_client:
        return s3_client.get_bucket_versioning(Bucket=bucketname)
    else:
        return s3_obj.s3_client.get_bucket_versioning(Bucket=bucketname)


def s3_list_object_versions(s3_obj, bucketname, prefix=""):
    """
    Boto3 client based list object Versionfunction

    Args:
        s3_obj (obj): MCG or OBC object
        bucketname (str): Name of the bucket
        prefix (str): Object key prefix

    Returns:
        dict : List object version response
    """
    return s3_obj.s3_client.list_object_versions(Bucket=bucketname, Prefix=prefix)


def s3_io_create_delete(mcg_obj, awscli_pod, bucket_factory):
    """
    Running IOs on s3 bucket
    Args:
        mcg_obj (obj): An MCG object containing the MCG S3 connection credentials
        awscli_pod (pod): A pod running the AWSCLI tools
        bucket_factory: Calling this fixture creates a new bucket(s)
    """
    target_dir = "/aws/" + uuid4().hex + "_original/"
    downloaded_files = retrieve_test_objects_to_pod(awscli_pod, target_dir)
    bucketname = bucket_factory(1)[0].name
    uploaded_objects_paths = get_full_path_object(downloaded_files, bucketname)
    write_individual_s3_objects(
        mcg_obj,
        awscli_pod,
        bucket_factory,
        downloaded_files,
        target_dir,
        bucket_name=bucketname,
    )
    del_objects(uploaded_objects_paths, awscli_pod, mcg_obj)
    awscli_pod.exec_cmd_on_pod(command=f"rm -rf {target_dir}")


def del_objects(uploaded_objects_paths, awscli_pod, mcg_obj):
    """
    Deleting objects from bucket

    Args:
        uploaded_objects_paths (list): List of object paths
        awscli_pod (pod): A pod running the AWSCLI tools
        mcg_obj (obj): An MCG object containing the MCG S3 connection credentials

    """
    for uploaded_filename in uploaded_objects_paths:
        logger.info(f"Deleting object {uploaded_filename}")
        awscli_pod.exec_cmd_on_pod(
            command=craft_s3_command(mcg_obj, "rm " + uploaded_filename),
            secrets=[
                mcg_obj.access_key_id,
                mcg_obj.access_key,
                mcg_obj.s3_endpoint,
            ],
        )


def get_full_path_object(downloaded_files, bucket_name):
    """
    Getting full of object in the bucket

    Args:
        downloaded_files (list): List of downloaded files
        bucket_name (str): Name of the bucket

    Returns:
         uploaded_objects_paths (list) : List of full paths of objects
    """
    uploaded_objects_paths = []
    for uploaded_filename in downloaded_files:
        uploaded_objects_paths.append(f"s3://{bucket_name}/{uploaded_filename}")

    return uploaded_objects_paths


def obc_io_create_delete(mcg_obj, awscli_pod, bucket_factory):
    """
    Running IOs on OBC interface
    Args:
        mcg_obj (obj): An MCG object containing the MCG S3 connection credentials
        awscli_pod (pod): A pod running the AWSCLI tools
        bucket_factory: Calling this fixture creates a new bucket(s)

    """
    dir = "/aws/" + uuid4().hex + "_original/"
    downloaded_files = retrieve_test_objects_to_pod(awscli_pod, dir)
    bucket_name = bucket_factory(amount=1, interface="OC")[0].name
    mcg_bucket_path = f"s3://{bucket_name}/"
    uploaded_objects_paths = get_full_path_object(downloaded_files, bucket_name)
    sync_object_directory(awscli_pod, dir, mcg_bucket_path, mcg_obj)
    del_objects(uploaded_objects_paths, awscli_pod, mcg_obj)
    awscli_pod.exec_cmd_on_pod(command=f"rm -rf {dir}")


def retrieve_verification_mode():
    if (
        config.ENV_DATA["platform"] == constants.IBMCLOUD_PLATFORM
        and config.ENV_DATA["deployment_type"] == "managed"
    ) or config.ENV_DATA["platform"] == constants.ROSA_HCP_PLATFORM:
        verify = True
    elif config.DEPLOYMENT.get("use_custom_ingress_ssl_cert"):
        verify = get_root_ca_cert()
    else:
        verify = constants.DEFAULT_INGRESS_CRT_LOCAL_PATH
    logger.debug(f"verification: '{verify}'")
    return verify


def namespace_bucket_update(mcg_obj, bucket_name, read_resource, write_resource):
    """
    Edits MCG namespace bucket resources

    Args:
        mcg_obj (obj): An MCG object containing the MCG S3 connection credentials
        bucket_name (str): Name of the bucket
        read_resource (list): Resource dicts or names to provide read access
        write_resource (str or dict): Resource dict or name to provide write access

    """
    read_resource = [
        {"resource": resource}
        for resource in read_resource
        if isinstance(resource, str)
    ]
    write_resource = (
        {"resource": write_resource}
        if isinstance(write_resource, str)
        else write_resource
    )

    mcg_obj.send_rpc_query(
        "bucket_api",
        "update_bucket",
        {
            "name": bucket_name,
            "namespace": {
                "read_resources": read_resource,
                "write_resource": write_resource,
            },
        },
    )


def write_random_objects_in_pod(io_pod, file_dir, amount, pattern="ObjKey-", bs="1M"):
    """
    Uses /dev/urandom to create and write random files in a given
    directory in a pod

    Args:
        io_pod (ocs_ci.ocs.ocp.OCP): The pod object in which the files should be
        generated and written

        file_dir (str): A string describing the path in which
        to write the files to

        amount (int): The amount of files to generate

        pattern (str): The file name pattern to use

    Returns:
        list: A list with the names of all written objects
    """
    obj_lst = []
    for i in range(amount):
        object_key = pattern + "{}".format(i)
        obj_lst.append(object_key)
    command = (
        f"for i in $(seq 0 {amount - 1}); "
        f"do dd if=/dev/urandom of={file_dir}/{pattern}$i bs={bs} count=1 status=none; done"
    )
    io_pod.exec_sh_cmd_on_pod(command=command, sh="sh")
    return obj_lst


def setup_base_objects(awscli_pod, original_dir, amount=2):
    """
    Creates a directory and populates it with random objects

     Args:
        awscli_pod (Pod): A pod running the AWS CLI tools
        original_dir (str): original directory name
        amount (Int): Number of test objects to create

    """
    write_random_objects_in_pod(awscli_pod, original_dir, amount)


def check_cached_objects_by_name(mcg_obj, bucket_name, expected_objects_names=None):
    """
    Check if the names of cached objects in a cache bucket are as expected using rpc call

    Args:
        mcg_obj (MCG): An MCG object containing the MCG S3 connection credentials
        bucket_name (str): Name of the cache bucket
        expected_objects_names (list): Expected objects to be cached

    Returns:
        bool: True if all the objects exist in the cache as expected, False otherwise

    """
    res = mcg_obj.send_rpc_query(
        "object_api",
        "list_objects",
        {
            "bucket": bucket_name,
        },
    ).json()
    list_objects_res = [name["key"] for name in res.get("reply").get("objects")]
    if not expected_objects_names:
        expected_objects_names = []

    for obj in expected_objects_names:
        if obj not in list_objects_res:
            logger.warning(
                "Objects did not cache properly, \n"
                f"Expected: [{expected_objects_names}]\n"
                f"Cached: [{list_objects_res}]"
            )
            return False
    logger.info("Files cached as expected")
    return True


def wait_for_cache(mcg_obj, bucket_name, expected_objects_names=None, timeout=60):
    """
    wait for existing cache bucket to cache all required objects

    Args:
        mcg_obj (MCG): An MCG object containing the MCG S3 connection credentials
        bucket_name (str): Name of the cache bucket
        expected_objects_names (list): Expected objects to be cached

    """
    sample = TimeoutSampler(
        timeout=timeout,
        sleep=10,
        func=check_cached_objects_by_name,
        mcg_obj=mcg_obj,
        bucket_name=bucket_name,
        expected_objects_names=expected_objects_names,
    )
    if not sample.wait_for_func_status(result=True):
        logger.error("Objects were not able to cache properly")
        raise UnexpectedBehaviour


def compare_directory(
    awscli_pod, original_dir, result_dir, amount=2, pattern="ObjKey-", result_pod=None
):
    """
    Compares object checksums on original and result directories

     Args:
        awscli_pod (pod): A pod running the AWS CLI tools
        original_dir (str): original directory name
        result_dir (str): result directory name
        amount (int): Number of test objects to create

    """
    comparisons = []
    for i in range(amount):
        file_name = f"{pattern}{i}"
        comparisons.append(
            verify_s3_object_integrity(
                original_object_path=f"{original_dir}/{file_name}",
                result_object_path=f"{result_dir}/{file_name}",
                awscli_pod=awscli_pod,
                result_pod=result_pod,
            ),
        )
    return all(comparisons)


def s3_copy_object(s3_obj, bucketname, source, object_key):
    """
    Boto3 client based copy object

    Args:
        s3_obj (obj): MCG or OBC object
        bucketname (str): Name of the bucket
        source (str): Source object key. eg: '<bucket>/<key>
        object_key (str): Unique object Identifier for copied object

    Returns:
        dict : Copy object response

    """
    return s3_obj.s3_client.copy_object(
        Bucket=bucketname, CopySource=source, Key=object_key
    )


def s3_upload_part_copy(
    s3_obj, bucketname, copy_source, object_key, part_number, upload_id
):
    """
    Boto3 client based upload_part_copy operation

    Args:
        s3_obj (obj): MCG or OBC object
        bucketname (str): Name of the bucket
        copy_source (str):  Name of the source bucket and key name. {bucket}/{key}
        part_number (int): Part number
        upload_id (str): Upload Id
        object_key (str): Unique object Identifier for copied object

    Returns:
        dict : upload_part_copy response

    """
    return s3_obj.s3_client.upload_part_copy(
        Bucket=bucketname,
        CopySource=copy_source,
        Key=object_key,
        PartNumber=part_number,
        UploadId=upload_id,
    )


def s3_get_object_acl(s3_obj, bucketname, object_key):
    """
    Boto3 client based get_object_acl operation

    Args:
        s3_obj (obj): MCG or OBC object
        bucketname (str): Name of the bucket
        object_key (str): Unique object Identifier for copied object

    Returns:
        dict : get object acl response

    """
    return s3_obj.s3_client.get_object_acl(Bucket=bucketname, Key=object_key)


def s3_head_object(s3_obj, bucketname, object_key, if_match=None):
    """
    Boto3 client based head_object operation to retrieve only metadata

    Args:
        s3_obj (obj): MCG or OBC object
        bucketname (str): Name of the bucket
        object_key (str): Unique object Identifier for copied object
        if_match (str): Return the object only if its entity tag (ETag)
                        is the same as the one specified,

    Returns:
        dict : head object response

    """
    if if_match:
        return s3_obj.s3_client.head_object(
            Bucket=bucketname, Key=object_key, IfMatch=if_match
        )
    else:
        return s3_obj.s3_client.head_object(Bucket=bucketname, Key=object_key)


def s3_list_objects_v1(
    s3_obj, bucketname, prefix="", delimiter="", max_keys=1000, marker=""
):
    """
    Boto3 client based list object version1

    Args:
        s3_obj (obj): MCG or OBC object
        bucketname (str): Name of the bucket
        prefix (str): Limits the response to keys that begin with the specified prefix.
        delimiter (str): Character used to group keys.
        max_keys (int): Maximum number of keys returned in the response. Default 1,000 keys.
        marker (str): key to start with when listing objects in a bucket.

    Returns:
        dict : list object v1 response

    """
    return s3_obj.s3_client.list_objects(
        Bucket=bucketname,
        Prefix=prefix,
        Delimiter=delimiter,
        MaxKeys=max_keys,
        Marker=marker,
    )


def s3_list_objects_v2(
    s3_obj,
    bucketname,
    prefix="",
    delimiter="",
    max_keys=1000,
    con_token="",
    fetch_owner=False,
    start_after="",
):
    """
    Boto3 client based list object version2

    Args:
        s3_obj (obj): MCG or OBC object
        bucketname (str): Name of the bucket
        prefix (str): Limits the response to keys that begin with the specified prefix.
        delimiter (str): Character used to group keys.
        max_keys (int): Maximum number of keys returned in the response. Default 1,000 keys.
        con_token (str): Token used to continue the list
        fetch_owner (bool): Unique object Identifier
        start_after (str): Name of the object after which you want to list

    Returns:
        dict : list object v2 response

    """
    return s3_obj.s3_client.list_objects_v2(
        Bucket=bucketname,
        Prefix=prefix,
        Delimiter=delimiter,
        MaxKeys=max_keys,
        ContinuationToken=con_token,
        FetchOwner=fetch_owner,
        StartAfter=start_after,
    )


def s3_delete_objects(s3_obj, bucketname, object_keys):
    """
    Boto3 client based delete objects

    Args:
        s3_obj (obj): MCG or OBC object
        bucketname (str): Name of the bucket
        object_keys (list): The objects to delete. Format: {'Key': 'object_key', 'VersionId': ''}

    Returns:
        dict : delete objects response

    """
    return s3_obj.s3_client.delete_objects(
        Bucket=bucketname, Delete={"Objects": object_keys}
    )


def bucket_read_api(mcg_obj, bucket_name):
    """
    Fetches the bucket metadata like size, tiers etc

    Args:
        mcg_obj (obj): MCG object
        bucket_name (str): Name of the bucket

    Returns:
        dict : Bucket policy response

    """
    resp = mcg_obj.send_rpc_query(
        "bucket_api", "read_bucket", params={"name": bucket_name}
    )
    bucket_read_resp = resp.json().get("reply")
    return bucket_read_resp


def get_bucket_available_size(mcg_obj, bucket_name):
    """
    Function to get the bucket available size

    Args:
        mcg_obj (obj): MCG object
        bucket_name (str): Name of the bucket

    Returns:
        int : Available size in the bucket

    """
    resp = bucket_read_api(mcg_obj, bucket_name)
    bucket_size = resp["storage"]["values"]["free"]
    return bucket_size


def compare_bucket_object_list(
    mcg_obj, first_bucket_name, second_bucket_name, timeout=600
):
    """
    Compares the object lists of two given buckets

    Args:
        mcg_obj (MCG): An initialized MCG object
        first_bucket_name (str): The name of the first bucket to compare
        second_bucket_name (str): The name of the second bucket to compare
        timeout (int): The maximum time in seconds to wait for the buckets to be identical

    Returns:
        bool: True if both buckets contain the same object names in all objects,
        False otherwise
    """

    def _comparison_logic():
        first_bucket_object_set = {
            obj.key for obj in mcg_obj.s3_list_all_objects_in_bucket(first_bucket_name)
        }
        second_bucket_object_set = {
            obj.key for obj in mcg_obj.s3_list_all_objects_in_bucket(second_bucket_name)
        }
        if first_bucket_object_set == second_bucket_object_set:
            logger.info(
                f"""Objects in both buckets are identical
                {first_bucket_name} objects:
                {first_bucket_object_set}
                {second_bucket_name} objects:
                {second_bucket_object_set}
                """
            )
            return True
        else:
            logger.warning(
                f"""Buckets {first_bucket_name} and {second_bucket_name} do not contain the same objects.
                    {first_bucket_name} objects:
                    {first_bucket_object_set}
                    {second_bucket_name} objects:
                    {second_bucket_object_set}
                    """
            )
            return False

    try:
        for comparison_result in TimeoutSampler(timeout, 30, _comparison_logic):
            if comparison_result:
                return True
    except TimeoutExpiredError:
        logger.error(
            f"The compared buckets did not contain the same set of objects after {timeout} seconds"
        )
        return False


def write_random_test_objects_to_bucket(
    io_pod,
    bucket_to_write,
    file_dir,
    amount=1,
    pattern="ObjKey-",
    prefix=None,
    bs="1M",
    mcg_obj=None,
    s3_creds=None,
):
    """
    Write files generated by /dev/urandom to a bucket

    Args:
        io_pod (ocs_ci.ocs.ocp.OCP): The pod which should handle all needed IO operations
        bucket_to_write (str): The bucket name to write the random files to
        file_dir (str): The path to the folder where all random files will be
        generated and copied from
        amount (int, optional): The amount of random objects to write. Defaults to 1.
        pattern (str, optional): The pattern of the random files' names. Defaults to ObjKey.
        bs (str, optional): The size of the random files in bytes. Defaults to 1M.
        mcg_obj (MCG, optional): An MCG class instance
        s3_creds (dict, optional): A dictionary containing S3-compatible credentials
        for writing objects directly to buckets outside of the MCG. Defaults to None.

    Returns:
        list: A list containing the names of the random files that were written
    """
    # Verify that the needed directory exists
    io_pod.exec_cmd_on_pod(f"mkdir -p {file_dir}")
    full_object_path = f"s3://{bucket_to_write}"
    if prefix:
        full_object_path += f"/{prefix}/"
    obj_lst = write_random_objects_in_pod(io_pod, file_dir, amount, pattern, bs)
    sync_object_directory(
        io_pod,
        file_dir,
        full_object_path,
        s3_obj=mcg_obj,
        signed_request_creds=s3_creds,
    )
    return obj_lst


def patch_replication_policy_to_bucket(
    bucket_name, rule_id, destination_bucket_name, prefix=""
):
    """
    Patches replication policy to a bucket

    Args:
        bucket_name (str): The name of the bucket to patch
        rule_id (str): The ID of the replication rule
        destination_bucket_name (str): The name of the replication destination bucket
    """

    if version.get_semantic_ocs_version_from_config() >= version.VERSION_4_12:
        replication_policy = {
            "rules": [
                {
                    "rule_id": rule_id,
                    "destination_bucket": destination_bucket_name,
                    "filter": {"prefix": prefix},
                }
            ]
        }
    else:
        replication_policy = [
            {
                "rule_id": rule_id,
                "destination_bucket": destination_bucket_name,
                "filter": {"prefix": prefix},
            }
        ]
    replication_policy_patch_dict = {
        "spec": {
            "additionalConfig": {"replicationPolicy": json.dumps(replication_policy)}
        }
    }
    OCP(
        kind="obc",
        namespace=config.ENV_DATA["cluster_namespace"],
        resource_name=bucket_name,
    ).patch(params=json.dumps(replication_policy_patch_dict), format_type="merge")


def update_replication_policy(bucket_name, replication_policy_dict):
    """
    Updates the replication policy of a bucket

    Args:
        bucket_name (str): The name of the bucket to update
        replication_policy_dict (dict): A dictionary containing the new replication
        policy
    """
    replication_policy_patch_dict = {
        "spec": {
            "additionalConfig": {
                "replicationPolicy": (
                    json.dumps(replication_policy_dict)
                    if replication_policy_dict
                    else ""
                )
            }
        }
    }
    OCP(
        kind="obc",
        namespace=config.ENV_DATA["cluster_namespace"],
        resource_name=bucket_name,
    ).patch(params=json.dumps(replication_policy_patch_dict), format_type="merge")


def patch_replication_policy_to_bucketclass(
    bucketclass_name, rule_id, destination_bucket_name
):
    """
    Patches replication policy to a bucket

    Args:
        bucketclass_name (str): The name of the bucketclass to patch
        rule_id (str): The ID of the replication rule
        destination_bucket_name (str): The name of the replication destination bucket
    """

    replication_policy = {
        "rules": [{"rule_id": rule_id, "destination_bucket": destination_bucket_name}]
    }
    replication_policy_patch_dict = {
        "spec": {"replicationPolicy": json.dumps(replication_policy)}
    }
    OCP(
        kind="bucketclass",
        namespace=config.ENV_DATA["cluster_namespace"],
        resource_name=bucketclass_name,
    ).patch(params=json.dumps(replication_policy_patch_dict), format_type="merge")


def random_object_round_trip_verification(
    io_pod,
    bucket_name,
    upload_dir,
    download_dir,
    amount=1,
    pattern="RandomObject-",
    prefix=None,
    wait_for_replication=False,
    second_bucket_name=None,
    mcg_obj=None,
    s3_creds=None,
    cleanup=False,
    result_pod=None,
    result_pod_path=None,
    **kwargs,
):
    """
    Writes random objects in a pod, uploads them to a bucket,
    downloads them from the bucket and then compares them.

    Args:
        io_pod (ocs_ci.ocs.ocp.OCP): The pod object in which the files should be
        generated and written
        bucket_name (str): The bucket name to perform the round trip verification on
        upload_dir (str): A string containing the path to the directory where the files
        will be generated and uploaded from
        download_dir (str): A string containing the path to the directory where the objects
        will be downloaded to
        amount (int, optional): The amount of objects to use for the verification. Defaults to 1.
        pattern (str, optional): A string defining the object naming pattern. Defaults to "RandomObject-".
        wait_for_replication (bool, optional):
            A boolean defining whether the replication should be waited for. Defaults to False.
        second_bucket_name (str, optional):
            The name of the second bucket in case of waiting for object replication. Defaults to None.
        mcg_obj (MCG, optional): An MCG class instance. Defaults to None.
        s3_creds (dict, optional): A dictionary containing S3-compatible credentials
        for writing objects directly to buckets outside of the MCG. Defaults to None.
        cleanup (bool, optional): A boolean defining whether the files should be cleaned up
        after the verification.
        result_pod (ocs_ci.ocs.ocp.OCP, optional): A second pod contianing files for comparison
        result_pod_path (str, optional):
            A string containing the path to the directory where the files reside in on the result pod

    """
    # Verify that all needed directories exist
    io_pod.exec_cmd_on_pod(f"mkdir -p {upload_dir} {download_dir}")

    write_random_test_objects_to_bucket(
        io_pod=io_pod,
        bucket_to_write=bucket_name,
        file_dir=upload_dir,
        amount=amount,
        pattern=pattern,
        prefix=prefix,
        mcg_obj=mcg_obj,
        s3_creds=s3_creds,
    )
    written_objects = io_pod.exec_cmd_on_pod(f"ls -A1 {upload_dir}").split(" ")
    if wait_for_replication:
        assert compare_bucket_object_list(
            mcg_obj, bucket_name, second_bucket_name, **kwargs
        ), f"Objects in the buckets {bucket_name} and {second_bucket_name} are not same"
        bucket_name = second_bucket_name
    # Download the random objects that were uploaded to the bucket
    sync_object_directory(
        podobj=io_pod,
        src=f"s3://{bucket_name}/{prefix}" if prefix else f"s3://{bucket_name}",
        target=download_dir,
        s3_obj=mcg_obj,
        signed_request_creds=s3_creds,
    )
    downloaded_objects = io_pod.exec_cmd_on_pod(f"ls -A1 {download_dir}").split(" ")
    # Compare the checksums of the uploaded and downloaded objects
    compare_directory(
        awscli_pod=io_pod,
        original_dir=upload_dir,
        result_dir=download_dir,
        amount=amount,
        pattern=pattern,
    )
    if result_pod:
        compare_directory(
            awscli_pod=io_pod,
            original_dir=upload_dir,
            result_dir=result_pod_path,
            amount=amount,
            pattern=pattern,
            result_pod=result_pod,
        )
    if cleanup:
        io_pod.exec_cmd_on_pod(f"rm -rf {upload_dir} {download_dir}")

    return set(written_objects).issubset(set(downloaded_objects))


def compare_object_checksums_between_bucket_and_local(
    io_pod, mcg_obj, bucket_name, local_dir, amount=1, pattern="ObjKey-"
):
    """
    Compares the checksums of the objects in a bucket and a local directory

    Args:
        io_pod (ocs_ci.ocs.ocp.OCP): The pod object in which the check will take place
        mcg_obj (MCG): An MCG class instance
        bucket_name (str): The name of the bucket to compare the objects from
        local_dir (str): A string containing the path to the local directory
        amount (int, optional): The amount of objects to use for the verification. Defaults to 1.
        pattern (str, optional): A string defining the object naming pattern. Defaults to "ObjKey-".

    Returns:
        bool: True if the checksums are the same, False otherwise
    """
    written_objects = io_pod.exec_cmd_on_pod(f"ls -A1 {local_dir}").split(" ")
    # Create target directory for the objects
    target_dir = f"{local_dir}/downloaded"
    io_pod.exec_cmd_on_pod(f"mkdir -p {target_dir}")
    # Download the random objects that were uploaded to the bucket
    sync_object_directory(
        podobj=io_pod,
        src=f"s3://{bucket_name}",
        target=target_dir,
        s3_obj=mcg_obj,
    )
    downloaded_objects = io_pod.exec_cmd_on_pod(f"ls -A1 {local_dir}").split(" ")
    # Compare the checksums of the uploaded and downloaded objects
    compare_directory(
        awscli_pod=io_pod,
        original_dir=local_dir,
        result_dir=target_dir,
        amount=amount,
        pattern=pattern,
    )
    return set(written_objects).issubset(set(downloaded_objects))


def create_aws_bs_using_cli(
    mcg_obj, access_key, secret_key, backingstore_name, uls_name, region
):
    """
    create AWS backingstore through CLI using access_key, secret_key
    Args:
        mcg_obj: MCG object
        access_key: access key
        secret_key: secret key
        backingstore_name: unique name to the backingstore
        uls_name: underlying storage name
        region: region

    Returns:
        None

    """
    mcg_obj.exec_mcg_cmd(
        f"backingstore create aws-s3 {backingstore_name} "
        f"--access-key {access_key} "
        f"--secret-key {secret_key} "
        f"--target-bucket {uls_name} --region {region}",
        use_yes=True,
    )


def upload_bulk_buckets(s3_obj, buckets, amount=1, object_key="obj-key-0", prefix=None):
    """
    Upload given amount of objects with sequential keys to multiple buckets

    Args:
        s3_obj: obc/mcg object
        buckets (list): list of bucket names to upload to
        amount (int, optional): number of objects to upload per bucket
        object_key (str, optional): base object key
        prefix (str, optional): prefix for the upload path

    """
    for bucket in buckets:
        for index in range(amount):
            s3_put_object(
                s3_obj, bucket.name, f"{prefix}/{object_key}-{index}", object_key
            )


def change_objects_creation_date_in_noobaa_db(
    bucket_name, object_keys=[], new_creation_time=0
):
    """
    Change the creation date of objects at the noobaa-db.

    Args:
        bucket_name (str): The name of the bucket where the objects reside
        object_keys (list, optional): A list of object keys to change their creation date
            Note: If object_keys is empty, all objects in the bucket will be changed.
        new_creation_time (int): The new creation time in unix timestamp in seconds

    Example usage:
        # Change the creation date of objects obj1 and obj2 in bucket my-bucket to one minute back
        change_objects_creation_date("my-bucket", ["obj1", "obj2"], time.time() - 60)

    """
    psql_query = (
        "UPDATE objectmds "
        "SET data = jsonb_set(data, '{create_time}', "
        f"to_jsonb(to_timestamp({new_creation_time}))) "
        "WHERE data->>'bucket' IN ( "
        "SELECT _id "
        "FROM buckets "
        f"WHERE data->>'name' = '{bucket_name}')"
    )
    if object_keys:
        psql_query += f" AND data->>'key' = ANY(ARRAY{object_keys})"
    psql_query += ";"
    exec_nb_db_query(psql_query)


def expire_objects_in_bucket(bucket_name, object_keys=[], prefix=""):
    """
    Expire objects in a bucket by changing their creation date to one year back.

    Note that this is a workaround for the fact that the shortest expiration
    time that expiraiton policies allows is 1 day, which is too long for the tests to wait.

    Args:
        bucket_name (str): The name of the bucket where the objects reside
        object_keys (list): A list of object keys to expire
            Note:
                If object_keys is empty, all objects in the bucket will be expired.
        prefix (str): The prefix of the objects to expire

    """
    logger.info(
        f"Expiring objects in bucket {bucket_name} by changing their creation date"
    )

    # Esnure prefix ends with a slash
    if prefix and prefix[:-1] != "/":
        prefix += "/"

    object_keys = [prefix + key for key in object_keys]
    SECONDS_IN_YEAR = 60 * 60 * 24 * 365
    change_objects_creation_date_in_noobaa_db(
        bucket_name, object_keys, time.time() - SECONDS_IN_YEAR
    )


def check_if_objects_expired(mcg_obj, bucket_name, prefix=""):
    """
    Checks if objects in the bucket is expired

    Args:
        mcg_obj(MCG): MCG object
        bucket_name(str): Name of the bucket
        prefix(str): Objects prefix

    Returns:
        Bool: True if objects are expired, else False

    """

    response = s3_list_objects_v2(
        mcg_obj, bucketname=bucket_name, prefix=prefix, delimiter="/"
    )
    if response["KeyCount"] != 0:
        return False
    return True


def sample_if_objects_expired(mcg_obj, bucket_name, prefix="", timeout=600, sleep=30):
    """
    Sample if the objects in a bucket expired using
    TimeoutSampler

    """
    message = (
        f"Objects in bucket with prefix {prefix} "
        if prefix != ""
        else "Objects in the bucket "
    )
    sampler = TimeoutSampler(
        timeout=timeout,
        sleep=sleep,
        func=check_if_objects_expired,
        mcg_obj=mcg_obj,
        bucket_name=bucket_name,
        prefix=prefix,
    )

    assert sampler.wait_for_func_status(result=True), f"{message} are not expired"
    logger.info(f"{message} are expired")


def delete_all_noobaa_buckets(mcg_obj, request):
    """
    Deletes all the buckets in noobaa and restores the first.bucket after the current test

    Args:
        mcg_obj: MCG object
        request: pytest request object
    """

    logger.info("Listing all buckets in the cluster")
    buckets = mcg_obj.s3_client.list_buckets()

    logger.info("Deleting all buckets and its objects")
    for bucket in buckets["Buckets"]:
        logger.info(f"Deleting {bucket} and its objects")
        s3_bucket = mcg_obj.s3_resource.Bucket(bucket["Name"])
        s3_bucket.objects.all().delete()
        s3_bucket.delete()

    def finalizer():
        if "first.bucket" not in mcg_obj.s3_client.list_buckets()["Buckets"]:
            logger.info("Creating the default bucket: first.bucket")
            mcg_obj.s3_client.create_bucket(Bucket="first.bucket")
        else:
            logger.info("Skipping creation of first.bucket as it already exists")

    request.addfinalizer(finalizer)


def get_nb_bucket_stores(mcg_obj, bucket_name):
    """
    Query the noobaa-db for the backingstores/namespacestores
    that a given bucket is using for its data placement

    Args:
        mcg_obj: MCG object
        bucket_name: name of the bucket

    Returns:
        list: list of backingstores/namespacestores names

    """
    stores = set()
    bucket_data = bucket_read_api(mcg_obj, bucket_name)

    # Namespacestore bucket
    if "namespace" in bucket_data:
        read_srcs_list = [
            d["resource"] for d in bucket_data["namespace"]["read_resources"]
        ]
        write_src = bucket_data["namespace"]["write_resource"]["resource"]
        stores.update(read_srcs_list + [write_src])

    # Data bucket
    else:
        tiers = [d["tier"] for d in bucket_data["tiering"]["tiers"]]
        for tier in tiers:
            tier_data = mcg_obj.send_rpc_query("tier_api", "read_tier", {"name": tier})
            stores.update(tier_data["reply"]["attached_pools"])

    return list(stores)


def get_object_count_in_bucket(io_pod, bucket_name, prefix="", s3_obj=None):
    """
    Get the total number of objects in a bucket

    Args:
        io_pod (pod): The pod which should handle all needed IO operations
        bucket_name (str): The name of the bucket to count the objects in
        prefix (str): The prefix to start the count from
        s3_obj (MCG or OBJ): An MCG or OBC class instance

    Returns:
        int: The total number of objects in the bucket

    """

    # Ensure prefix ends with a slash
    if prefix and prefix[-1] != "/":
        prefix += "/"

    output = io_pod.exec_cmd_on_pod(
        craft_s3_command(
            cmd=f"ls s3://{bucket_name}/{prefix} --recursive", mcg_obj=s3_obj
        ),
        out_yaml_format=False,
    )
    return len(output.splitlines())


def wait_for_object_count_in_bucket(
    io_pod,
    expected_count,
    bucket_name,
    prefix="",
    s3_obj=None,
    timeout=60,
    sleep=3,
):
    """
    Wait for the total number of objects in a bucket to reach the expected count

    Args:
        io_pod (pod): The pod which should handle all needed IO operations
        expected_count (int): The expected number of objects in the bucket
        bucket_name (str): The name of the bucket to count the objects in
        prefix (str): The prefix to start the count from
        s3_obj (MCG or OBJ): An MCG or OBC class instance
        timeout (int): The maximum time in seconds to wait for the expected count
        sleep (int): The time in seconds to wait between each count check

    Returns:
        bool: True if the expected count was reached, False otherwise

    """
    try:
        for sample in TimeoutSampler(
            timeout=timeout,
            sleep=sleep,
            func=get_object_count_in_bucket,
            io_pod=io_pod,
            bucket_name=bucket_name,
            prefix=prefix,
            s3_obj=s3_obj,
        ):
            if int(sample) == expected_count:
                return True
    except TimeoutExpiredError:
        logger.error(
            f"The expected object count in bucket {bucket_name} was not reached after {timeout} seconds"
        )
    return False


def tag_objects(
    io_pod,
    mcg_obj,
    bucket,
    object_keys,
    tags,
    prefix="",
):
    """
    Apply tags to objects in a bucket via the AWS CLI

    Args:
        io_pod (pod): The pod that will execute the AWS CLI commands
        mcg_obj (MCG): An MCG class instance
        bucket (str): The name of the bucket to tag the objects in
        object_keys (list): A list of object keys to tag
        tags (dict or list of dicts):
            - A dictionary of key-value pairs
            - or a list of tag dicts in the form of key-value pairs (closer to the AWS CLI format)

            I.E: - {"key1": "value1", "key2": "value2"}
                 - {"key:  "value1"}
                 - [{"key:  "value1"}, {"key2": "value2"}]

        prefix (str): The prefix of the objects to tag

    """
    if not tags:
        logger.warning("No tags were given to apply to the objects")
        return

    if isinstance(tags, dict):
        tags_list = []
        for key, val in tags.items():
            tags_list.append({key: val})
        tags = tags_list

    # Convert the tags to the expected aws-cli format
    tags_str = "'TagSet=["
    for tag_dict in tags:
        for key, value in tag_dict.items():
            # Use double curly braces {{ and }} to include literal curly braces in the output
            tags_str += f"{{Key={key}, Value={value}}}, "
    tags_str += "]'"

    # If there prefix ends with a slash, remove it
    prefix = prefix[:-1] if prefix.endswith("/") else prefix

    logger.info(f"Tagging objects in bucket {bucket} with tags {tags}")
    for object_key in object_keys:
        object_key = f"{prefix}/{object_key}" if prefix else object_key
        io_pod.exec_cmd_on_pod(
            craft_s3_command(
                f"put-object-tagging --bucket  {bucket} --key {object_key} --tagging {tags_str}",
                mcg_obj=mcg_obj,
                api=True,
            ),
            out_yaml_format=False,
        )


def get_object_to_tags_dict(
    io_pod,
    mcg_obj,
    bucket,
    object_keys,
):
    """
    Get tags of objects in a bucket via the AWS CLI

    Args:
        io_pod (pod): The pod that will execute the AWS CLI commands
        mcg_obj (MCG): An MCG class instance
        bucket (str): The name of the bucket to get the tags from
        object_keys (list): A list of object keys to get the tags from

    Returns:
        dict: A dictionary from object keys to their list of tag dicts
            For example:
                {"objA": [{"key1": "value1"}, {"key2": "value2"}],
                "objB": [{"key3": "value3"}, {"key4": "value4"}]}

    """

    obj_to_tag_dict = {obj: [] for obj in object_keys}
    logger.info(f"Getting tags of objects in bucket {bucket}")
    for object_key in object_keys:
        json_str_output = io_pod.exec_cmd_on_pod(
            craft_s3_command(
                f"get-object-tagging --bucket  {bucket} --key {object_key}",
                mcg_obj=mcg_obj,
                api=True,
            ),
            out_yaml_format=False,
        )
        list_of_awscli_tag_dicts = json.loads(json_str_output)["TagSet"]
        # Convert the tags to the expected format
        obj_to_tag_dict[object_key] = [
            {awscli_tag_dict["Key"]: awscli_tag_dict["Value"]}
            for awscli_tag_dict in list_of_awscli_tag_dicts
        ]
    return obj_to_tag_dict


def delete_object_tags(
    io_pod,
    mcg_obj,
    bucket,
    object_keys,
    prefix="",
):
    """
    Delete tags of objects in a bucket via the AWS CLI

    Args:
        io_pod (pod): The pod that will execute the AWS CLI commands
        mcg_obj (MCG): An MCG class instance
        bucket (str): The name of the bucket to delete the tags from
        object_keys (list): A list of object keys to delete the tags from
        prefix (str): The prefix of the objects to delete the tags from

    """
    logger.info(f"Deleting tags of objects in bucket {bucket}")
    for object_key in object_keys:
        object_key = f"prefix/{object_key}" if prefix else object_key
        io_pod.exec_cmd_on_pod(
            craft_s3_command(
                f"delete-object-tagging --bucket {bucket} --key {object_key}",
                mcg_obj=mcg_obj,
                api=True,
            ),
            out_yaml_format=False,
        )


def bulk_s3_put_bucket_lifecycle_config(mcg_obj, buckets, lifecycle_config):
    """
    This method applies a lifecycle configuration to multiple buckets

     Args:
        mcg_obj: An MCG object containing the MCG S3 connection credentials
        buckets (list): list of bucket names to apply the lifecycle rule to
        lifecycle_config (dict): a dict following the expected AWS json structure of a config file

    """
    for bucket in buckets:
        mcg_obj.s3_client.put_bucket_lifecycle_configuration(
            Bucket=bucket.name, LifecycleConfiguration=lifecycle_config
        )
    logger.info("Applied lifecyle rule on all the buckets")


def upload_test_objects_to_source_and_wait_for_replication(
    mcg_obj, source_bucket, target_bucket, mockup_logger, timeout
):
    """
    Upload a set of objects to the source bucket, logs the operations and wait for the replication to complete.

    """
    logger.info("Uploading test objects and waiting for replication to complete")
    mockup_logger.upload_test_objs_and_log(source_bucket.name)

    assert compare_bucket_object_list(
        mcg_obj,
        source_bucket.name,
        target_bucket.name,
        timeout=timeout,
    ), f"Standard replication failed to complete in {timeout} seconds"


def delete_objects_from_source_and_wait_for_deletion_sync(
    mcg_obj, source_bucket, target_bucket, mockup_logger, timeout
):
    """
    Delete all objects from the source bucket,logs the operations and wait for the deletion sync to complete.

    """
    logger.info("Deleting source objects and waiting for deletion sync with target")
    mockup_logger.delete_all_objects_and_log(source_bucket.name)

    assert compare_bucket_object_list(
        mcg_obj,
        source_bucket.name,
        target_bucket.name,
        timeout=timeout,
    ), f"Deletion sync failed to complete in {timeout} seconds"


def list_objects_in_batches(
    mcg_obj, bucket_name, batch_size=1000, yield_individual=True
):
    """
    This method lists objects in a bucket either in batch of mentioned batch_size
    or individually. This method is helpful when dealing with millions of objects
    which maybe expensive in terms of typical list operations.

    Args:
        mcg_obj (MCG): MCG object
        bucket_name (str): Name of the bucket
        batch_size (int): Number of objects to list at a time, by default 1000
        yield_individual (bool): If True, it will yield indviudal objects until all the
        objects are listed. If False, batch of objects are yielded.

    Returns:
        yield: indvidual object key or list containing batch of objects

    """

    marker = ""

    while True:
        response = s3_list_objects_v2(
            mcg_obj, bucket_name, max_keys=batch_size, start_after=marker
        )
        if yield_individual:
            for obj in response.get("Contents", []):
                yield obj["Key"]
        else:
            yield [{"Key": obj["Key"]} for obj in response.get("Contents", [])]

        if not response.get("IsTruncated", False):
            break

        marker = response.get("Contents", [])[-1]["Key"]
        del response


def map_objects_to_owners(mcg_obj, bucket_name, prefix=""):
    """
    This method returns a mapping of object key to owner data

    Args:
        mcg_obj (MCG): MCG object
        bucket_name (str): Name of the bucket
        prefix (str): Prefix to list objects

    Returns:
        dict: a mapping of object key to owner data

    """
    response = s3_list_objects_v2(mcg_obj, bucket_name, prefix=prefix, fetch_owner=True)
    return {item["Key"]: item["Owner"] for item in response.get("Contents", [])}<|MERGE_RESOLUTION|>--- conflicted
+++ resolved
@@ -63,12 +63,8 @@
             f"AWS_SECRET_ACCESS_KEY={mcg_obj.access_key} "
             f"{region}"
             f"aws s3{api} "
-<<<<<<< HEAD
             f"--endpoint={mcg_obj.s3_endpoint} "
-=======
-            f"--endpoint={mcg_obj.s3_internal_endpoint} "
             f"{no_ssl} "
->>>>>>> 642ba0a7
         )
         string_wrapper = '"'
     elif signed_request_creds:
@@ -116,7 +112,11 @@
             f"s3cmd --access_key={mcg_obj.access_key_id} "
             f"--secret_key={mcg_obj.access_key} "
             f"{region}"
-            f"--host={mcg_obj.s3_endpoint} "
+            f"--host={mcg_obj.
+
+
+
+} "
             f"--host-bucket={mcg_obj.s3_endpoint} "
             f"{no_ssl} "
         )
