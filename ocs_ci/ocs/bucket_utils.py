"""
Helper functions file for working with object buckets
"""
import logging
import os
import shlex
from uuid import uuid4

import boto3
from botocore.handlers import disable_signing

from ocs_ci.framework import config
from ocs_ci.ocs import constants
from ocs_ci.ocs.exceptions import TimeoutExpiredError
from ocs_ci.utility import templating
from ocs_ci.utility.utils import TimeoutSampler, run_cmd
from ocs_ci.helpers.helpers import create_resource

logger = logging.getLogger(__name__)


def craft_s3_command(cmd, mcg_obj=None, api=False, signed_request_creds=None):
    """
    Crafts the AWS CLI S3 command including the
    login credentials and command to be ran

    Args:
        mcg_obj: An MCG object containing the MCG S3 connection credentials
        cmd: The AWSCLI command to run
        api: True if the call is for s3api, false if s3
        signed_request_creds: a dictionary containing AWS S3 creds for a signed request

    Returns:
        str: The crafted command, ready to be executed on the pod

    """
    api = "api" if api else ""
    if mcg_obj:
        base_command = (
            f'sh -c "AWS_CA_BUNDLE={constants.SERVICE_CA_CRT_AWSCLI_PATH} '
            f"AWS_ACCESS_KEY_ID={mcg_obj.access_key_id} "
            f"AWS_SECRET_ACCESS_KEY={mcg_obj.access_key} "
            f"AWS_DEFAULT_REGION={mcg_obj.region} "
            f"aws s3{api} "
            f"--endpoint={mcg_obj.s3_internal_endpoint} "
        )
        string_wrapper = '"'
    elif signed_request_creds:
        base_command = (
            f'sh -c "AWS_ACCESS_KEY_ID={signed_request_creds.get("access_key_id")} '
            f'AWS_SECRET_ACCESS_KEY={signed_request_creds.get("access_key")} '
            f'AWS_DEFAULT_REGION={signed_request_creds.get("region")} '
            f"aws s3{api} "
            f'--endpoint={signed_request_creds.get("endpoint")} '
        )
        string_wrapper = '"'
    else:
        base_command = f"aws s3{api} --no-sign-request "
        string_wrapper = ""

    return f"{base_command}{cmd}{string_wrapper}"


def verify_s3_object_integrity(original_object_path, result_object_path, awscli_pod):
    """
    Verifies checksum between original object and result object on an awscli pod

    Args:
        original_object_path (str): The Object that is uploaded to the s3 bucket
        result_object_path (str):  The Object that is downloaded from the s3 bucket
        awscli_pod (pod): A pod running the AWSCLI tools

    Returns:
        bool: True if checksum matches, False otherwise

    """
    md5sum = shlex.split(
        awscli_pod.exec_cmd_on_pod(
            command=f"md5sum {original_object_path} {result_object_path}"
        )
    )
    if md5sum[0] == md5sum[2]:
        logger.info(
            f"Passed: MD5 comparison for {original_object_path} and {result_object_path}"
        )
        return True
    else:
        logger.error(
            f"Failed: MD5 comparison of {original_object_path} and {result_object_path} - "
            f"{md5sum[0]} ≠ {md5sum[2]}"
        )
        return False


def retrieve_test_objects_to_pod(podobj, target_dir):
    """
    Downloads all the test objects to a given directory in a given pod.

    Args:
        podobj (OCS): The pod object to download the objects to
        target_dir:  The fully qualified path of the download target folder

    Returns:
        list: A list of the downloaded objects' names

    """
    sync_object_directory(podobj, f"s3://{constants.TEST_FILES_BUCKET}", target_dir)
    downloaded_objects = podobj.exec_cmd_on_pod(f"ls -A1 {target_dir}").split(" ")
    logger.info(f"Downloaded objects: {downloaded_objects}")
    return downloaded_objects


def retrieve_anon_s3_resource():
    """
    Returns an anonymous boto3 S3 resource by creating one and disabling signing

    Disabling signing isn't documented anywhere, and this solution is based on
    a comment by an AWS developer:
    https://github.com/boto/boto3/issues/134#issuecomment-116766812

    Returns:
        boto3.resource(): An anonymous S3 resource

    """
    anon_s3_resource = boto3.resource("s3")
    anon_s3_resource.meta.client.meta.events.register(
        "choose-signer.s3.*", disable_signing
    )
    return anon_s3_resource


def sync_object_directory(podobj, src, target, s3_obj=None, signed_request_creds=None):
    """
    Syncs objects between a target and source directories

    Args:
        podobj (OCS): The pod on which to execute the commands and download the objects to
        src (str): Fully qualified object source path
        target (str): Fully qualified object target path
        s3_obj (MCG, optional): The MCG object to use in case the target or source
                                 are in an MCG
        signed_request_creds (dictionary, optional): the access_key, secret_key,
            endpoint and region to use when willing to send signed aws s3 requests
    """
    logger.info(f"Syncing all objects and directories from {src} to {target}")
    retrieve_cmd = f"sync {src} {target}"
    if s3_obj:
        secrets = [s3_obj.access_key_id, s3_obj.access_key, s3_obj.s3_internal_endpoint]
    elif signed_request_creds:
        secrets = [
            signed_request_creds.get("access_key_id"),
            signed_request_creds.get("access_key"),
            signed_request_creds.get("endpoint"),
        ]
    else:
        secrets = None
    podobj.exec_cmd_on_pod(
        command=craft_s3_command(
            retrieve_cmd, s3_obj, signed_request_creds=signed_request_creds
        ),
        out_yaml_format=False,
        secrets=secrets,
    ), "Failed to sync objects"
    # Todo: check that all objects were synced successfully


def rm_object_recursive(podobj, target, mcg_obj, option=""):
    """
    Remove bucket objects with --recursive option

    Args:
        podobj  (OCS): The pod on which to execute the commands and download
                       the objects to
        target (str): Fully qualified bucket target path
        mcg_obj (MCG, optional): The MCG object to use in case the target or
                                 source are in an MCG
        option (str): Extra s3 remove command option

    """
    rm_command = f"rm s3://{target} --recursive {option}"
    podobj.exec_cmd_on_pod(
        command=craft_s3_command(rm_command, mcg_obj),
        out_yaml_format=False,
        secrets=[
            mcg_obj.access_key_id,
            mcg_obj.access_key,
            mcg_obj.s3_internal_endpoint,
        ],
    )


def get_rgw_restart_counts():
    """
    Gets the restart count of the RGW pods

    Returns:
        list: restart counts of RGW pods

    """
    # Internal import in order to avoid circular import
    from ocs_ci.ocs.resources.pod import get_rgw_pods

    rgw_pods = get_rgw_pods()
    return [rgw_pod.restart_count for rgw_pod in rgw_pods]


def write_individual_s3_objects(
    mcg_obj, awscli_pod, bucket_factory, downloaded_files, target_dir, bucket_name=None
):
    """
    Writes objects one by one to an s3 bucket

    Args:
        mcg_obj (obj): An MCG object containing the MCG S3 connection credentials
        awscli_pod (pod): A pod running the AWSCLI tools
        bucket_factory: Calling this fixture creates a new bucket(s)
        downloaded_files (list): List of downloaded object keys
        target_dir (str): The fully qualified path of the download target folder
        bucket_name (str): Name of the bucket
            (default: none)

    """
    bucketname = bucket_name or bucket_factory(1)[0].name
    logger.info("Writing objects to bucket")
    for obj_name in downloaded_files:
        full_object_path = f"s3://{bucketname}/{obj_name}"
        copycommand = f"cp {target_dir}{obj_name} {full_object_path}"
        assert "Completed" in awscli_pod.exec_cmd_on_pod(
            command=craft_s3_command(copycommand, mcg_obj),
            out_yaml_format=False,
            secrets=[
                mcg_obj.access_key_id,
                mcg_obj.access_key,
                mcg_obj.s3_internal_endpoint,
            ],
        )


def upload_parts(
    mcg_obj, awscli_pod, bucketname, object_key, body_path, upload_id, uploaded_parts
):
    """
    Uploads individual parts to a bucket

    Args:
        mcg_obj (obj): An MCG object containing the MCG S3 connection credentials
        awscli_pod (pod): A pod running the AWSCLI tools
        bucketname (str): Name of the bucket to upload parts on
        object_key (list): Unique object Identifier
        body_path (str): Path of the directory on the aws pod which contains the parts to be uploaded
        upload_id (str): Multipart Upload-ID
        uploaded_parts (list): list containing the name of the parts to be uploaded

    Returns:
        list: List containing the ETag of the parts

    """
    parts = []
    secrets = [mcg_obj.access_key_id, mcg_obj.access_key, mcg_obj.s3_internal_endpoint]
    for count, part in enumerate(uploaded_parts, 1):
        upload_cmd = (
            f"upload-part --bucket {bucketname} --key {object_key}"
            f" --part-number {count} --body {body_path}/{part}"
            f" --upload-id {upload_id}"
        )
        # upload_cmd will return ETag, upload_id etc which is then split to get just the ETag
        part = (
            awscli_pod.exec_cmd_on_pod(
                command=craft_s3_command(upload_cmd, mcg_obj, api=True),
                out_yaml_format=False,
                secrets=secrets,
            )
            .split('"')[-3]
            .split("\\")[0]
        )
        parts.append({"PartNumber": count, "ETag": f'"{part}"'})
    return parts


def oc_create_aws_backingstore(cld_mgr, backingstore_name, uls_name, region):
    """
    Create a new backingstore with aws underlying storage using oc create command

    Args:
        cld_mgr (CloudManager): holds secret for backingstore creation
        backingstore_name (str): backingstore name
        uls_name (str): underlying storage name
        region (str): which region to create backingstore (should be the same as uls)

    """
    bs_data = templating.load_yaml(constants.MCG_BACKINGSTORE_YAML)
    bs_data["metadata"]["name"] = backingstore_name
    bs_data["metadata"]["namespace"] = config.ENV_DATA["cluster_namespace"]
    bs_data["spec"] = {
        "type": "aws-s3",
        "awsS3": {
            "targetBucket": uls_name,
            "region": region,
            "secret": {"name": cld_mgr.aws_client.secret.name},
        },
    }
    create_resource(**bs_data)


def cli_create_aws_backingstore(mcg_obj, cld_mgr, backingstore_name, uls_name, region):
    """
    Create a new backingstore with aws underlying storage using noobaa cli command

    Args:
        mcg_obj (MCG): Used for execution for the NooBaa CLI command
        cld_mgr (CloudManager): holds secret for backingstore creation
        backingstore_name (str): backingstore name
        uls_name (str): underlying storage name
        region (str): which region to create backingstore (should be the same as uls)

    """
    mcg_obj.exec_mcg_cmd(
        f"backingstore create aws-s3 {backingstore_name} "
        f"--access-key {cld_mgr.aws_client.access_key} "
        f"--secret-key {cld_mgr.aws_client.secret_key} "
        f"--target-bucket {uls_name} --region {region}"
    )


def oc_create_google_backingstore(cld_mgr, backingstore_name, uls_name, region):
    """
    Create a new backingstore with GCP underlying storage using oc create command

    Args:
        cld_mgr (CloudManager): holds secret for backingstore creation
        backingstore_name (str): backingstore name
        uls_name (str): underlying storage name
        region (str): which region to create backingstore (should be the same as uls)

    """
    bs_data = templating.load_yaml(constants.MCG_BACKINGSTORE_YAML)
    bs_data["metadata"]["name"] = backingstore_name
    bs_data["spec"] = {
        "type": constants.BACKINGSTORE_TYPE_GOOGLE,
        "googleCloudStorage": {
            "targetBucket": uls_name,
            "secret": {"name": cld_mgr.gcp_client.secret.name},
        },
    }
    create_resource(**bs_data)


def cli_create_google_backingstore(
    mcg_obj, cld_mgr, backingstore_name, uls_name, region
):
    """
    Create a new backingstore with GCP underlying storage using a NooBaa CLI command

    Args:
        mcg_obj (MCG): Used for execution for the NooBaa CLI command
        cld_mgr (CloudManager): holds secret for backingstore creation
        backingstore_name (str): backingstore name
        uls_name (str): underlying storage name
        region (str): which region to create backingstore (should be the same as uls)

    """
    mcg_obj.exec_mcg_cmd(
        f"backingstore create google-cloud-storage {backingstore_name} "
        f"--private-key-json-file {constants.GOOGLE_CREDS_JSON_PATH} "
        f"--target-bucket {uls_name}"
    )


def oc_create_azure_backingstore(cld_mgr, backingstore_name, uls_name, region):
    """
    Create a new backingstore with Azure underlying storage using oc create command

    Args:
        cld_mgr (CloudManager): holds secret for backingstore creation
        backingstore_name (str): backingstore name
        uls_name (str): underlying storage name
        region (str): which region to create backingstore (should be the same as uls)

    """
    bs_data = templating.load_yaml(constants.MCG_BACKINGSTORE_YAML)
    bs_data["metadata"]["name"] = backingstore_name
    bs_data["spec"] = {
        "type": constants.BACKINGSTORE_TYPE_AZURE,
        "azureBlob": {
            "targetBlobContainer": uls_name,
            "secret": {"name": cld_mgr.azure_client.secret.name},
        },
    }
    create_resource(**bs_data)


def cli_create_azure_backingstore(
    mcg_obj, cld_mgr, backingstore_name, uls_name, region
):
    """
    Create a new backingstore with aws underlying storage using noobaa cli command

    Args:
        cld_mgr (CloudManager): holds secret for backingstore creation
        backingstore_name (str): backingstore name
        uls_name (str): underlying storage name
        region (str): which region to create backingstore (should be the same as uls)

    """
    mcg_obj.exec_mcg_cmd(
        f"backingstore create azure-blob {backingstore_name} "
        f"--account-key {cld_mgr.azure_client.credential} "
        f"--account-name {cld_mgr.azure_client.account_name} "
        f"--target-blob-container {uls_name}"
    )


def oc_create_ibmcos_backingstore(cld_mgr, backingstore_name, uls_name, region):
    """
    Create a new backingstore with IBM COS underlying storage using oc create command

    Args:
        cld_mgr (CloudManager): holds secret for backingstore creation
        backingstore_name (str): backingstore name
        uls_name (str): underlying storage name
        region (str): which region to create backingstore (should be the same as uls)

    """
    bs_data = templating.load_yaml(constants.MCG_BACKINGSTORE_YAML)
    bs_data["metadata"]["name"] = backingstore_name
    bs_data["metadata"]["namespace"] = config.ENV_DATA["cluster_namespace"]
    bs_data["spec"] = {
        "type": "ibm-cos",
        "ibmCos": {
            "targetBucket": uls_name,
            "signatureVersion": "v2",
            "endpoint": constants.IBM_COS_GEO_ENDPOINT_TEMPLATE.format(
                cld_mgr.ibmcos_client.region.lower()
            ),
            "secret": {"name": cld_mgr.ibmcos_client.secret.name},
        },
    }
    create_resource(**bs_data)


def cli_create_ibmcos_backingstore(
    mcg_obj, cld_mgr, backingstore_name, uls_name, region
):
    """
    Create a new backingstore with IBM COS underlying storage using a NooBaa CLI command

    Args:
        cld_mgr (CloudManager): holds secret for backingstore creation
        backingstore_name (str): backingstore name
        uls_name (str): underlying storage name
        region (str): which region to create backingstore (should be the same as uls)

    """
    mcg_obj.exec_mcg_cmd(
        f"backingstore create ibm-cos {backingstore_name} "
        f"--access-key {cld_mgr.ibmcos_client.access_key} "
        f"--secret-key {cld_mgr.ibmcos_client.secret_key} "
        f"""--endpoint {
            constants.IBM_COS_GEO_ENDPOINT_TEMPLATE.format(
                cld_mgr.ibmcos_client.region.lower()
            )
        } """
        f"--target-bucket {uls_name}"
    )


def oc_create_s3comp_backingstore(cld_mgr, backingstore_name, uls_name, region):
    pass


def cli_create_s3comp_backingstore(cld_mgr, backingstore_name, uls_name, region):
    pass


def oc_create_pv_backingstore(backingstore_name, vol_num, size, storage_class):
    """
    Create a new backingstore with pv underlying storage using oc create command

    Args:
        backingstore_name (str): backingstore name
        vol_num (int): number of pv volumes
        size (int): each volume size in GB
        storage_class (str): which storage class to use

    """
    bs_data = templating.load_yaml(constants.PV_BACKINGSTORE_YAML)
    bs_data["metadata"]["name"] = backingstore_name
    bs_data["metadata"]["namespace"] = config.ENV_DATA["cluster_namespace"]
    bs_data["spec"]["pvPool"]["resources"]["requests"]["storage"] = str(size) + "Gi"
    bs_data["spec"]["pvPool"]["numVolumes"] = vol_num
    bs_data["spec"]["pvPool"]["storageClass"] = storage_class
    create_resource(**bs_data)
    wait_for_pv_backingstore(backingstore_name, config.ENV_DATA["cluster_namespace"])


def cli_create_pv_backingstore(
    mcg_obj, backingstore_name, vol_num, size, storage_class
):
    """
    Create a new backingstore with pv underlying storage using noobaa cli command

    Args:
        backingstore_name (str): backingstore name
        vol_num (int): number of pv volumes
        size (int): each volume size in GB
        storage_class (str): which storage class to use

    """
    mcg_obj.exec_mcg_cmd(
        f"backingstore create pv-pool {backingstore_name} --num-volumes "
        f"{vol_num} --pv-size-gb {size} --storage-class {storage_class}"
    )
    wait_for_pv_backingstore(backingstore_name, config.ENV_DATA["cluster_namespace"])


def wait_for_pv_backingstore(backingstore_name, namespace=None):
    """
    wait for existing pv backing store to reach OPTIMAL state

    Args:
        backingstore_name (str): backingstore name
        namespace (str): backing store's namespace

    """

    namespace = namespace or config.ENV_DATA["cluster_namespace"]
    sample = TimeoutSampler(
        timeout=240,
        sleep=15,
        func=check_pv_backingstore_status,
        backingstore_name=backingstore_name,
        namespace=namespace,
    )
    if not sample.wait_for_func_status(result=True):
        logger.error(f"Backing Store {backingstore_name} never reached OPTIMAL state")
        raise TimeoutExpiredError
    else:
        logger.info(f"Backing Store {backingstore_name} created successfully")


def check_pv_backingstore_status(
    backingstore_name, namespace=None, desired_status=constants.HEALTHY_PV_BS
):
    """
    check if existing pv backing store is in OPTIMAL state

    Args:
        backingstore_name (str): backingstore name
        namespace (str): backing store's namespace
        desired_status (str): desired state for the backing store, if None is given then desired
        is the Healthy status

    Returns:
        bool: True if backing store is in the desired state

    """
    kubeconfig = os.getenv("KUBECONFIG")
    kubeconfig = f"--kubeconfig {kubeconfig}" if kubeconfig else ""
    namespace = namespace or config.ENV_DATA["cluster_namespace"]

    cmd = (
        f"oc get backingstore -n {namespace} {kubeconfig} {backingstore_name} "
        "-o=jsonpath=`{.status.mode.modeCode}`"
    )
    res = run_cmd(cmd=cmd)
<<<<<<< HEAD
    return True if res in desired_status else False
=======
    return True if "OPTIMAL" in res else False
>>>>>>> be6407c1


def create_multipart_upload(s3_obj, bucketname, object_key):
    """
    Initiates Multipart Upload

    Args:
        s3_obj (obj): MCG or OBC object
        bucketname (str): Name of the bucket on which multipart upload to be initiated on
        object_key (str): Unique object Identifier

    Returns:
        str : Multipart Upload-ID

    """
    mpu = s3_obj.s3_client.create_multipart_upload(Bucket=bucketname, Key=object_key)
    upload_id = mpu["UploadId"]
    return upload_id


def list_multipart_upload(s3_obj, bucketname):
    """
    Lists the multipart upload details on a bucket

    Args:
        s3_obj (obj): MCG or OBC object
        bucketname (str): Name of the bucket

    Returns:
        dict : Dictionary containing the multipart upload details

    """
    return s3_obj.s3_client.list_multipart_uploads(Bucket=bucketname)


def list_uploaded_parts(s3_obj, bucketname, object_key, upload_id):
    """
    Lists uploaded parts and their ETags

    Args:
        s3_obj (obj): MCG or OBC object
        bucketname (str): Name of the bucket
        object_key (str): Unique object Identifier
        upload_id (str): Multipart Upload-ID

    Returns:
        dict : Dictionary containing the multipart upload details

    """
    return s3_obj.s3_client.list_parts(
        Bucket=bucketname, Key=object_key, UploadId=upload_id
    )


def complete_multipart_upload(s3_obj, bucketname, object_key, upload_id, parts):
    """
    Completes the Multipart Upload

    Args:
        s3_obj (obj): MCG or OBC object
        bucketname (str): Name of the bucket
        object_key (str): Unique object Identifier
        upload_id (str): Multipart Upload-ID
        parts (list): List containing the uploaded parts which includes ETag and part number

    Returns:
        dict : Dictionary containing the completed multipart upload details

    """
    result = s3_obj.s3_client.complete_multipart_upload(
        Bucket=bucketname,
        Key=object_key,
        UploadId=upload_id,
        MultipartUpload={"Parts": parts},
    )
    return result


def abort_all_multipart_upload(s3_obj, bucketname, object_key):
    """
    Abort all Multipart Uploads for this Bucket

    Args:
        s3_obj (obj): MCG or OBC object
        bucketname (str): Name of the bucket
        object_key (str): Unique object Identifier

    Returns:
        list : List of aborted upload ids

    """
    multipart_list = s3_obj.s3_client.list_multipart_uploads(Bucket=bucketname)
    logger.info(f"Aborting{len(multipart_list)} uploads")
    if "Uploads" in multipart_list:
        return [
            s3_obj.s3_client.abort_multipart_upload(
                Bucket=bucketname, Key=object_key, UploadId=upload["UploadId"]
            )
            for upload in multipart_list["Uploads"]
        ]
    else:
        return None


def abort_multipart(s3_obj, bucketname, object_key, upload_id):
    """
    Aborts a Multipart Upload for this Bucket

    Args:
        s3_obj (obj): MCG or OBC object
        bucketname (str): Name of the bucket
        object_key (str): Unique object Identifier
        upload_id (str): Multipart Upload-ID

    Returns:
        str : aborted upload id

    """

    return s3_obj.s3_client.abort_multipart_upload(
        Bucket=bucketname, Key=object_key, UploadId=upload_id
    )


def put_bucket_policy(s3_obj, bucketname, policy):
    """
    Adds bucket policy to a bucket

    Args:
        s3_obj (obj): MCG or OBC object
        bucketname (str): Name of the bucket
        policy (json): Bucket policy in Json format

    Returns:
        dict : Bucket policy response

    """
    return s3_obj.s3_client.put_bucket_policy(Bucket=bucketname, Policy=policy)


def get_bucket_policy(s3_obj, bucketname):
    """
    Gets bucket policy from a bucket

    Args:
        s3_obj (obj): MCG or OBC object
        bucketname (str): Name of the bucket

    Returns:
        dict : Get Bucket policy response

    """
    return s3_obj.s3_client.get_bucket_policy(Bucket=bucketname)


def delete_bucket_policy(s3_obj, bucketname):
    """
    Deletes bucket policy

    Args:
        s3_obj (obj): MCG or OBC object
        bucketname (str): Name of the bucket

    Returns:
        dict : Delete Bucket policy response

    """
    return s3_obj.s3_client.delete_bucket_policy(Bucket=bucketname)


def s3_put_object(s3_obj, bucketname, object_key, data, content_type=""):
    """
    Simple Boto3 client based Put object

    Args:
        s3_obj (obj): MCG or OBC object
        bucketname (str): Name of the bucket
        object_key (str): Unique object Identifier
        data (str): string content to write to a new S3 object
        content_type (str): Type of object data. eg: html, txt etc,

    Returns:
        dict : Put object response

    """
    return s3_obj.s3_client.put_object(
        Bucket=bucketname, Key=object_key, Body=data, ContentType=content_type
    )


def s3_get_object(s3_obj, bucketname, object_key, versionid=""):
    """
    Simple Boto3 client based Get object

    Args:
        s3_obj (obj): MCG or OBC object
        bucketname (str): Name of the bucket
        object_key (str): Unique object Identifier
        versionid (str): Unique version number of an object

    Returns:
        dict : Get object response

    """
    return s3_obj.s3_client.get_object(
        Bucket=bucketname, Key=object_key, VersionId=versionid
    )


def s3_delete_object(s3_obj, bucketname, object_key, versionid=""):
    """
    Simple Boto3 client based Delete object

    Args:
        s3_obj (obj): MCG or OBC object
        bucketname (str): Name of the bucket
        object_key (str): Unique object Identifier
        versionid (str): Unique version number of an object

    Returns:
        dict : Delete object response

    """
    return s3_obj.s3_client.delete_object(
        Bucket=bucketname, Key=object_key, VersionId=versionid
    )


def s3_put_bucket_website(s3_obj, bucketname, website_config):
    """
    Boto3 client based Put bucket website function

    Args:
        s3_obj (obj): MCG or OBC object
        bucketname (str): Name of the bucket
        website_config (dict): Website configuration info

    Returns:
        dict : PutBucketWebsite response
    """
    return s3_obj.s3_client.put_bucket_website(
        Bucket=bucketname, WebsiteConfiguration=website_config
    )


def s3_get_bucket_website(s3_obj, bucketname):
    """
    Boto3 client based Get bucket website function

    Args:
        s3_obj (obj): MCG or OBC object
        bucketname (str): Name of the bucket

    Returns:
        dict : GetBucketWebsite response
    """
    return s3_obj.s3_client.get_bucket_website(Bucket=bucketname)


def s3_delete_bucket_website(s3_obj, bucketname):
    """
    Boto3 client based Delete bucket website function

    Args:
        s3_obj (obj): MCG or OBC object
        bucketname (str): Name of the bucket

    Returns:
        dict : DeleteBucketWebsite response
    """
    return s3_obj.s3_client.delete_bucket_website(Bucket=bucketname)


def s3_put_bucket_versioning(s3_obj, bucketname, status="Enabled"):
    """
    Boto3 client based Put Bucket Versioning function

    Args:
        s3_obj (obj): MCG or OBC object
        bucketname (str): Name of the bucket
        status (str): 'Enabled' or 'Suspended'. Default 'Enabled'

    Returns:
        dict : PutBucketVersioning response
    """
    return s3_obj.s3_client.put_bucket_versioning(
        Bucket=bucketname, VersioningConfiguration={"Status": status}
    )


def s3_get_bucket_versioning(s3_obj, bucketname):
    """
    Boto3 client based Get Bucket Versioning function

    Args:
        s3_obj (obj): MCG or OBC object
        bucketname (str): Name of the bucket

    Returns:
        dict : GetBucketVersioning response
    """
    return s3_obj.s3_client.get_bucket_versioning(Bucket=bucketname)


def s3_list_object_versions(s3_obj, bucketname, prefix=""):
    """
    Boto3 client based list object Versionfunction

    Args:
        s3_obj (obj): MCG or OBC object
        bucketname (str): Name of the bucket
        prefix (str): Object key prefix

    Returns:
        dict : List object version response
    """
    return s3_obj.s3_client.list_object_versions(Bucket=bucketname, Prefix=prefix)


def s3_io_create_delete(mcg_obj, awscli_pod, bucket_factory):
    """
    Running IOs on s3 bucket
    Args:
        mcg_obj (obj): An MCG object containing the MCG S3 connection credentials
        awscli_pod (pod): A pod running the AWSCLI tools
        bucket_factory: Calling this fixture creates a new bucket(s)
    """
    target_dir = "/aws/" + uuid4().hex + "_original/"
    downloaded_files = retrieve_test_objects_to_pod(awscli_pod, target_dir)
    bucketname = bucket_factory(1)[0].name
    uploaded_objects_paths = get_full_path_object(downloaded_files, bucketname)
    write_individual_s3_objects(
        mcg_obj,
        awscli_pod,
        bucket_factory,
        downloaded_files,
        target_dir,
        bucket_name=bucketname,
    )
    del_objects(uploaded_objects_paths, awscli_pod, mcg_obj)
    awscli_pod.exec_cmd_on_pod(command=f"rm -rf {target_dir}")


def del_objects(uploaded_objects_paths, awscli_pod, mcg_obj):
    """
    Deleting objects from bucket

    Args:
        uploaded_objects_paths (list): List of object paths
        awscli_pod (pod): A pod running the AWSCLI tools
        mcg_obj (obj): An MCG object containing the MCG S3 connection credentials

    """
    for uploaded_filename in uploaded_objects_paths:
        logger.info(f"Deleting object {uploaded_filename}")
        awscli_pod.exec_cmd_on_pod(
            command=craft_s3_command(mcg_obj, "rm " + uploaded_filename),
            secrets=[
                mcg_obj.access_key_id,
                mcg_obj.access_key,
                mcg_obj.s3_internal_endpoint,
            ],
        )


def get_full_path_object(downloaded_files, bucket_name):
    """
    Getting full of object in the bucket

    Args:
        downloaded_files (list): List of downloaded files
        bucket_name (str): Name of the bucket

    Returns:
         uploaded_objects_paths (list) : List of full paths of objects
    """
    uploaded_objects_paths = []
    for uploaded_filename in downloaded_files:
        uploaded_objects_paths.append(f"s3://{bucket_name}/{uploaded_filename}")

    return uploaded_objects_paths


def obc_io_create_delete(mcg_obj, awscli_pod, bucket_factory):
    """
    Running IOs on OBC interface
    Args:
        mcg_obj (obj): An MCG object containing the MCG S3 connection credentials
        awscli_pod (pod): A pod running the AWSCLI tools
        bucket_factory: Calling this fixture creates a new bucket(s)

    """
    dir = "/aws/" + uuid4().hex + "_original/"
    downloaded_files = retrieve_test_objects_to_pod(awscli_pod, dir)
    bucket_name = bucket_factory(amount=1, interface="OC")[0].name
    mcg_bucket_path = f"s3://{bucket_name}/"
    uploaded_objects_paths = get_full_path_object(downloaded_files, bucket_name)
    sync_object_directory(awscli_pod, dir, mcg_bucket_path, mcg_obj)
    del_objects(uploaded_objects_paths, awscli_pod, mcg_obj)
    awscli_pod.exec_cmd_on_pod(command=f"rm -rf {dir}")


def retrieve_verification_mode():
    if config.ENV_DATA["platform"].lower() == "ibm_cloud":
        verify = True
    else:
        verify = constants.DEFAULT_INGRESS_CRT_LOCAL_PATH
    return verify


def namespace_bucket_update(mcg_obj, bucket_name, read_resource, write_resource):
    """
    Edits MCG namespace bucket resources

    Args:
        mcg_obj (obj): An MCG object containing the MCG S3 connection credentials
        bucket_name (str): Name of the bucket
        read_resource (list): Resource names to provide read access
        write_resource (str): Resource name to provide write access

    """
    mcg_obj.send_rpc_query(
        "bucket_api",
        "update_bucket",
        {
            "name": bucket_name,
            "namespace": {
                "read_resources": read_resource,
                "write_resource": write_resource,
            },
        },
    )


def setup_base_objects(awscli_pod, original_dir, result_dir, amount=2):
    """
    Prepares two directories and populate one of them with objects

     Args:
        awscli_pod (Pod): A pod running the AWS CLI tools
        original_dir (str): original directory name
        result_dir (str): result directory name
        amount (Int): Number of test objects to create

    """
    awscli_pod.exec_cmd_on_pod(command=f"mkdir {original_dir} {result_dir}")

    for i in range(amount):
        object_key = f"ObjKey-{i}"
        awscli_pod.exec_cmd_on_pod(
            f"dd if=/dev/urandom of={original_dir}/{object_key} bs=1M count=1 status=none"
        )


def compare_directory(awscli_pod, original_dir, result_dir, amount=2):
    """
    Compares object checksums on original and result directories

     Args:
        awscli_pod (pod): A pod running the AWS CLI tools
        original_dir (str): original directory name
        result_dir (str): result directory name
        amount (int): Number of test objects to create

    """
    for i in range(amount):
        file_name = f"ObjKey-{i}"
        assert verify_s3_object_integrity(
            original_object_path=f"{original_dir}/{file_name}",
            result_object_path=f"{result_dir}/{file_name}",
            awscli_pod=awscli_pod,
        ), "Checksum comparision between original and result object failed"<|MERGE_RESOLUTION|>--- conflicted
+++ resolved
@@ -563,11 +563,7 @@
         "-o=jsonpath=`{.status.mode.modeCode}`"
     )
     res = run_cmd(cmd=cmd)
-<<<<<<< HEAD
     return True if res in desired_status else False
-=======
-    return True if "OPTIMAL" in res else False
->>>>>>> be6407c1
 
 
 def create_multipart_upload(s3_obj, bucketname, object_key):
