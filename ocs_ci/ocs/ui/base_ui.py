--- conflicted
+++ resolved
@@ -6,7 +6,7 @@
 import time
 import zipfile
 
-from selenium import webdriver
+from selenium import webdrive
 from selenium.common.exceptions import (
     TimeoutException,
     WebDriverException,
@@ -779,11 +779,8 @@
 
         from ocs_ci.ocs.ui.helpers_ui import format_locator
 
-<<<<<<< HEAD
+
         if self.ocp_version_full in (version.VERSION_4_10, version.VERSION_4_11):
-=======
-        if version.VERSION_4_10 <= self.ocp_version_full < version.VERSION_4_12:
->>>>>>> 69c27c7c
             default_projects_is_checked = self.driver.find_element_by_xpath(
                 "//span[@class='pf-c-switch__toggle']"
             )
