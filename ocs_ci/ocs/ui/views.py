--- conflicted
+++ resolved
@@ -245,12 +245,7 @@
 
 deployment_4_16 = {
     "osd_size_dropdown": (
-<<<<<<< HEAD
-        "//*[@class='pf-v5-c-select dropdown--full-width | ']"
-        "//*[@class='pf-c-select dropdown--full-width']",
-=======
         "//*[@class='pf-v5-c-select dropdown--full-width']",
->>>>>>> 7ca0f097
         By.XPATH,
     ),
 }
