--- conflicted
+++ resolved
@@ -250,11 +250,10 @@
     reason="Test runs ONLY on OSD or ROSA cluster",
 )
 
-<<<<<<< HEAD
 hci_required = pytest.mark.skipif(
     (config.ENV_DATA["platform"].lower() not in HCI_PROVIDER_CLIENT_PLATFORMS),
     reason="Test runs ONLY on hci provider or client cluster",
-=======
+
 provider_client_ms_platform_required = pytest.mark.skipif(
     not (
         (config.ENV_DATA["platform"].lower() not in HCI_PROVIDER_CLIENT_PLATFORMS)
@@ -274,7 +273,6 @@
         )
     ),
     reason="Test runs ONLY on managed service provider or provider of provider-client cluster",
->>>>>>> 3c844bfa
 )
 
 ms_provider_required = pytest.mark.skipif(
