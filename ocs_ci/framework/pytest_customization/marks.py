--- conflicted
+++ resolved
@@ -196,14 +196,11 @@
     reason="Test runs only on Stretch cluster with arbiter deployments",
 )
 
-<<<<<<< HEAD
 skipif_less_than_five_workers = pytest.mark.skipif(
     config.ENV_DATA["worker_replicas"] < 5,
     reason="This test cannot run on setup having less than three worker nodes",
 )
 
-=======
->>>>>>> 4dbb87ea
 sts_deployment_required = pytest.mark.skipif(
     config.DEPLOYMENT.get("sts_enabled") is False,
     reason="Test runs only on the AWS STS enabled cluster deployments",
