"""
In this pytest plugin we will keep all our pytest marks used in our tests and
all related hooks/plugins to markers.
"""
import os

import pytest
from funcy import compose

from ocs_ci.framework import config
from ocs_ci.ocs.constants import (
    ORDER_BEFORE_OCS_UPGRADE,
    ORDER_BEFORE_OCP_UPGRADE,
    ORDER_BEFORE_UPGRADE,
    ORDER_OCP_UPGRADE,
    ORDER_OCS_UPGRADE,
    ORDER_AFTER_OCP_UPGRADE,
    ORDER_AFTER_OCS_UPGRADE,
    ORDER_AFTER_UPGRADE,
    CLOUD_PLATFORMS,
    ON_PREM_PLATFORMS,
)
from ocs_ci.utility.utils import load_auth_config

# tier marks

tier1 = pytest.mark.tier1(value=1)
tier2 = pytest.mark.tier2(value=2)
tier3 = pytest.mark.tier3(value=3)
tier4 = pytest.mark.tier4(value=4)
tier4a = compose(tier4, pytest.mark.tier4a)
tier4b = compose(tier4, pytest.mark.tier4b)
tier4c = compose(tier4, pytest.mark.tier4c)
tier_after_upgrade = pytest.mark.tier_after_upgrade(value=5)

tier_marks = [
    tier1, tier2, tier3, tier4, tier4a, tier4b, tier4c, tier_after_upgrade,
]

# build acceptance
acceptance = pytest.mark.acceptance

# team marks

e2e = pytest.mark.e2e
ecosystem = pytest.mark.ecosystem
manage = pytest.mark.manage
libtest = pytest.mark.libtest

team_marks = [manage, ecosystem, e2e]

# components  and other markers
ocp = pytest.mark.ocp
rook = pytest.mark.rook
ui = pytest.mark.ui
csi = pytest.mark.csi
monitoring = pytest.mark.monitoring
workloads = pytest.mark.workloads
performance = pytest.mark.performance
scale = pytest.mark.scale
deployment = pytest.mark.deployment
polarion_id = pytest.mark.polarion_id
bugzilla = pytest.mark.bugzilla

# upgrade related markers
# Requires pytest ordering plugin installed
# Use only one of those marker on one test case!
order_pre_upgrade = pytest.mark.run(order=ORDER_BEFORE_UPGRADE)
order_pre_ocp_upgrade = pytest.mark.run(order=ORDER_BEFORE_OCP_UPGRADE)
order_pre_ocs_upgrade = pytest.mark.run(order=ORDER_BEFORE_OCS_UPGRADE)
order_ocp_upgrade = pytest.mark.run(order=ORDER_OCP_UPGRADE)
order_ocs_upgrade = pytest.mark.run(order=ORDER_OCS_UPGRADE)
order_post_upgrade = pytest.mark.run(order=ORDER_AFTER_UPGRADE)
order_post_ocp_upgrade = pytest.mark.run(order=ORDER_AFTER_OCP_UPGRADE)
order_post_ocs_upgrade = pytest.mark.run(order=ORDER_AFTER_OCS_UPGRADE)
ocp_upgrade = compose(pytest.mark.ocp_upgrade, order_ocp_upgrade)
ocs_upgrade = compose(pytest.mark.ocs_upgrade, order_ocs_upgrade)
pre_upgrade = compose(pytest.mark.pre_upgrade, order_pre_upgrade)
pre_ocp_upgrade = compose(pytest.mark.pre_ocp_upgrade, order_pre_ocp_upgrade)
pre_ocs_upgrade = compose(pytest.mark.pre_ocs_upgrade, order_pre_ocs_upgrade)
post_upgrade = compose(pytest.mark.post_upgrade, order_post_upgrade)
post_ocp_upgrade = compose(pytest.mark.post_ocp_upgrade, order_post_ocp_upgrade)
post_ocs_upgrade = compose(pytest.mark.post_ocs_upgrade, order_post_ocs_upgrade)

# mark the test class with marker below to ignore leftover check
ignore_leftovers = pytest.mark.ignore_leftovers

# Mark the test class with marker below to ignore leftover of resources having
# the app labels specified
ignore_leftover_label = pytest.mark.ignore_leftover_label

# testing marker this is just for testing purpose if you want to run some test
# under development, you can mark it with @run_this and run pytest -m run_this
run_this = pytest.mark.run_this

# Skipif marks
google_api_required = pytest.mark.skipif(
    not os.path.exists(os.path.expanduser(
        config.RUN['google_api_secret'])
    ), reason="Google API credentials don't exist"
)

aws_platform_required = pytest.mark.skipif(
    config.ENV_DATA['platform'].lower() != 'aws',
    reason="Test runs ONLY on AWS deployed cluster"
)

cloud_platform_required = pytest.mark.skipif(
    config.ENV_DATA['platform'].lower() not in CLOUD_PLATFORMS,
    reason="Test runs ONLY on cloud based deployed cluster"
)

on_prem_platform_required = pytest.mark.skipif(
    config.ENV_DATA['platform'].lower() not in ON_PREM_PLATFORMS,
    reason="Test runs ONLY on on-prem based deployed cluster"
)


rh_internal_lab_required = pytest.mark.skipif(
    (config.ENV_DATA['platform'].lower() == 'aws'
        or config.ENV_DATA['platform'].lower() == 'azure'),
    reason="Tests will not run in AWS or Azure Cloud"
)

vsphere_platform_required = pytest.mark.skipif(
    config.ENV_DATA['platform'].lower() != 'vsphere',
    reason="Test runs ONLY on VSPHERE deployed cluster"
)

ipi_deployment_required = pytest.mark.skipif(
    config.ENV_DATA['deployment_type'].lower() != 'ipi',
    reason="Test runs ONLY on IPI deployed cluster"
)

skipif_aws_i3 = pytest.mark.skipif(
    config.ENV_DATA['platform'].lower() == 'aws'
    and config.DEPLOYMENT.get('local_storage') is True,
    reason="Test will not run on AWS i3"
)

skipif_bm = pytest.mark.skipif(
    config.ENV_DATA['platform'].lower() == 'baremetal'
    and config.DEPLOYMENT.get('local_storage') is True,
    reason="Test will not run on Bare Metal"
)

<<<<<<< HEAD
skipif_aws_creds_are_missing = pytest.mark.skipif(
    load_auth_config().get('AUTH', {}).get('AWS', {}).get('AWS_ACCESS_KEY_ID') is None,
    reason="AWS credentials weren't found in the local auth.yaml"
)

=======
skipif_external_mode = pytest.mark.skipif(
    config.DEPLOYMENT.get('independent_mode') is True,
    reason="Test will not run on External Mode cluster"
)


>>>>>>> 8175f98c
# Filter warnings
filter_insecure_request_warning = pytest.mark.filterwarnings(
    'ignore::urllib3.exceptions.InsecureRequestWarning'
)

# collect Prometheus metrics if test fails with this mark
# specify Prometheus metric names in argument
gather_metrics_on_fail = pytest.mark.gather_metrics_on_fail

# here is the place to implement some plugins hooks which will process marks
# if some operation needs to be done for some specific marked tests.

# Marker for skipping tests based on OCS version
skipif_ocs_version = pytest.mark.skipif_ocs_version<|MERGE_RESOLUTION|>--- conflicted
+++ resolved
@@ -94,6 +94,11 @@
 run_this = pytest.mark.run_this
 
 # Skipif marks
+skipif_aws_creds_are_missing = pytest.mark.skipif(
+    load_auth_config().get('AUTH', {}).get('AWS', {}).get('AWS_ACCESS_KEY_ID') is None,
+    reason="AWS credentials weren't found in the local auth.yaml"
+)
+
 google_api_required = pytest.mark.skipif(
     not os.path.exists(os.path.expanduser(
         config.RUN['google_api_secret'])
@@ -144,20 +149,12 @@
     reason="Test will not run on Bare Metal"
 )
 
-<<<<<<< HEAD
-skipif_aws_creds_are_missing = pytest.mark.skipif(
-    load_auth_config().get('AUTH', {}).get('AWS', {}).get('AWS_ACCESS_KEY_ID') is None,
-    reason="AWS credentials weren't found in the local auth.yaml"
-)
-
-=======
 skipif_external_mode = pytest.mark.skipif(
     config.DEPLOYMENT.get('independent_mode') is True,
     reason="Test will not run on External Mode cluster"
 )
 
 
->>>>>>> 8175f98c
 # Filter warnings
 filter_insecure_request_warning = pytest.mark.filterwarnings(
     'ignore::urllib3.exceptions.InsecureRequestWarning'
