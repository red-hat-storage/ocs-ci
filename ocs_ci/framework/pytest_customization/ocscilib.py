--- conflicted
+++ resolved
@@ -12,11 +12,7 @@
 import pytest
 
 from ocs_ci.framework import config as ocsci_config
-<<<<<<< HEAD
-from ocs_ci.framework.exceptions import ClusterPathNotProvidedError, ClusterNameLengthError
-=======
-from ocs_ci.framework.exceptions import ClusterPathNotProvidedError, ClusterNameNotProvidedError
->>>>>>> da9338cd
+from ocs_ci.framework.exceptions import ClusterPathNotProvidedError, ClusterNameNotProvidedError, ClusterNameLengthError
 from ocs_ci.ocs.exceptions import CommandFailed
 from ocs_ci.utility.utils import (
     dump_config_to_file,
@@ -201,13 +197,9 @@
         config (pytest.config): Pytest config object
 
     Raises:
-<<<<<<< HEAD
-        ClusterNameLengthError: If a cluster name is too short or too long
-
-=======
         ClusterPathNotProvidedError: If a cluster path is missing
         ClusterNameNotProvidedError: If a cluster name is missing
->>>>>>> da9338cd
+        ClusterNameLengthError: If a cluster name is too short or too long
     """
     cluster_path = get_cli_param(config, 'cluster_path')
     if not cluster_path:
@@ -222,16 +214,6 @@
         os.path.join(cluster_path, ocsci_config.RUN['kubeconfig_location'])
     )
     cluster_name = get_cli_param(config, 'cluster_name')
-<<<<<<< HEAD
-    if not cluster_name:
-        cluster_name = f"ocs-ci-{getuser()[:8]}"
-    if (
-        len(cluster_name) < CLUSTER_NAME_MIN_CHARACTERS
-        or len(cluster_name) > CLUSTER_NAME_MAX_CHARACTERS
-    ):
-        raise ClusterNameLengthError(cluster_name)
-=======
->>>>>>> da9338cd
     ocsci_config.RUN['cli_params']['teardown'] = get_cli_param(config, "teardown", default=False)
     ocsci_config.RUN['cli_params']['deploy'] = get_cli_param(config, "deploy", default=False)
     ocsci_config.RUN['cli_params']['io_in_bg'] = get_cli_param(config, "io_in_bg", default=False)
@@ -243,6 +225,11 @@
         and not cluster_name
     ):
         raise ClusterNameNotProvidedError()
+    if (
+        len(cluster_name) < CLUSTER_NAME_MIN_CHARACTERS
+        or len(cluster_name) > CLUSTER_NAME_MAX_CHARACTERS
+    ):
+        raise ClusterNameLengthError(cluster_name)
     if get_cli_param(config, 'email') and not get_cli_param(config, '--html'):
         pytest.exit("--html option must be provided to send email reports")
     get_cli_param(config, '-m')
