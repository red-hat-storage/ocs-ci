from ocs_ci.ocs.constants import (
    CLUSTER_NAME_MIN_CHARACTERS,
    CLUSTER_NAME_MAX_CHARACTERS
)


class ClusterPathNotProvidedError(Exception):

    def __str__(self):
        return "Please provide a --cluster-path that is empty or non-existant."


<<<<<<< HEAD
class ClusterNameLengthError(Exception):
    def __init__(
        self, name, min=CLUSTER_NAME_MIN_CHARACTERS, max=CLUSTER_NAME_MAX_CHARACTERS
    ):
        self.name = name
        self.min = min
        self.max = max

    def __str__(self):
        return (
            f"Cluster Name '{self.name}' is {len(self.name)} characters long "
            f"while it should be {self.min}-{self.max} characters long"
        )
=======
class ClusterNameNotProvidedError(Exception):

    def __str__(self):
        return "Please provide a valid --cluster-name."
>>>>>>> da9338cd
<|MERGE_RESOLUTION|>--- conflicted
+++ resolved
@@ -10,7 +10,6 @@
         return "Please provide a --cluster-path that is empty or non-existant."
 
 
-<<<<<<< HEAD
 class ClusterNameLengthError(Exception):
     def __init__(
         self, name, min=CLUSTER_NAME_MIN_CHARACTERS, max=CLUSTER_NAME_MAX_CHARACTERS
@@ -24,9 +23,8 @@
             f"Cluster Name '{self.name}' is {len(self.name)} characters long "
             f"while it should be {self.min}-{self.max} characters long"
         )
-=======
+
 class ClusterNameNotProvidedError(Exception):
 
     def __str__(self):
-        return "Please provide a valid --cluster-name."
->>>>>>> da9338cd
+        return "Please provide a valid --cluster-name."