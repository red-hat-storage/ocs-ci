"""
Avoid already-imported warning cause of we are importing this package from
run wrapper for loading config.

You can see documentation here:
https://docs.pytest.org/en/latest/reference.html
under section PYTEST_DONT_REWRITE
"""

# Use the new python 3.7 dataclass decorator, which provides an object similar
# to a namedtuple, but allows type enforcement and defining methods.
import os
import yaml
import logging
from collections.abc import Mapping
from dataclasses import dataclass, field, fields
from ocs_ci.ocs.exceptions import ClusterNotFoundException

THIS_DIR = os.path.dirname(os.path.abspath(__file__))
DEFAULT_CONFIG_PATH = os.path.join(THIS_DIR, "conf/default_config.yaml")

logger = logging.getLogger(__name__)


@dataclass
class Config:
    AUTH: dict = field(default_factory=dict)
    DEPLOYMENT: dict = field(default_factory=dict)
    ENV_DATA: dict = field(default_factory=dict)
    EXTERNAL_MODE: dict = field(default_factory=dict)
    REPORTING: dict = field(default_factory=dict)
    RUN: dict = field(default_factory=dict)
    UPGRADE: dict = field(default_factory=dict)
    FLEXY: dict = field(default_factory=dict)
    UI_SELENIUM: dict = field(default_factory=dict)
    PERF: dict = field(default_factory=dict)
    COMPONENTS: dict = field(default_factory=dict)
    # Used for multicluster only
    MULTICLUSTER: dict = field(default_factory=dict)

    def __post_init__(self):
        self.reset()

    def reset(self):
        """
        Clear all configuration data and load defaults
        """
        for f in fields(self):
            setattr(self, f.name, f.default_factory())
        self.update(self.get_defaults())

    def get_defaults(self):
        """
        Return a fresh copy of the default configuration
        """
        with open(DEFAULT_CONFIG_PATH) as file_stream:
            return {
                k: (v if v is not None else {})
                for (k, v) in yaml.safe_load(file_stream).items()
            }

    def update(self, user_dict: dict):
        """
        Override configuration items with items in user_dict, without wiping
        out non-overridden items
        """
        field_names = [f.name for f in fields(self)]
        if user_dict is None:
            return
        for k, v in user_dict.items():
            if k not in field_names:
                raise ValueError(
                    f"{k} is not a valid config section. "
                    f"Valid sections: {field_names}"
                )
            if v is None:
                continue
            section = getattr(self, k)
            merge_dict(section, v)

    def to_dict(self):
        # We don't use dataclasses.asdict() here, because that function appears
        # to create copies of fields - meaning changes to the return value of
        # this method will not be reflected in the field themselves.
        field_names = [f.name for f in fields(self)]
        return {name: getattr(self, name) for name in field_names}


def merge_dict(orig: dict, new: dict) -> dict:
    """
    Update a dict recursively, with values from 'new' being merged into 'orig'.

    Args:
        orig (dict): The object that will receive the update
        new  (dict): The object which is the source of the update

    Example::

            orig = {
                'dict': {'one': 1, 'two': 2},
                'list': [1, 2],
                'string': 's',
            }
            new = {
                'dict': {'one': 'one', 'three': 3},
                'list': [0],
                'string': 'x',
            }
            merge_dict(orig, new) ->
            {
                'dict': {'one': 'one', 'two': 2, 'three': 3}
                'list': [0],
                'string', 'x',
            }

    """
    for k, v in new.items():
        if isinstance(orig, Mapping):
            if isinstance(v, Mapping):
                r = merge_dict(orig.get(k, dict()), v)
                orig[k] = r
            else:
                orig[k] = v
        else:
            orig = {k: v}
    return orig


class MultiClusterConfig:
    # This class wraps Config() objects so that we can handle
    # multiple cluster contexts
    def __init__(self):
        # Holds all cluster's Config() object
        self.clusters = list()
        # This member always points to current cluster's Config() object
        self.cluster_ctx = None
        self.nclusters = 1
        # Index for current cluster in context
        self.cur_index = 0
        self.multicluster = False
        # A list of lists which holds CLI args clusterwise
        self.multicluster_args = list()
        self.multicluster_common_args = list()
        # Points to cluster config objects which holds ACM cluster conf
        # Applicable only if we are deploying ACM cluster
        self.acm_index = None
        self.single_cluster_default = True
        self._single_cluster_init_cluster_configs()

    @property
    def default_cluster_ctx(self):
        """
        Get the default cluster context.
        The default cluster context will be defined by the default index as defined in the
        'ENV DATA' param 'default_cluster_context_index'

        Returns:
            ocs_ci.framework.Config: The default cluster context

        """
        # Get the default index. If not found, the default value is 0
        default_index = self.cluster_ctx.ENV_DATA.get(
            "default_cluster_context_index", 0
        )
        return self.clusters[default_index]

    def _single_cluster_init_cluster_configs(self):
        self.clusters.insert(0, Config())
        self.cluster_ctx = self.clusters[0]
        self.attr_init()
        self._refresh_ctx()

    def init_cluster_configs(self):
        if self.nclusters > 1:
            # reset if any single cluster object is present from init
            self.clusters.clear()
            for i in range(self.nclusters):
                self.clusters.insert(i, Config())
                self.clusters[i].MULTICLUSTER["multicluster_index"] = i
            self.cluster_ctx = self.clusters[0]
            self.attr_init()
            self._refresh_ctx()
            self.single_cluster_default = False

    def attr_init(self):
        self.attr_list = [attr for attr in self.cluster_ctx.__dataclass_fields__.keys()]

    def update(self, user_dict):
        self.cluster_ctx.update(user_dict)
        self._refresh_ctx()

    def reset(self):
        self.cluster_ctx.reset()
        self._refresh_ctx()

    def get_defaults(self):
        return self.cluster_ctx.get_defaults()

    def reset_ctx(self):
        self.cluster_ctx = self.clusters[0]
        self._refresh_ctx()

    def _refresh_ctx(self):
        [
            self.__setattr__(attr, self.cluster_ctx.__getattribute__(attr))
            for attr in self.attr_list
        ]
        self.to_dict = self.cluster_ctx.to_dict
        if self.RUN.get("kubeconfig"):
            os.environ["KUBECONFIG"] = self.RUN.get("kubeconfig")

    def switch_ctx(self, index=0):
        self.cluster_ctx = self.clusters[index]
        self.cur_index = index
        self._refresh_ctx()
        # Log the switch after changing the current index
        logger.info(f"Switched to cluster: {self.current_cluster_name()}")

    def switch_acm_ctx(self):
        self.switch_ctx(self.get_active_acm_index())

    def get_active_acm_index(self):
        """
        Retrieve the active ACM cluster index.

        Returns:
            int: The multicluster_index of the active ACM cluster config.

        """
        for cluster in self.clusters:
            if cluster.MULTICLUSTER["active_acm_cluster"]:
                return cluster.MULTICLUSTER["multicluster_index"]
        # if no active cluster is found, designate one
        return self.designate_active_acm_cluster()

    def designate_active_acm_cluster(self):
        """
        Set one of the ACM clusters as the active ACM cluster. This is done in
        the event that none of the ACM clusters are set as active.

        Returns:
            int: The multicluster index of the newly designated active ACM cluster

        """
        for cluster in self.clusters:
            if cluster.MULTICLUSTER["acm_cluster"]:
                cluster.MULTICLUSTER["active_acm_cluster"] = True
                return cluster.MULTICLUSTER["multicluster_index"]

    def switch_default_cluster_ctx(self):
        # We can check any conf for default_cluster_context_index
        # because its a common arg
        self.switch_ctx(self.cluster_ctx.ENV_DATA["default_cluster_context_index"])

    def get_provider_index(self):
        """
        Get the provider cluster index

        Returns:
            int: the provider cluster index

        Raises:
            ClusterNotFoundException: In case it didn't find the provider cluster

        """
        for i, cluster in enumerate(self.clusters):
            if cluster.ENV_DATA["cluster_type"] == "provider":
                return i

        raise ClusterNotFoundException("Didn't find the provider cluster")

    def get_consumer_indexes_list(self):
        """
        Get the consumer cluster indexes

        Returns:
            list: the consumer cluster indexes

        Raises:
            ClusterNotFoundException: In case it didn't find any consumer cluster

        """
        consumer_indexes_list = []
        for i, cluster in enumerate(self.clusters):
            if cluster.ENV_DATA["cluster_type"] in ["consumer", "hci_client"]:
                consumer_indexes_list.append(i)

        if not consumer_indexes_list:
            raise ClusterNotFoundException("Didn't find any consumer cluster")

        return consumer_indexes_list

    def get_cluster_index_by_name(self, cluster_name):
        """
        Get the cluster index by the cluster name

        Returns:
            int: The cluster index by the cluster name

        Raises:
            ClusterNotFoundException: In case it didn't find the cluster

        """
        for i, cluster in enumerate(self.clusters):
            if cluster.ENV_DATA["cluster_name"] == cluster_name:
                return i

        raise ClusterNotFoundException(f"Didn't find the cluster '{cluster_name}' ")

    def switch_to_provider(self):
        """
        Switch to the provider cluster

        Raises:
            ClusterNotFoundException: In case it didn't find the provider cluster

        """
        self.switch_ctx(self.get_provider_index())

    def switch_to_consumer(self, num_of_consumer=0):
        """
        Switch to one of the consumer clusters

        Args:
             num_of_consumer (int): The cluster index to switch to. The default consumer number
                is 0 - which means it will switch to the first consumer.
                1 - is the second, 2 - is the third, and so on.
        Raises:
            ClusterNotFoundException: In case it didn't find the consumer cluster

        """
        self.switch_ctx(self.get_consumer_indexes_list()[num_of_consumer])

    def switch_to_cluster_by_name(self, cluster_name):
        """
        Switch to the cluster by the cluster name

        Args:
            cluster_name (str): The cluster name to switch to

        Raises:
            ClusterNotFoundException: In case it didn't find the cluster

        """
        self.switch_ctx(self.get_cluster_index_by_name(cluster_name))

    def current_cluster_name(self):
        """
        Get the Cluster name of the current context

        Returns:
            str: The cluster name which is stored as str in config (None if key not exist)

        """
        return self.ENV_DATA.get("cluster_name")

    def is_provider_exist(self):
        """
        Check if the provider cluster exists in the clusters

        Returns:
            bool: True, if the provider cluster exists in the clusters. False, otherwise.

        """
        cluster_types = [cluster.ENV_DATA["cluster_type"] for cluster in self.clusters]
        return "provider" in cluster_types

    def is_consumer_exist(self):
        """
        Check if the consumer cluster exists in the clusters

        Returns:
            bool: True, if the consumer cluster exists in the clusters. False, otherwise.

        """
        cluster_types = [cluster.ENV_DATA["cluster_type"] for cluster in self.clusters]
        return "consumer" in cluster_types

    def hci_client_exist(self):
        """
        Check if the hci_client cluster exists in the clusters

        Returns:
            bool: True, if the hci_client cluster exists in the clusters. False, otherwise.

        """
        cluster_types = [cluster.ENV_DATA["cluster_type"] for cluster in self.clusters]
        return "hci_client" in cluster_types

    def hci_provider_exist(self):
        """
        Check if the provider cluster exists in the clusters

        Returns:
            bool: True, if the provider cluster exists in the clusters. False, otherwise.

        """
        cluster_types = [cluster.ENV_DATA["cluster_type"] for cluster in self.clusters]
        return "provider" in cluster_types

    def is_cluster_type_exist(self, cluster_type):
        """
        Check if the given cluster type exists in the clusters

        Args:
            cluster_type (str): The cluster type

        Returns:
            bool: True, if the given cluster type exists in the clusters. False, otherwise.

        """
        cluster_types = [cluster.ENV_DATA["cluster_type"] for cluster in self.clusters]
        return cluster_type in cluster_types

    def get_cluster_type_indices_list(self, cluster_type):
        """
        Get the cluster type indices

        Returns:
            list: the cluster type indices

        Raises:
            ClusterNotFoundException: In case it didn't find any cluster with the cluster type

        """
        cluster_type_indices_list = []
        for i, cluster in enumerate(self.clusters):
            if cluster.ENV_DATA["cluster_type"] == cluster_type:
                cluster_type_indices_list.append(i)

        if not cluster_type_indices_list:
            raise ClusterNotFoundException(
                f"Didn't find any cluster with the cluster type '{cluster_type}'"
            )

        return cluster_type_indices_list

    def switch_to_cluster_by_cluster_type(self, cluster_type, num_of_cluster=0):
        """
        Switch to the cluster with the given cluster type

        Args:
            cluster_type (str): The cluster type
            num_of_cluster (int): The cluster index to switch to. The default cluster number
                is 0 - which means it will switch to the first cluster.
                1 - is the second, 2 - is the third, and so on.
        Raises:
            ClusterNotFoundException: In case it didn't find any cluster with the cluster type

        """
        self.switch_ctx(
            self.get_cluster_type_indices_list(cluster_type)[num_of_cluster]
        )

    class RunWithConfigContext(object):
        def __init__(self, config_index):
            self.original_config_index = config.cur_index
            self.config_index = config_index

        def __enter__(self):
            if self.config_index != config.cur_index:
                config.switch_ctx(self.config_index)
            return self

        def __exit__(self, exc_type, exc_value, exc_traceback):
            if self.original_config_index != config.cur_index:
                config.switch_ctx(self.original_config_index)

    class RunWithAcmConfigContext(RunWithConfigContext):
        def __init__(self):
            from ocs_ci.ocs.utils import get_all_acm_indexes

            acm_index = get_all_acm_indexes()[0]
            super().__init__(acm_index)

    class RunWithPrimaryConfigContext(RunWithConfigContext):
        def __init__(self):
            from ocs_ci.ocs.utils import get_primary_cluster_config

            primary_config = get_primary_cluster_config()
            primary_index = primary_config.MULTICLUSTER.get("multicluster_index")
            super().__init__(primary_index)

<<<<<<< HEAD
    class RunWithProviderConfigContext(RunWithConfigContext):
        """
        Context manager that makes sure that a given code block is executed on Provider.
        """

        def __init__(self):
            try:
                switch_index = config.get_provider_index()
            except ClusterNotFoundException:
                # if no provider is available then set the switch to current index so that
                # no switch happens and code runs on current cluster
                logger.DEBUG("No provider was found - using current cluster")
                switch_index = config.cur_index
            super().__init__(switch_index)

    class RunWithFirstConsumerConfigContext(RunWithConfigContext):
        """
        Context manager that makes sure that a given code block is executed on First consumer.
        """

        def __init__(self):
            try:
                switch_index = config.get_consumer_indexes_list()[0]
            except ClusterNotFoundException:
                # if no provider is available then set the switch to current index so that
                # no switch happens and code runs on current cluster
                logger.DEBUG("No Consumer was found - using current cluster")
                switch_index = config.cur_index
            super().__init__(switch_index)
=======
    def insert_cluster_config(self, index, new_config):
        """
        Insert a new cluster configuration at the given index

        Args:
            index (int): The index at which to insert the new configuration
            new_config (Config): The new configuration to insert

        """
        self.clusters.insert(index, new_config)
        self.nclusters += 1
        self._refresh_ctx()

    def remove_cluster(self, index):
        """
        Remove the cluster at the given index

        Args:
            index (int): The index of the cluster to remove
        """
        self.clusters.pop(index)
        self.nclusters -= 1
        self._refresh_ctx()

    def remove_cluster_by_name(self, cluster_name):
        """
        Remove the cluster by the cluster name

        Args:
            cluster_name (str): The cluster name to remove

        Raises:
            ClusterNotFoundException: In case it didn't find the cluster

        """
        self.remove_cluster(self.get_cluster_index_by_name(cluster_name))
>>>>>>> 533ce37d


config = MultiClusterConfig()


class GlobalVariables:
    # Test time report
    TIMEREPORT_DICT: dict = dict()<|MERGE_RESOLUTION|>--- conflicted
+++ resolved
@@ -481,7 +481,6 @@
             primary_index = primary_config.MULTICLUSTER.get("multicluster_index")
             super().__init__(primary_index)
 
-<<<<<<< HEAD
     class RunWithProviderConfigContext(RunWithConfigContext):
         """
         Context manager that makes sure that a given code block is executed on Provider.
@@ -511,7 +510,7 @@
                 logger.DEBUG("No Consumer was found - using current cluster")
                 switch_index = config.cur_index
             super().__init__(switch_index)
-=======
+
     def insert_cluster_config(self, index, new_config):
         """
         Insert a new cluster configuration at the given index
@@ -548,7 +547,6 @@
 
         """
         self.remove_cluster(self.get_cluster_index_by_name(cluster_name))
->>>>>>> 533ce37d
 
 
 config = MultiClusterConfig()
