--- conflicted
+++ resolved
@@ -10,8 +10,6 @@
 from ocs_ci.ocs.exceptions import MissingRequiredConfigKeyError
 
 
-<<<<<<< HEAD
-=======
 def check_config_requirements():
     """
     Checking if all required parameters were passed
@@ -37,7 +35,6 @@
         raise MissingRequiredConfigKeyError(ex)
 
 
->>>>>>> 31483eab
 def init_ocsci_conf(arguments=None):
     """
     Update the config object with any files passed via the CLI
@@ -68,10 +65,7 @@
             os.path.expanduser(framework.config.RUN['bin_dir'])
         )
         utils.add_path_to_env_path(framework.config.RUN['bin_dir'])
-<<<<<<< HEAD
-=======
     check_config_requirements()
->>>>>>> 31483eab
 
 
 def main(arguments):
