"""
This module contains helpers functions needed for
external cluster deployment.
"""

import json
import logging
import re
import tempfile

from ocs_ci.framework import config
from ocs_ci.ocs import defaults
from ocs_ci.ocs.exceptions import (
    ExternalClusterExporterRunFailed,
    ExternalClusterRGWEndPointMissing,
    ExternalClusterRGWEndPointPortMissing,
    ExternalClusterCephSSHAuthDetailsMissing,
    ExternalClusterObjectStoreUserCreationFailed,
    ExternalClusterCephfsMissing,
    ExternalClusterCommandExecutionFailed,
)
from ocs_ci.ocs.resources import pod
from ocs_ci.ocs.resources.packagemanifest import (
    PackageManifest,
    get_selector_for_ocs_operator,
)
from ocs_ci.ocs.resources.ocs import get_ocs_csv
from ocs_ci.utility import version, ssl_certs
from ocs_ci.utility.connection import Connection
from ocs_ci.utility.utils import (
    upload_file,
    encode,
    decode,
    download_file,
    wait_for_machineconfigpool_status,
)

logger = logging.getLogger(__name__)


class ExternalCluster(object):
    """
    Helper for External RHCS cluster
    """

    def __init__(self, host, user, password=None, ssh_key=None):
        """
        Initialize the variables required for external RHCS cluster

        Args:
             host (str): Host name with FQDN or IP
             user (str): User name
             password (password): Password for the Host (optional if ssh_key provided)
             ssh_key (str): Path to SSH private key for the host (optional if password provided).

        Raises:
            ExternalClusterCephSSHAuthDetailsMissing: In case one of SSH key or password
                is not provided.

        """
        self.host = host
        self.user = user
        self.password = password
        self.ssh_key = ssh_key
        if not (self.password or self.ssh_key):
            raise ExternalClusterCephSSHAuthDetailsMissing(
                "No SSH Auth to connect to external RHCS cluster provided! "
                "Either password or SSH key is missing in EXTERNAL_MODE['login'] section!"
            )
        self.rhcs_conn = Connection(
            host=self.host,
            user=self.user,
            password=self.password,
            private_key=self.ssh_key,
        )

    def get_external_cluster_details(self):
        """
        Gets the external RHCS cluster details and updates to config.EXTERNAL_MODE

        Raises:
            ExternalClusterExporterRunFailed: If exporter script failed to run on external RHCS cluster

        """
        # get rgw endpoint port
        rgw_endpoint_port = self.get_rgw_endpoint_api_port()

        # get rgw endpoint
        rgw_endpoint = get_rgw_endpoint()
        rgw_endpoint_with_port = f"{rgw_endpoint}:{rgw_endpoint_port}"

        # get ceph filesystem
        ceph_fs_name = config.ENV_DATA.get("cephfs_name") or self.get_ceph_fs()

        rbd_name = config.ENV_DATA.get("rbd_name") or defaults.RBD_NAME
        cluster_name = config.ENV_DATA.get("cluster_name") or defaults.RHCS_CLUSTER_NAME

        params = (
            f"--rbd-data-pool-name {rbd_name} --rgw-endpoint {rgw_endpoint_with_port}"
        )

        if config.ENV_DATA["restricted-auth-permission"]:
            params = (
                f"{params} --cluster-name {cluster_name} --cephfs-filesystem-name "
                f"{ceph_fs_name} --restricted-auth-permission true"
            )

        if "." in rbd_name or "_" in rbd_name:
            alias_rbd_name = rbd_name.replace(".", "-").replace("_", "-")
            params = (
                f"{params} --restricted-auth-permission true --cluster-name {cluster_name} "
                f"--alias-rbd-data-pool-name {alias_rbd_name}"
            )
            config.ENV_DATA["restricted-auth-permission"] = True
            config.ENV_DATA["alias_rbd_name"] = alias_rbd_name

        if config.ENV_DATA.get("rgw-realm"):
            rgw_realm = config.ENV_DATA["rgw-realm"]
            rgw_zonegroup = config.ENV_DATA["rgw-zonegroup"]
            rgw_zone = config.ENV_DATA["rgw-zone"]
            params = (
                f"{params} --rgw-realm-name {rgw_realm} --rgw-zonegroup-name {rgw_zonegroup} "
                f"--rgw-zone-name {rgw_zone}"
            )

        out = self.run_exporter_script(params=params)

        # encode the exporter script output to base64
        external_cluster_details = encode(out)
        logger.debug(f"Encoded external cluster details: {external_cluster_details}")

        # update the encoded message to config
        config.EXTERNAL_MODE["external_cluster_details"] = external_cluster_details

    def upload_exporter_script(self):
        """
        Upload exporter script to RHCS cluster

        Returns:
            str: absolute path to exporter script

        """
        script_path = generate_exporter_script()
        upload_file(self.host, script_path, script_path, self.user, self.password)
        return script_path

    def upload_rgw_cert_ca(self):
        """
        Upload RGW Cert CA to RHCS cluster

        Returns:
            str: absolute path to the CA Cert

        """
        rgw_cert_ca_path = get_and_apply_rgw_cert_ca()
        remote_rgw_cert_ca_path = "/tmp/rgw-cert-ca.pem"
        upload_file(
            self.host,
            rgw_cert_ca_path,
            remote_rgw_cert_ca_path,
            self.user,
            self.password,
        )
        return remote_rgw_cert_ca_path

    def get_admin_keyring(self):
        """
        Fetches admin keyring from external RHCS cluster and updates to config.EXTERNAL_MODE
        """
        cmd = "ceph auth get client.admin"
        _, out, _ = self.rhcs_conn.exec_cmd(cmd)
        client_admin = out.split()
        for index, value in enumerate(client_admin):
            if value == "key":
                config.EXTERNAL_MODE["admin_keyring"]["key"] = client_admin[index + 2]
                return

    def get_rgw_endpoint_api_port(self):
        """
        Fetches rgw endpoint api port.

        For ceph 6.x, get port information from cephadm ls,
        for ceph 5.x, get port information from ceph config dump and for
        ceph 4.x, get port information from ceph.conf on rgw node

        Returns:
            str: RGW endpoint port

        """
        port = None
        try:
            # For ceph 6.x versions
            cmd = "cephadm ls"
            rgw_node = get_rgw_endpoint()
            rgw_conn = Connection(
                host=rgw_node,
                user=self.user,
                private_key=self.ssh_key,
                password=self.password,
            )
            _, out, _ = rgw_conn.exec_cmd(cmd)
            daemons = json.loads(out)
            port = [
                daemon["ports"][0]
                for daemon in daemons
                if daemon["service_name"].startswith("rgw")
            ][0]
            # if port doesn't have value, need to check followup way
            if not port:
                raise AttributeError(
                    "Command `cephadm ls` output doesn't have information about rgw port."
                )
        except Exception as ex:
            logger.info(f"{ex})")
            try:
                # For ceph 5.x versions
                cmd = "ceph config dump -f json"
                _, out, _ = self.rhcs_conn.exec_cmd(cmd)
                config_dump = json.loads(out)
                for each in config_dump:
                    if each["name"].lower() == "rgw_frontends":
                        # normal deployment: "beast port=80"
                        # RGW with SSL: "beast ssl_port=443 ssl_certificate=config://rgw/cert/rgw.rgw.ssl"
                        for option in each["value"].split():
                            if "port=" in option:
                                port = option.split("=")[-1]
                        break
                # if port doesn't have value, need to check ceph.conf from rgw node
                if not port:
                    raise AttributeError(
                        "config dump has no rgw port information. checking ceph.conf file on rgw node"
                    )
            except Exception as ex:
                # For ceph 4.x versions
                logger.info(ex)
                cmd = "grep -e '^rgw frontends' /etc/ceph/ceph.conf"
                rgw_node = get_rgw_endpoint()
                rgw_conn = Connection(
                    host=rgw_node,
                    user=self.user,
                    private_key=self.ssh_key,
                    password=self.password,
                )
                _, out, _ = rgw_conn.exec_cmd(cmd)
                port = out.split(":")[-1]

        if not port:
            raise ExternalClusterRGWEndPointPortMissing

        logger.info(f"External cluster rgw endpoint api port: {port}")
        return port

    def get_rhel_version(self):
        """
        Fetches the RHEL version on external RHCS cluster

        Returns:
            str: RHEL version

        """
        pattern = re.compile(r".*(\d+.\d+).*")
        cmd = "cat /etc/redhat-release"
        _, out, _ = self.rhcs_conn.exec_cmd(cmd)
        logger.debug(f"RHEL version on external RHCS cluster is {out}")
        return pattern.search(out).groups()[0]

    def update_permission_caps(self, user=None):
        """
        Update permission caps on the external RHCS cluster
        """
        if user:
            params = f"--upgrade --run-as-user={user}"
        else:
            params = "--upgrade"
        out = self.run_exporter_script(params=params)
        logger.info(f"updated permissions for the user are set as {out}")

    def run_exporter_script(self, params):
        """
        Runs the exporter script on RHCS cluster

        Args:
            params (str): Parameter to pass to exporter script

        Returns:
            str: output of exporter script

        """
        # upload exporter script to external RHCS cluster
        script_path = self.upload_exporter_script()

        # upload RGW CA Cert and add required params (for RGW with SSL)
        if config.EXTERNAL_MODE.get("rgw_secure"):
            remote_rgw_cert_ca_path = self.upload_rgw_cert_ca()
            params = f"{params} --rgw-tls-cert-path {remote_rgw_cert_ca_path}"

        # get external RHCS rhel version
        rhel_version = self.get_rhel_version()
        python_version = "python3"
        if version.get_semantic_version(rhel_version) < version.get_semantic_version(
            "8"
        ):
            python_version = "python"

        # run the exporter script on external RHCS cluster
        cmd = f"{python_version} {script_path} {params}"
        retcode, out, err = self.rhcs_conn.exec_cmd(cmd)
        if retcode != 0 or err != "":
            logger.error(
                f"Failed to run {script_path} with parameters {params}. Error: {err}"
            )
            raise ExternalClusterExporterRunFailed
        return out

    def create_object_store_user(self):
        """
        Create object store user on external cluster and update
        access_key and secret_key to config
        """
        # check if object store user exists or not
        user = defaults.EXTERNAL_CLUSTER_OBJECT_STORE_USER
        if self.is_object_store_user_exists(user):
            logger.info(f"object store user {user} already exists in external cluster")
            # get the access and secret key
            access_key, secret_key = self.get_object_store_user_secrets(user)
        else:
            # create new object store user
            logger.info(f"creating new object store user {user}")
            cmd = (
                f"radosgw-admin user create --uid {user} --display-name "
                f'"Rook RGW Admin Ops user" --caps "buckets=*;users=*;usage=read;metadata=read;zone=read"'
            )
            retcode, out, err = self.rhcs_conn.exec_cmd(cmd)
            if retcode != 0:
                logger.error(f"Failed to create object store user. Error: {err}")
                raise ExternalClusterObjectStoreUserCreationFailed

            # get the access and secret key
            objectstore_user_details = json.loads(out)
            access_key = objectstore_user_details["keys"][0]["access_key"]
            secret_key = objectstore_user_details["keys"][0]["secret_key"]

        # update access_key and secret_key in config.EXTERNAL_MODE
        config.EXTERNAL_MODE["access_key_rgw-admin-ops-user"] = access_key
        config.EXTERNAL_MODE["secret_key_rgw-admin-ops-user"] = secret_key

    def is_object_store_user_exists(self, user, realm=None):
        """
        Checks whether user exists in external cluster

        Args:
            user (str): Object store user name
            realm (str): Name of realm to check

        Returns:
            bool: True if user exists, otherwise false

        """
        cmd = "radosgw-admin user list"
        if realm:
            cmd = f"{cmd} --rgw-realm {realm}"
        _, out, _ = self.rhcs_conn.exec_cmd(cmd)
        objectstore_user_list = json.loads(out)
        if user in objectstore_user_list:
            return True

    def get_object_store_user_secrets(self, user):
        """
        Get the access and secret key for user

        Returns:
            tuple: tuple which contains access_key and secret_key

        """
        cmd = f"radosgw-admin user info --uid {user}"
        _, out, _ = self.rhcs_conn.exec_cmd(cmd)
        user_details = json.loads(out)
        return (
            user_details["keys"][0]["access_key"],
            user_details["keys"][0]["secret_key"],
        )

    def get_ceph_fs(self):
        """
        Fetches the ceph filesystem name

        Returns:
            str: ceph filesystem name

        Raises:
            ExternalClusterCephfsMissing: in case of ceph filesystem doesn't exist

        """
        cmd = "ceph fs ls --format json"
        _, out, _ = self.rhcs_conn.exec_cmd(cmd)
        ceph_fs_list = json.loads(out)
        if not ceph_fs_list:
            raise ExternalClusterCephfsMissing
        return ceph_fs_list[0]["name"]

    def get_ceph_config_dump(self):
        """
        Gets the Ceph configuration dump.

        Returns:
            A JSON-serialized object containing the Ceph configuration dump.

        Raises:
            ExternalClusterCommandExecutionFailed: If the Ceph command failed to execute.
        """
        cmd = "ceph config dump --format json"
        _, out, _ = self.rhcs_conn.exec_cmd(cmd)
        ceph_config_dump = json.loads(out)
        if not ceph_config_dump:
            raise ExternalClusterCommandExecutionFailed
        return ceph_config_dump

    def get_ceph_mon_dump(self):
        """
        Gets the Ceph monitor dump.

        Returns:
            A JSON-serialized object containing the Ceph monitor dump.

        Raises:
            ExternalClusterCommandExecutionFailed: If the Ceph command failed to execute.
        """
        cmd = "ceph mon dump --format json"
        _, out, _ = self.rhcs_conn.exec_cmd(cmd)
        ceph_mon_dump = json.loads(out)
        if not ceph_mon_dump:
            raise ExternalClusterCommandExecutionFailed
        return ceph_mon_dump

    def remove_rbd_images(self, images, pool):
        """
        Removes rbd images from external RHCS cluster

        Args:
            images (list): List of rbd images to delete
            pool (str): rbd pool name

        """
        logger.debug(f"deleting rbd images {images} from external RHCS cluster")
        for each_image in images:
            cmd = f"rbd rm {each_image} -p {pool}"
            self.rhcs_conn.exec_cmd(cmd)

    def rhcs_encryption_settings(self, enable=True):
        """
        Set or remove in-transit encryption settings on RHCS cluster.

        Args:
            enable: Whether to enable (True) or disable (False) in-transit encryption.

        Raises:
            RuntimeError: If the RHEL Ceph Storage cluster is not reachable.

        """
        action = "set" if enable else "rm"
        rbd_mode = "secure" if enable else "prefer-crc"

        logger.info(
            f"{'Setting' if enable else 'Removing'} In-transit encryption config"
        )

        cmd = (
            f"ceph config {action} global ms_client_mode secure;"
            f"ceph config {action} global ms_cluster_mode secure;"
            f"ceph config {action} global ms_service_mode secure;"
            f"ceph config set global rbd_default_map_options ms_mode={rbd_mode}"
        )
        self.rhcs_conn.exec_cmd(cmd)


def generate_exporter_script():
    """
    Generates exporter script for RHCS cluster

    Returns:
        str: path to the exporter script

    """
    logger.info("generating external exporter script")
    # generate exporter script through packagemanifest
    ocs_operator_name = defaults.OCS_OPERATOR_NAME
    operator_selector = get_selector_for_ocs_operator()
    package_manifest = PackageManifest(
        resource_name=ocs_operator_name,
        selector=operator_selector,
    )
    ocs_operator_data = package_manifest.get()
    csv = get_ocs_csv()
    for each_csv in ocs_operator_data["status"]["channels"]:
        if each_csv["currentCSV"] == csv.resource_name:
            logger.info(f"exporter script for csv: {each_csv['currentCSV']}")
            encoded_script = each_csv["currentCSVDesc"]["annotations"][
                "external.features.ocs.openshift.io/export-script"
            ]
            break

    # decode the exporter script and write to file
    external_script = decode(encoded_script)
    external_cluster_details_exporter = tempfile.NamedTemporaryFile(
        mode="w+",
        prefix="external-cluster-details-exporter-",
        suffix=".py",
        delete=False,
    )
    with open(external_cluster_details_exporter.name, "w") as fd:
        fd.write(external_script)
    logger.info(
        f"external cluster script is located at {external_cluster_details_exporter.name}"
    )

    return external_cluster_details_exporter.name


def get_and_apply_rgw_cert_ca():
    """
    Downloads CA Certificate of RGW if SSL is used and apply it to be trusted
    by the OCP cluster

    Returns:
        str: path to the downloaded RGW Cert CA

    """
    rgw_cert_ca_path = tempfile.NamedTemporaryFile(
        mode="w+",
        prefix="rgw-cert-ca",
        suffix=".pem",
        delete=False,
    ).name
    download_file(
        config.EXTERNAL_MODE["rgw_cert_ca"],
        rgw_cert_ca_path,
    )
    # configure the CA cert to be trusted by the OCP cluster
    ssl_certs.configure_trusted_ca_bundle(ca_cert_path=rgw_cert_ca_path)
    wait_for_machineconfigpool_status("all", timeout=1800)
    return rgw_cert_ca_path


def get_rgw_endpoint():
    """
    Fetches rgw endpoint

    Returns:
        str: rgw endpoint

    Raises:
        ExternalClusterRGWEndPointMissing: in case of rgw endpoint missing

    """
    rgw_endpoint = None
    zone = config.ENV_DATA.get("zone")
    for each in config.EXTERNAL_MODE["external_cluster_node_roles"].values():
        if zone and f"zone-{zone}" not in each.get("location", {}).get(
            "datacenter", ""
        ):
            continue
        if "rgw" in each["role"]:
            if config.EXTERNAL_MODE.get("use_fqdn_rgw_endpoint"):
                logger.info("using FQDN as rgw endpoint")
                rgw_endpoint = each["hostname"]
            elif config.EXTERNAL_MODE.get("use_ipv6_rgw_endpoint"):
                logger.info("using IPv6 as rgw endpoint")
                rgw_endpoint = each["ipv6_address"]
            else:
                logger.info("using IPv4 as rgw endpoint")
                rgw_endpoint = each["ip_address"]
            return rgw_endpoint
    if not rgw_endpoint:
        err_msg = "No RGW endpoint found"
        if zone:
            err_msg += f" in zone: {zone}"
        raise ExternalClusterRGWEndPointMissing(err_msg)


def get_external_cluster_client():
    """
    Finding the client role node IP address.

    Returns:
        tuple: IP address, user, password of the client, ssh key

    Raises:
        ExternalClusterCephSSHAuthDetailsMissing: In case one of SSH key or password
            is not provided.

    """
    user = config.EXTERNAL_MODE["login"]["username"]
    password = config.EXTERNAL_MODE["login"].get("password")
    ssh_key = config.EXTERNAL_MODE["login"].get("ssh_key")
    if not (password or ssh_key):
        raise ExternalClusterCephSSHAuthDetailsMissing(
            "No SSH Auth to connect to external RHCS cluster provided! "
            "Either password or SSH key is missing in EXTERNAL_MODE['login'] section!"
        )
    nodes = config.EXTERNAL_MODE["external_cluster_node_roles"]
    for each in nodes.values():
        if "client" in each["role"]:
            return (each["ip_address"], user, password, ssh_key)
    logger.warning("No client role defined, using node1 address!")
    return (nodes["node1"]["ip_address"], user, password, ssh_key)


def remove_csi_users():
    """
    Remove csi users from external RHCS cluster
    """
    toolbox = pod.get_ceph_tools_pod(skip_creating_pod=True)
    toolbox.exec_cmd_on_pod("ceph auth del client.csi-cephfs-node")
    toolbox.exec_cmd_on_pod("ceph auth del client.csi-cephfs-provisioner")
    toolbox.exec_cmd_on_pod("ceph auth del client.csi-rbd-node")
    toolbox.exec_cmd_on_pod("ceph auth del client.csi-rbd-provisioner")


def intransit_encryption_external_mode_config(enable=True):
    """
    Configure in-transit encryption for an external RHEL Ceph Storage cluster.

    Args:
        enable: Whether to enable (True) or disable (False) in-transit encryption.

    Raises:
        RuntimeError: If the external RHEL Ceph Storage cluster is not reachable.

    """
    host, user, password, ssh_key = get_external_cluster_client()
    external_cluster = ExternalCluster(host, user, password, ssh_key)
<<<<<<< HEAD
    external_cluster.rhcs_encryption_settings(enable=enable)
=======
    external_cluster.rhcs_encryption_settings(enable=enable)


def external_rhcs_ceph_config_dump():
    """
    Gets the Ceph configuration dump for an external Red Hat Ceph Storage (RHCs) cluster.

    Returns:
        A JSON-serialized object containing the Ceph configuration dump.

    Raises:
        ExternalClusterClientError: If the external RHCS cluster client could not be created.
        ExternalClusterCommandExecutionFailed: If the Ceph command failed to execute.
    """
    host, user, password, ssh_key = get_external_cluster_client()
    external_cluster = ExternalCluster(host, user, password, ssh_key)
    return external_cluster.get_ceph_config_dump()


def external_rhcs_ceph_mon_dump():
    """
    Gets the Ceph monitor dump for an external Red Hat Ceph Storage (RHCs) cluster.

    Returns:
        A JSON-serialized object containing the Ceph monitor dump.

    Raises:
        ExternalClusterClientError: If the external RHCS cluster client could not be created.
        ExternalClusterCommandExecutionFailed: If the Ceph command failed to execute.
    """
    host, user, password, ssh_key = get_external_cluster_client()
    external_cluster = ExternalCluster(host, user, password, ssh_key)
    return external_cluster.get_ceph_mon_dump()
>>>>>>> 4c30165a
<|MERGE_RESOLUTION|>--- conflicted
+++ resolved
@@ -629,9 +629,6 @@
     """
     host, user, password, ssh_key = get_external_cluster_client()
     external_cluster = ExternalCluster(host, user, password, ssh_key)
-<<<<<<< HEAD
-    external_cluster.rhcs_encryption_settings(enable=enable)
-=======
     external_cluster.rhcs_encryption_settings(enable=enable)
 
 
@@ -664,5 +661,4 @@
     """
     host, user, password, ssh_key = get_external_cluster_client()
     external_cluster = ExternalCluster(host, user, password, ssh_key)
-    return external_cluster.get_ceph_mon_dump()
->>>>>>> 4c30165a
+    return external_cluster.get_ceph_mon_dump()