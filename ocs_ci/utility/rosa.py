--- conflicted
+++ resolved
@@ -228,13 +228,7 @@
         public_key_only = remove_header_footer_from_key(public_key)
         cmd += f' --onboarding-validation-key "{public_key_only}"'
 
-<<<<<<< HEAD
-    utils.run_cmd(cmd)
-=======
-    utils.run_cmd(cmd, timeout=1200)
-    counter = 0
-    sub_updated = False
->>>>>>> 25a03ec5
+    utils.run_cmd(cmd, timeout=1200)
     for addon_info in utils.TimeoutSampler(
         4000, 30, get_addon_info, cluster, addon_name
     ):
