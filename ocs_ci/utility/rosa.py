--- conflicted
+++ resolved
@@ -97,19 +97,14 @@
         "provider_name", ""
     ):
         aws = AWSUtil()
-<<<<<<< HEAD
-        subnet_ids = aws.get_cluster_subnet_ids(provider_name)
-        if not subnet_ids:
+        subnet_id = config.ENV_DATA.get("subnet_ids") or ",".join(
+            aws.get_cluster_subnet_ids(provider_name)
+        )
+        if not subnet_id:
             raise ValueError(
                 f"No subnets were found for provider {provider_name} "
                 f"in region {region}"
             )
-        subnet_id = ",".join(subnet_ids)
-=======
-        subnet_id = config.ENV_DATA.get("subnet_ids") or ",".join(
-            aws.get_cluster_subnet_ids(provider_name)
-        )
->>>>>>> 5eaa9bbc
         cmd = f"{cmd} --subnet-ids {subnet_id}"
     if private_link:
         cmd += " --private-link "
