import base64
import json
import logging
import os
import re
import requests
import tempfile
import time
import yaml
from datetime import datetime

from ocs_ci.framework import config
from ocs_ci.ocs import constants, defaults
from ocs_ci.ocs.ocp import OCP
from ocs_ci.utility.utils import exec_cmd

logger = logging.getLogger(name=__file__)


# TODO(fbalak): if ignore_more_occurences is set to False then tests are flaky.
# The root cause should be inspected.
def check_alert_list(
    label,
    msg,
    alerts,
    states,
    severity="warning",
    ignore_more_occurences=True
):
    """
    Check list of alerts that there are alerts with requested label and
    message for each provided state. If some alert is missing then this check
    fails.

    Args:
        label (str): Alert label
        msg (str): Alert message
        alerts (list): List of alerts to check
        states (list): List of states to check, order is important
        ignore_more_occurences (bool): If true then there is checkced only
            occurence of alert with requested label, message and state but
            it is not checked if there is more of occurences than one.
    """

    target_alerts = [
        alert
        for alert
        in alerts
        if alert.get('labels').get('alertname') == label
    ]

    logger.info(f"Checking properties of found {label} alerts")
    if ignore_more_occurences:
        for state in states:
            delete = False
            for key, alert in reversed(list(enumerate(target_alerts))):
                if alert.get('state') == state:
                    if delete:
                        d_msg = f"Ignoring {alert} as alert already appeared."
                        logger.debug(d_msg)
                        target_alerts.pop(key)
                    else:
                        delete = True
    assert_msg = (
        f"Incorrect number of {label} alerts ({len(target_alerts)} "
        f"instead of {len(states)} with states: {states})."
        f"\nAlerts: {target_alerts}"
    )
    assert len(target_alerts) == len(states), assert_msg

    for key, state in enumerate(states):

        assert_msg = 'Alert message for alert {label} is not correct'
        assert target_alerts[key]['annotations']['message'] == msg, assert_msg

        assert_msg = f"Alert {label} doesn't have {severity} severity"
        assert target_alerts[key]['annotations']['severity_level'] == severity, assert_msg

        assert_msg = f"Alert {label} is not in {state} state"
        assert target_alerts[key]['state'] == state, assert_msg

    logger.info("Alerts were triggered correctly during utilization")


def check_query_range_result_viafunction(
    result,
    is_value_good,
    is_value_bad=lambda val: False,
    exp_metric_num=None,
    exp_delay=None,
    exp_good_time=None,
    is_float=False
):
    """
    Check that result of range query matches expectations expressed via
    ``is_value_good`` (and optionally ``is_value_bad``) functions, which takes
    a value and returns True if the value is good (or bad).

    Args:
        result (list): Data from ``query_range()`` method.
        is_value_good (function): returns True for a good value
        is_value_bad (function): returns True for a bad balue, indicating a
            problem (optional, use if you need to distinguish bad and invalid
            values)
        exp_metric_num (int): expected number of data series in the result,
            optional (eg. for ``ceph_health_status`` this would be 1, but
            for something like ``ceph_osd_up`` this will be a number of
            OSDs in the cluster)
        exp_delay (int): Number of seconds from the start of the query
            time range for which we should tolerate bad values. This is
            useful if you change cluster state and processing of this
            change is expected to take some time.
        exp_good_time (int): Number of seconds during which we should see
            good values in the metrics data. When this time passess values
            can go bad (but can't be invalid). If not specified, good values
            should be presend during the whole time.
        is_float (bool): assume that the value is float, otherwise assume int

    Returns:
        bool: True if result matches given expectations, False otherwise
    """
    logger.info("Validating a result of a range query")
    # result of the validation
    is_result_ok = True
    # timestamps of values in bad_values list
    bad_value_timestamps = []
    # timestamps of values outside of both bad and good values list
    invalid_value_timestamps = []

    # check that result contains expected number of metric data series
    if exp_metric_num is not None and len(result) != exp_metric_num:
        msg = (
            f"result doesn't contain {exp_metric_num} of series only, "
            f"actual number data series is {len(result)}")
        logger.error(msg)
        is_result_ok = False

    for metric in result:
        name = metric['metric']['__name__']
        logger.info(f"checking metric {metric['metric']}")
        # get start of the query range for which we are processing data
        start_ts = metric["values"][0][0]
        start_dt = datetime.utcfromtimestamp(start_ts)
        logger.info(f"metrics for {name} starts at {start_dt}")
        for ts, value in metric["values"]:
            if is_float:
                value = float(value)
            else:
                value = int(value)
            dt = datetime.utcfromtimestamp(ts)
            if is_value_good(value):
                logger.debug(f"{name} has good value {value} at {dt}")
            elif is_value_bad(value):
                msg = f"{name} has bad value {value} at {dt}"
                # delta is time since start of the query range
                delta = dt - start_dt
                if exp_delay is not None and delta.seconds < exp_delay:
                    logger.info(
                        msg + f" but within expected {exp_delay}s delay")
                elif (exp_good_time is not None
                        and delta.seconds >= exp_good_time):
                    logger.info(
                        msg + f" but after {exp_good_time}s already passed")
                else:
                    logger.error(msg)
                    bad_value_timestamps.append(dt)
            else:
                msg = f"{name} invalid (not good or bad): {value} at {dt}"
                logger.error(msg)
                invalid_value_timestamps.append(dt)

    if bad_value_timestamps != []:
        is_result_ok = False
    else:
        logger.info("No bad values detected")
    if invalid_value_timestamps != []:
        is_result_ok = False
    else:
        logger.info("No invalid values detected")

    return is_result_ok


def check_query_range_result_enum(
    result,
    good_values,
    bad_values=(),
    exp_metric_num=None,
    exp_delay=None,
    exp_good_time=None,
):
    """
    Check that result of range query matches given expectations. Useful
    for metrics which convey status (eg. ceph health, ceph_osd_up), so that
    you can assume that during a given period, it's value should match
    given single (or tuple of) value(s).

    Args:
        result (list): Data from ``query_range()`` method.
        good_values (tuple): Tuple of values considered good
        bad_values (tuple): Tuple of values considered bad, indicating a
            problem (optional, use if you need to distinguish bad and
            invalid values)
        exp_metric_num (int): expected number of data series in the result,
            optional (eg. for ``ceph_health_status`` this would be 1, but
            for something like ``ceph_osd_up`` this will be a number of
            OSDs in the cluster)
        exp_delay (int): Number of seconds from the start of the query
            time range for which we should tolerate bad values. This is
            useful if you change cluster state and processing of this
            change is expected to take some time.
        exp_good_time (int): Number of seconds during which we should see
            good values in the metrics data. When this time passess values
            can go bad (but can't be invalid). If not specified, good values
            should be presend during the whole time.

    Returns:
        bool: True if result matches given expectations, False otherwise
    """
    is_value_good = lambda val: val in good_values  # noqa: E731
    is_value_bad = lambda val: val in bad_values    # noqa: E731
    is_result_ok = check_query_range_result_viafunction(
        result,
        is_value_good,
        is_value_bad,
        exp_metric_num,
        exp_delay,
        exp_good_time,
        is_float=False
    )
    return is_result_ok


def check_query_range_result_limits(
    result,
    good_min,
    good_max,
    exp_metric_num=None,
    exp_delay=None,
    exp_good_time=None,
):
    """
    Check that result of range query matches given expectations. Useful
    for metrics which convey continuous value, eg. storage or cpu utilization.

    Args:
        result (list): Data from ``query_range()`` method.
        good_min (float): Min. value which is considered good.
        good_max (float): Max. value which is still considered as good.
        exp_metric_num (int): expected number of data series in the result,
            optional (eg. for ``ceph_health_status`` this would be 1, but
            for something like ``ceph_osd_up`` this will be a number of
            OSDs in the cluster)
        exp_delay (int): Number of seconds from the start of the query
            time range for which we should tolerate bad values. This is
            useful if you change cluster state and processing of this
            change is expected to take some time.
        exp_good_time (int): Number of seconds during which we should see
            good values in the metrics data. When this time passess values
            can go bad (but can't be invalid). If not specified, good values
            should be presend during the whole time.

    Returns:
        bool: True if result matches given expectations, False otherwise
    """
    is_value_good = lambda val: good_min <= val <= good_max  # noqa: E731
    is_value_bad = lambda val: False                         # noqa: E731
    is_result_ok = check_query_range_result_viafunction(
        result,
        is_value_good,
        is_value_bad,
        exp_metric_num,
        exp_delay,
        exp_good_time,
        is_float=True
    )
    return is_result_ok


<<<<<<< HEAD
def get_api_token():
    """
    Get API token used for communication with Prometheus API.

    Returns:
        str: API token

    """
    if config.ENV_DATA['platform'].lower() == 'ibm_cloud':
        logger.info('Get API access token from IBM cloud')
        apikey = config.AUTH.get('ibm_apikey')
        cluster_name = config.ENV_DATA['cluster_name']
        cluster_id = config.ENV_DATA['ibm_id']
        exec_cmd([
            'ibmcloud', 'login', '--apikey', apikey,
            '-c', cluster_id, '-r'
        ])
        logger.info('Get IBM token endpoint')
        ibm_cluster_info_cmd = ['ibmcloud', 'oc', 'cluster', 'get', '-c', cluster_name, '--json']
        ibm_cluster_info = exec_cmd(ibm_cluster_info_cmd).stdout.decode()
        ibm_cluster_info = json.loads(ibm_cluster_info)
        authorization_endpoint = requests.get(
            f"{ibm_cluster_info['masterURL']}/.well-known/oauth-authorization-server"
        ).json()['authorization_endpoint']
        logger.info(f"IBM Auth endpoint: {authorization_endpoint}")
        # How to get access token:
        # https://tools.ietf.org/html/rfc6749#section-4.2.2
        token_source = requests.get(
            f"{authorization_endpoint}?client_id=openshift-challenging-client&response_type=token",
            auth=('apikey', apikey),
            headers={"X-CSRF-Token": "a"},
            allow_redirects=False
        )
        token_source = token_source.headers['Location']
        # regular expression to get access token
        token = re.findall('(?<=access_token=)([^&]*)(?=&)?', token_source)[0]

    else:
        logger.info('Login as kubeadmin and get API access token')
        password_file = os.path.join(
            config.ENV_DATA['cluster_path'],
            config.RUN['password_location']
        )
        with open(password_file) as f:
            password = f.read().rstrip('\n')
        kubeconfig = os.getenv('KUBECONFIG')
        kube_data = ""
        with open(kubeconfig, 'r') as kube_file:
            kube_data = kube_file.readlines()
        ocp = OCP(
            kind=constants.ROUTE,
            namespace=defaults.OCS_MONITORING_NAMESPACE
        )
        assert ocp.login('kubeadmin', password), 'Login to OCP failed'
        token = ocp.get_user_token()
        with open(kubeconfig, 'w') as kube_file:
            kube_file.writelines(kube_data)
    return token
=======
def log_parsing_error(query, resp_content, ex):
    """
    Log an error raised during parsing of a prometheus query.

    Args:
        query (dict): Full specification of a prometheus query.
        resp_content (bytes): Response from prometheus
        ex (Exception): Exception raised during parsing of prometheus reply.

    """
    logger.error(
        "For query '%s' Prometheus returned a response which "
        "failed to be parsed.", query
    )
    logger.debug(ex)
    logger.debug("prometheus reply which failed to load:\n%s\n", resp_content)
>>>>>>> 420f62d0


class PrometheusAPI(object):
    """
    This is wrapper class for Prometheus API. It requires access token for
    API communication.

    """

    _token = None
    _endpoint = None
    _cacert = False

    def __init__(self, token):
        """
        Constructor for PrometheusAPI class.

        Args:
            token (str): API token used for Prometheus communication

        """
        self._token = token
        # TODO: generate certificate for IBM cloud platform
        if not config.ENV_DATA['platform'].lower() == 'ibm_cloud':
            self.generate_cert()

        ocp = OCP(
            kind=constants.ROUTE,
            namespace=defaults.OCS_MONITORING_NAMESPACE
        )
        route_obj = ocp.get(
            resource_name=defaults.PROMETHEUS_ROUTE
        )
        self._endpoint = f"https://{route_obj['spec']['host']}"

    def generate_cert(self):
        """
        Generate CA certificate from kubeconfig for API.

        TODO: find proper way how to generate/load cert files.

        """
        kubeconfig_path = os.path.join(
            config.ENV_DATA['cluster_path'],
            config.RUN['kubeconfig_location']
        )
        with open(kubeconfig_path, "r") as f:
            kubeconfig = yaml.load(f, yaml.Loader)
        cert_file = tempfile.NamedTemporaryFile(delete=False)
        cert_file.write(
            base64.b64decode(
                kubeconfig['clusters'][0]['cluster']['certificate-authority-data']
            )
        )
        cert_file.close()
        self._cacert = cert_file.name
        logger.info(f"Generated CA certification file: {self._cacert}")

    def get(self, resource, payload=None):
        """
        Get alerts from Prometheus API.

        Args:
            resource (str): Represents part of uri that specifies given
                resource
            payload (dict): Provide parameters to GET API call.
                e.g. for `alerts` resource this can be
                {'silenced': False, 'inhibited': False}

        Returns:
            dict: Response from Prometheus alerts api

        """
        pattern = f"/api/v1/{resource}"
        headers = {'Authorization': f"Bearer {self._token}"}

        logger.debug(f"GET {self._endpoint + pattern}")
        logger.debug(f"headers={headers}")
        logger.debug(f"verify={self._cacert}")
        logger.debug(f"params={payload}")

        response = requests.get(
            self._endpoint + pattern,
            headers=headers,
            verify=self._cacert,
            params=payload
        )
        return response

    def query(self, query, timestamp=None, timeout=None, validate=True, mute_logs=False):
        """
        Perform Prometheus `instant query`_. This is a simple wrapper over
        ``get()`` method with plumbing code for instant queries, additional
        validation and logging.

        Args:
            query (str): Prometheus expression query string.
            timestamp (str): Evaluation timestamp (rfc3339 or unix timestamp).
                Optional.
            timeout (str): Evaluation timeout in duration format. Optional.
            validate (bool): Perform basic validation on the response.
                Optional, ``True`` is the default. Use ``False`` when you
                expect query to fail eg. during negative testing.
            mute_logs (bool): True for muting the logs, False otherwise

        Returns:
            list: Result of the query (value(s) for a single timestamp)

        .. _`instant query`: https://prometheus.io/docs/prometheus/latest/querying/api/#instant-queries

        """
        query_payload = {'query': query}
        log_msg = f"Performing prometheus instant query '{query}'"
        if timestamp is not None:
            query_payload['time'] = timestamp
            log_msg += f" for timestamp {timestamp}"
        if timeout is not None:
            query_payload['timeout'] = timeout
        # Log human readable summary of the query
        if not mute_logs:
            logger.info(log_msg)
        resp = self.get('query', payload=query_payload)
        try:
            content = yaml.safe_load(resp.content)
        except Exception as ex:
            log_parsing_error(query_payload, resp.content, ex)
            raise
        if validate:
            # If this fails, Prometheus instance or a query is so broken that
            # test can't be performed. Note that prometheus reports "success"
            # even for queryies which returns nothing.
            assert content["status"] == "success"
        # return actual result of the query
        return content["data"]["result"]

    def query_range(self, query, start, end, step, timeout=None, validate=True):
        """
        Perform Prometheus `range query`_. This is a simple wrapper over
        ``get()`` method with plumbing code for range queries, additional
        validation and logging.

        Args:
            query (str): Prometheus expression query string.
            start (str): start timestamp (rfc3339 or unix timestamp)
            end (str): end timestamp (rfc3339 or unix timestamp)
            step (float): Query resolution step width as float number of
                seconds.
            timeout (str): Evaluation timeout in duration format. Optional.
            validate (bool): Perform basic validation on the response.
                Optional, ``True`` is the default. Use ``False`` when you
                expect query to fail eg. during negative testing.

        Returns:
            list: result of the query

        .. _`range query`: https://prometheus.io/docs/prometheus/latest/querying/api/#range-queries

        """
        query_payload = {
            'query': query,
            'start': start,
            'end': end,
            'step': step}
        if timeout is not None:
            query_payload['timeout'] = timeout
        # Human readable summary of the query (details are logged by get
        # method itself with debug level).
        logger.info((
            f"Performing prometheus range query '{query}' "
            f"over a time range ({start}, {end})"))
        resp = self.get('query_range', payload=query_payload)
        try:
            content = yaml.safe_load(resp.content)
        except Exception as ex:
            log_parsing_error(query_payload, resp.content, ex)
            raise
        if validate:
            # If this fails, Prometheus instance is so broken that test can't
            # be performed.
            assert content["status"] == "success"
            # For a range query, we should always get a matrix result type, as
            # noted in Prometheus documentation, see:
            # https://prometheus.io/docs/prometheus/latest/querying/api/#range-vectors
            assert content["data"]["resultType"] == "matrix"
            # All metric sample series has the same size.
            sizes = []
            for metric in content["data"]["result"]:
                sizes.append(len(metric["values"]))
            msg = "Metric sample series doesn't have the same size."
            assert all(size == sizes[0] for size in sizes), msg
            # Check that we don't have holes in the response. If this fails,
            # our Prometheus instance is missing some part of the data we are
            # asking it about. For positive test cases, this is most likely a
            # test blocker product bug.
            start_dt = datetime.utcfromtimestamp(start)
            end_dt = datetime.utcfromtimestamp(end)
            duration = end_dt - start_dt
            exp_samples = duration.seconds / step
            assert exp_samples - 1 <= sizes[0] <= exp_samples + 1
        # return actual result of the query
        return content["data"]["result"]

    def wait_for_alert(self, name, state=None, timeout=1200, sleep=5):
        """
        Search for alerts that have requested name and state.

        Args:
            name (str): Alert name
            state (str): Alert state, if provided then there are searched
                alerts with provided state. If not provided then alerts are
                searched for absence of the alert. Loop that looks for alerts
                is broken when there are no alerts returned from API. This
                is done because API is not returning any alerts that are not
                in pending or firing state
            timeout (int): Number of seconds for how long the alert should
                be searched
            sleep (int): Number of seconds to sleep in between alert search

        Returns:
            list: List of alert records

        """
        while timeout > 0:
            alerts_response = self.get(
                'alerts',
                payload={
                    'silenced': False,
                    'inhibited': False,
                }
            )
            msg = f"Request {alerts_response.request.url} failed"
            assert alerts_response.ok, msg
            if state:
                alerts = [
                    alert
                    for alert
                    in alerts_response.json().get('data').get('alerts')
                    if alert.get('labels').get('alertname') == name
                    and alert.get('state') == state
                ]
                logger.info(f"Checking for {name} alerts with state {state}... "
                            f"{len(alerts)} found")
                if len(alerts) > 0:
                    break
            else:
                # search for missing alerts, search is completed when
                # there are no alerts with given name
                alerts = [
                    alert
                    for alert
                    in alerts_response.json().get('data').get('alerts')
                    if alert.get('labels').get('alertname') == name
                ]
                logger.info(f"Checking for {name} alerts. There should be no alerts ... "
                            f"{len(alerts)} found")
                if len(alerts) == 0:
                    break
            time.sleep(sleep)
            timeout -= sleep
        return alerts

    def check_alert_cleared(self, label, measure_end_time, time_min=120):
        """
        Check that all alerts with provided label are cleared.

        Args:
            label (str): Alerts label
            measure_end_time (int): Timestamp of measurement end
            time_min (int): Number of seconds to wait for alert to be cleared
                since measurement end

        """
        time_actual = time.time()
        time_wait = int(
            (measure_end_time + time_min) - time_actual
        )
        if time_wait > 0:
            logger.info(f"Waiting for approximately {time_wait} seconds for alerts "
                        f"to be cleared ({time_min} seconds since measurement end)")
        else:
            time_wait = 1
        cleared_alerts = self.wait_for_alert(
            name=label,
            state=None,
            timeout=time_wait
        )
        logger.info(f"Cleared alerts: {cleared_alerts}")
        assert len(cleared_alerts) == 0, f"{label} alerts were not cleared"
        logger.info(f"{label} alerts were cleared")<|MERGE_RESOLUTION|>--- conflicted
+++ resolved
@@ -277,7 +277,6 @@
     return is_result_ok
 
 
-<<<<<<< HEAD
 def get_api_token():
     """
     Get API token used for communication with Prometheus API.
@@ -336,7 +335,8 @@
         with open(kubeconfig, 'w') as kube_file:
             kube_file.writelines(kube_data)
     return token
-=======
+
+
 def log_parsing_error(query, resp_content, ex):
     """
     Log an error raised during parsing of a prometheus query.
@@ -353,7 +353,6 @@
     )
     logger.debug(ex)
     logger.debug("prometheus reply which failed to load:\n%s\n", resp_content)
->>>>>>> 420f62d0
 
 
 class PrometheusAPI(object):
