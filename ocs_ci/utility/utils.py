--- conflicted
+++ resolved
@@ -7,12 +7,9 @@
 import string
 import subprocess
 import time
-<<<<<<< HEAD
 import traceback
 from shutil import which
 
-=======
->>>>>>> f0127156
 import requests
 import yaml
 import re
