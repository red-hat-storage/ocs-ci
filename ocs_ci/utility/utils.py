import io
import json
import logging
import os
import platform
import random
import re
import shlex
import smtplib
import string
import subprocess
import time
import traceback
from copy import deepcopy
from email.mime.multipart import MIMEMultipart
from email.mime.text import MIMEText
from scipy.stats import tmean, scoreatpercentile
from shutil import which, move, rmtree

import hcl
import requests
import yaml
import git
from bs4 import BeautifulSoup
from paramiko import SSHClient, AutoAddPolicy
from paramiko.auth_handler import AuthenticationException, SSHException
from semantic_version import Version
from tempfile import NamedTemporaryFile, mkdtemp

from ocs_ci.framework import config
from ocs_ci.ocs import constants, defaults
from ocs_ci.ocs.exceptions import (
    CephHealthException,
    CommandFailed,
    TagNotFoundException,
    TimeoutException,
    TimeoutExpiredError,
    UnavailableBuildException,
    UnsupportedOSType,
)
from ocs_ci.utility.retry import retry


log = logging.getLogger(__name__)

# variables
mounting_dir = '/mnt/cephfs/'
clients = []
md5sum_list1 = []
md5sum_list2 = []
fuse_clients = []
kernel_clients = []
mon_node = ''
mon_node_ip = ''
mds_nodes = []
md5sum_file_lock = []
active_mdss = []
RC = []
failure = {}
output = []
unique_test_names = []


# function for getting the clients
def get_client_info(ceph_nodes, clients):
    log.info("Getting Clients")
    for node in ceph_nodes:
        if node.role == 'client':
            clients.append(node)
    # Identifying MON node
    for node in ceph_nodes:
        if node.role == 'mon':
            mon_node = node
            out, err = mon_node.exec_command(cmd='sudo hostname -I')
            mon_node_ip = out.read().decode().rstrip('\n')
            break
    for node in ceph_nodes:
        if node.role == 'mds':
            mds_nodes.append(node)
    for node in clients:
        node.exec_command(cmd='sudo yum install -y attr')

    fuse_clients = clients[0:2]  # seperating clients for fuse and kernel
    kernel_clients = clients[2:4]
    return fuse_clients, kernel_clients, mon_node, mounting_dir, mds_nodes, md5sum_file_lock, mon_node_ip


# function for providing authorization to the clients from MON ndoe
def auth_list(clients, mon_node):
    for node in clients:
        log.info("Giving required permissions for clients from MON node:")
        mon_node.exec_command(
            cmd="sudo ceph auth get-or-create client.%s mon 'allow *' mds 'allow *, allow rw path=/' "
                "osd 'allow rw pool=cephfs_data' -o /etc/ceph/ceph.client.%s.keyring" % (node.hostname, node.hostname))
        out, err = mon_node.exec_command(
            sudo=True, cmd='cat /etc/ceph/ceph.client.%s.keyring' % (node.hostname))
        keyring = out.read().decode()
        key_file = node.write_file(
            sudo=True,
            file_name='/etc/ceph/ceph.client.%s.keyring' % (node.hostname),
            file_mode='w')
        key_file.write(keyring)

        key_file.flush()

        node.exec_command(cmd="sudo chmod 644 /etc/ceph/ceph.client.%s.keyring" % (node.hostname))
        # creating mounting directory
        node.exec_command(cmd='sudo mkdir %s' % (mounting_dir))


# MOunting single FS with ceph-fuse
def fuse_mount(fuse_clients, mounting_dir):
    try:
        for client in fuse_clients:
            log.info("Creating mounting dir:")
            log.info("Mounting fs with ceph-fuse on client %s:" % (client.hostname))
            client.exec_command(cmd="sudo ceph-fuse -n client.%s %s" % (client.hostname, mounting_dir))
            out, err = client.exec_command(cmd='mount')
            mount_output = out.read().decode()
            mount_output.split()
            log.info("Checking if fuse mount is is passed of failed:")
            if 'fuse' in mount_output:
                log.info("ceph-fuse mounting passed")
            else:
                log.error("ceph-fuse mounting failed")
        return md5sum_list1
    except Exception as e:
        log.error(e)


def kernel_mount(mounting_dir, mon_node_ip, kernel_clients):
    try:
        for client in kernel_clients:
            out, err = client.exec_command(cmd='sudo ceph auth get-key client.%s' % (client.hostname))
            secret_key = out.read().decode().rstrip('\n')
            mon_node_ip = mon_node_ip.replace(" ", "")
            client.exec_command(
                cmd='sudo mount -t ceph %s:6789:/ %s -o name=%s,secret=%s' % (
                    mon_node_ip, mounting_dir, client.hostname, secret_key))
            out, err = client.exec_command(cmd='mount')
            mount_output = out.read().decode()
            mount_output.split()
            log.info("Checking if kernel mount is is passed of failed:")
            if '%s:6789:/' % (mon_node_ip) in mount_output:
                log.info("kernel mount passed")
            else:
                log.error("kernel mount failed")
        return md5sum_list2
    except Exception as e:
        log.error(e)


def fuse_client_io(client, mounting_dir):
    try:
        rand_count = random.randint(1, 5)
        rand_bs = random.randint(100, 300)
        log.info("Performing IOs on fuse-clients")
        client.exec_command(
            cmd="sudo dd if=/dev/zero of=%snewfile_%s bs=%dM count=%d" %
                (mounting_dir, client.hostname, rand_bs, rand_count),
            long_running=True)
    except Exception as e:
        log.error(e)


def kernel_client_io(client, mounting_dir):
    try:
        rand_count = random.randint(1, 6)
        rand_bs = random.randint(100, 500)
        log.info("Performing IOs on kernel-clients")
        client.exec_command(
            cmd="sudo dd if=/dev/zero of=%snewfile_%s bs=%dM count=%d" %
                (mounting_dir, client.hostname, rand_bs, rand_count),
            long_running=True)
    except Exception as e:
        log.error(e)


def fuse_client_md5(fuse_clients, md5sum_list1):
    try:
        log.info("Calculating MD5 sums of files in fuse-clients:")
        for client in fuse_clients:
            md5sum_list1.append(
                client.exec_command(cmd="sudo md5sum %s* | awk '{print $1}' " % (mounting_dir), long_running=True))

    except Exception as e:
        log.error(e)


def kernel_client_md5(kernel_clients, md5sum_list2):
    try:
        log.info("Calculating MD5 sums of files in kernel-clients:")
        for client in kernel_clients:
            md5sum_list2.append(
                client.exec_command(cmd="sudo md5sum %s* | awk '{print $1}' " % (mounting_dir), long_running=True))
    except Exception as e:
        log.error(e)


# checking file locking mechanism
def file_locking(client):
    try:
        to_lock_file = """
import fcntl
import subprocess
import time
try:
    f = open('/mnt/cephfs/to_test_file_lock', 'w+')
    fcntl.lockf(f, fcntl.LOCK_EX | fcntl.LOCK_NB)
    print "locking file:--------------------------------"
    subprocess.check_output(["sudo","dd","if=/dev/zero","of=/mnt/cephfs/to_test_file_lock","bs=1M","count=2"])
except IOError as e:
    print e
finally:
    print "Unlocking file:------------------------------"
    fcntl.lockf(f,fcntl.LOCK_UN)
            """
        to_lock_code = client.write_file(
            sudo=True,
            file_name='/home/cephuser/file_lock.py',
            file_mode='w')
        to_lock_code.write(to_lock_file)
        to_lock_code.flush()
        out, err = client.exec_command(cmd="sudo python /home/cephuser/file_lock.py")
        output = out.read().decode()
        output.split()
        if 'Errno 11' in output:
            log.info("File locking achieved, data is not corrupted")
        elif 'locking' in output:
            log.info("File locking achieved, data is not corrupted")
        else:
            log.error("Data is corrupted")

        out, err = client.exec_command(cmd="sudo md5sum %sto_test_file_lock | awk '{print $1}'" % (mounting_dir))

        md5sum_file_lock.append(out.read().decode())

    except Exception as e:
        log.error(e)


def activate_multiple_mdss(mds_nodes):
    try:
        log.info("Activating Multiple MDSs")
        for node in mds_nodes:
            out1, err = node.exec_command(cmd="sudo ceph fs set cephfs allow_multimds true --yes-i-really-mean-it")
            out2, err = node.exec_command(cmd="sudo ceph fs set cephfs max_mds 2")
            break

    except Exception as e:
        log.error(e)


def mkdir_pinning(clients, range1, range2, dir_name, pin_val):
    try:
        log.info("Creating Directories and Pinning to MDS %s" % (pin_val))
        for client in clients:
            for num in range(range1, range2):
                out, err = client.exec_command(cmd='sudo mkdir %s%s_%d' % (mounting_dir, dir_name, num))
                if pin_val != '':
                    client.exec_command(
                        cmd='sudo setfattr -n ceph.dir.pin -v %s %s%s_%d' % (pin_val, mounting_dir, dir_name, num))
                else:
                    print("Pin val not given")
                print(out.read().decode())
                print(time.time())
            break
    except Exception as e:
        log.error(e)


def allow_dir_fragmentation(mds_nodes):
    try:
        log.info("Allowing directorty fragmenation for splitting")
        for node in mds_nodes:
            node.exec_command(cmd='sudo ceph fs set cephfs allow_dirfrags 1')
            break
    except Exception as e:
        log.error(e)


def mds_fail_over(mds_nodes):
    try:
        rand = random.randint(0, 1)
        for node in mds_nodes:
            log.info("Failing MDS %d" % (rand))
            node.exec_command(cmd='sudo ceph mds fail %d' % (rand))
            break

    except Exception as e:
        log.error(e)


def pinned_dir_io(clients, mds_fail_over, num_of_files, range1, range2):
    try:
        log.info("Performing IOs and MDSfailovers on clients")
        for client in clients:
            client.exec_command(cmd='sudo pip install crefi')
            for num in range(range1, range2):
                if mds_fail_over != '':
                    mds_fail_over(mds_nodes)
                out, err = client.exec_command(cmd='sudo crefi -n %d %sdir_%d' % (num_of_files, mounting_dir, num))
                rc = out.channel.recv_exit_status()
                print(out.read().decode())
                RC.append(rc)
                print(time.time())
                if rc == 0:
                    log.info("Client IO is going on,success")
                else:
                    log.error("Client IO got interrupted")
                    failure.update({client: out})
                    break
            break

    except Exception as e:
        log.error(e)


def custom_ceph_config(suite_config, custom_config, custom_config_file):
    """
    Combines and returns custom configuration overrides for ceph.
    Hierarchy is as follows::

        custom_config > custom_config_file > suite_config

    Args:
        suite_config: ceph_conf_overrides that currently exist in the test suite
        custom_config: custom config args provided by the cli (these all go to the global scope)
        custom_config_file: path to custom config yaml file provided by the cli

    Returns
        New value to be used for ceph_conf_overrides in test config
    """
    log.debug("Suite config: {}".format(suite_config))
    log.debug("Custom config: {}".format(custom_config))
    log.debug("Custom config file: {}".format(custom_config_file))

    full_custom_config = suite_config or {}
    cli_config_dict = {}
    custom_config_dict = {}

    # retrieve custom config from file
    if custom_config_file:
        with open(custom_config_file) as f:
            custom_config_dict = yaml.safe_load(f)
            log.info("File contents: {}".format(custom_config_dict))

    # format cli configs into dict
    if custom_config:
        cli_config_dict = dict(item.split('=') for item in custom_config)

    # combine file and cli configs
    if cli_config_dict:
        if not custom_config_dict.get('global'):
            custom_config_dict['global'] = {}
        for key, value in cli_config_dict.items():
            custom_config_dict['global'][key] = value

    # combine file and suite configs
    for key, value in custom_config_dict.items():
        subsection = {}
        if full_custom_config.get(key):
            subsection.update(full_custom_config[key])
        subsection.update(value)
        full_custom_config[key] = subsection

    log.info("Full custom config: {}".format(full_custom_config))
    return full_custom_config


def mask_secrets(plaintext, secrets):
    """
    Replace secrets in plaintext with asterisks

    Args:
        plaintext (str or list): The plaintext to remove the secrets from or
            list of strings to remove secrets from
        secrets (list): List of secret strings to replace in the plaintext

    Returns:
        str: The censored version of plaintext

    """
    if secrets:
        for secret in secrets:
            if isinstance(plaintext, list):
                plaintext = [
                    string.replace(secret, '*' * 5) for string in plaintext
                ]
            else:
                plaintext = plaintext.replace(secret, '*' * 5)
    return plaintext


def run_cmd(cmd, secrets=None, timeout=600, ignore_error=False, **kwargs):
    """
    *The deprecated form of exec_cmd.*
    Run an arbitrary command locally

    Args:
        cmd (str): command to run
        secrets (list): A list of secrets to be masked with asterisks
            This kwarg is popped in order to not interfere with
            subprocess.run(``**kwargs``)
        timeout (int): Timeout for the command, defaults to 600 seconds.
        ignore_error (bool): True if ignore non zero return code and do not
            raise the exception.

    Raises:
        CommandFailed: In case the command execution fails

    Returns:
        (str) Decoded stdout of command
    """
    completed_process = exec_cmd(cmd, secrets, timeout, ignore_error, **kwargs)
    return mask_secrets(completed_process.stdout.decode(), secrets)


def exec_cmd(cmd, secrets=None, timeout=600, ignore_error=False, **kwargs):
    """
    Run an arbitrary command locally

    Args:
        cmd (str): command to run
        secrets (list): A list of secrets to be masked with asterisks
            This kwarg is popped in order to not interfere with
            subprocess.run(``**kwargs``)
        timeout (int): Timeout for the command, defaults to 600 seconds.
        ignore_error (bool): True if ignore non zero return code and do not
            raise the exception.

    Raises:
        CommandFailed: In case the command execution fails

    Returns:
        (CompletedProcess) A CompletedProcess object of the command that was executed
        CompletedProcess attributes:
        args: The list or str args passed to run().
        returncode (str): The exit code of the process, negative for signals.
        stdout     (str): The standard output (None if not captured).
        stderr     (str): The standard error (None if not captured).

    """
    masked_cmd = mask_secrets(cmd, secrets)
    log.info(f"Executing command: {masked_cmd}")
    if isinstance(cmd, str):
        cmd = shlex.split(cmd)
    completed_process = subprocess.run(
        cmd,
        stdout=subprocess.PIPE,
        stderr=subprocess.PIPE,
        stdin=subprocess.PIPE,
        timeout=timeout,
        **kwargs
    )
    masked_stdout = mask_secrets(completed_process.stdout.decode(), secrets)
    if len(completed_process.stdout) > 0:
        log.debug(f"Command stdout: {masked_stdout}")
    else:
        log.debug("Command stdout is empty")

    masked_stderr = mask_secrets(completed_process.stderr.decode(), secrets)
    if len(completed_process.stderr) > 0:
        log.warning(f"Command stderr: {masked_stderr}")
    else:
        log.debug("Command stderr is empty")
    log.debug(f"Command return code: {completed_process.returncode}")
    if completed_process.returncode and not ignore_error:
        raise CommandFailed(
            f"Error during execution of command: {masked_cmd}."
            f"\nError is {masked_stderr}"
        )
    return completed_process


def download_file(url, filename):
    """
    Download a file from a specified url

    Args:
        url (str): URL of the file to download
        filename (str): Name of the file to write the download to

    """
    log.debug(f"Download '{url}' to '{filename}'.")
    with open(filename, "wb") as f:
        r = requests.get(url)
        assert r.ok, (
            f"The URL {url} is not available! Status: {r.status_code}."
        )
        f.write(r.content)


def get_url_content(url):
    """
    Return URL content

    Args:
        url (str): URL address to return
    Returns:
        str: Content of URL

    Raises:
        AssertionError: When couldn't load URL

    """
    log.debug(f"Download '{url}' content.")
    r = requests.get(url)
    assert r.ok, f"Couldn't load URL: {url} content! Status: {r.status_code}."
    return r.content


def expose_ocp_version(version):
    """
    This helper function exposes latest nightly version or GA version of OCP.
    When the version string ends with .nightly (e.g. 4.2.0-0.nightly) it will
    expose the version to latest accepted OCP build
    (e.g. 4.2.0-0.nightly-2019-08-08-103722)
    If the version ends with -ga than it will find the latest GA OCP version
    and will expose 4.2-ga to for example 4.2.22.

    Args:
        version (str): Verison of OCP

    Returns:
        str: Version of OCP exposed to full version if latest nighly passed

    """
    if version.endswith(".nightly"):
        latest_nightly_url = (
            f"https://openshift-release.svc.ci.openshift.org/api/v1/"
            f"releasestream/{version}/latest"
        )
        version_url_content = get_url_content(latest_nightly_url)
        version_json = json.loads(version_url_content)
        return version_json['name']
    if version.endswith("-ga"):
        channel = config.DEPLOYMENT.get("ocp_channel", "stable")
        ocp_version = version.rstrip('-ga')
        index = config.DEPLOYMENT.get('ocp_version_index', -1)
        return get_latest_ocp_version(f"{channel}-{ocp_version}", index)
    else:
        return version


def get_openshift_installer(
    version=None,
    bin_dir=None,
    force_download=False,
):
    """
    Download the OpenShift installer binary, if not already present.
    Update env. PATH and get path of the openshift installer binary.

    Args:
        version (str): Version of the installer to download
        bin_dir (str): Path to bin directory (default: config.RUN['bin_dir'])
        force_download (bool): Force installer download even if already present

    Returns:
        str: Path to the installer binary

    """
    version = version or config.DEPLOYMENT['installer_version']
    version = expose_ocp_version(version)
    bin_dir = os.path.expanduser(bin_dir or config.RUN['bin_dir'])
    installer_filename = "openshift-install"
    installer_binary_path = os.path.join(bin_dir, installer_filename)
    if os.path.isfile(installer_binary_path) and force_download:
        delete_file(installer_binary_path)
    if os.path.isfile(installer_binary_path):
        log.debug(f"Installer exists ({installer_binary_path}), skipping download.")
        # TODO: check installer version
    else:
        log.info(f"Downloading openshift installer ({version}).")
        prepare_bin_dir()
        # record current working directory and switch to BIN_DIR
        previous_dir = os.getcwd()
        os.chdir(bin_dir)
        tarball = f"{installer_filename}.tar.gz"
        url = get_openshift_mirror_url(installer_filename, version)
        download_file(url, tarball)
        run_cmd(f"tar xzvf {tarball} {installer_filename}")
        delete_file(tarball)
        # return to the previous working directory
        os.chdir(previous_dir)

    installer_version = run_cmd(f"{installer_binary_path} version")
    log.info(f"OpenShift Installer version: {installer_version}")

    return installer_binary_path


def get_openshift_client(
    version=None,
    bin_dir=None,
    force_download=False,
):
    """
    Download the OpenShift client binary, if not already present.
    Update env. PATH and get path of the oc binary.

    Args:
        version (str): Version of the client to download
            (default: config.RUN['client_version'])
        bin_dir (str): Path to bin directory (default: config.RUN['bin_dir'])
        force_download (bool): Force client download even if already present

    Returns:
        str: Path to the client binary

    """
    version = version or config.RUN['client_version']
    bin_dir = os.path.expanduser(bin_dir or config.RUN['bin_dir'])
    client_binary_path = os.path.join(bin_dir, 'oc')
    if os.path.isfile(client_binary_path) and force_download:
        delete_file(client_binary_path)
    if os.path.isfile(client_binary_path):
        log.debug(f"Client exists ({client_binary_path}), skipping download.")
        # TODO: check client version
    else:
        version = expose_ocp_version(version)
        log.info(f"Downloading openshift client ({version}).")
        prepare_bin_dir()
        # record current working directory and switch to BIN_DIR
        previous_dir = os.getcwd()
        os.chdir(bin_dir)
        url = get_openshift_mirror_url('openshift-client', version)
        tarball = "openshift-client.tar.gz"
        download_file(url, tarball)
        run_cmd(f"tar xzvf {tarball} oc kubectl")
        delete_file(tarball)
        # return to the previous working directory
        os.chdir(previous_dir)

    client_version = run_cmd(f"{client_binary_path} version --client")
    log.info(f"OpenShift Client version: {client_version}")

    return client_binary_path


def ensure_nightly_build_availability(build_url):
    base_build_url = build_url.rsplit('/', 1)[0]
    r = requests.get(base_build_url)
    extracting_condition = b"Extracting" in r.content
    if extracting_condition:
        log.info("Build is extracting now, may take up to a minute.")
    return r.ok and not extracting_condition


def get_openshift_mirror_url(file_name, version):
    """
    Format url to OpenShift mirror (for client and installer download).

    Args:
        file_name (str): Name of file
        version (str): Version of the installer or client to download

    Returns:
        str: Url of the desired file (installer or client)

    Raises:
        UnsupportedOSType: In case the OS type is not supported
        UnavailableBuildException: In case the build url is not reachable
    """
    if platform.system() == "Darwin":
        os_type = "mac"
    elif platform.system() == "Linux":
        os_type = "linux"
    else:
        raise UnsupportedOSType
    url_template = config.DEPLOYMENT.get(
        'ocp_url_template',
        "https://openshift-release-artifacts.svc.ci.openshift.org/"
        "{version}/{file_name}-{os_type}-{version}.tar.gz"
    )
    url = url_template.format(
        version=version,
        file_name=file_name,
        os_type=os_type,
    )
    sample = TimeoutSampler(
        timeout=540, sleep=5, func=ensure_nightly_build_availability,
        build_url=url,
    )
    if not sample.wait_for_func_status(result=True):
        raise UnavailableBuildException(
            f"The build url {url} is not reachable"
        )
    return url


def prepare_bin_dir(bin_dir=None):
    """
    Prepare bin directory for OpenShift client and installer

    Args:
        bin_dir (str): Path to bin directory (default: config.RUN['bin_dir'])
    """
    bin_dir = os.path.expanduser(bin_dir or config.RUN['bin_dir'])
    try:
        os.mkdir(bin_dir)
        log.info(f"Directory '{bin_dir}' successfully created.")
    except FileExistsError:
        log.debug(f"Directory '{bin_dir}' already exists.")


def add_path_to_env_path(path):
    """
    Add path to the PATH environment variable (if not already there).

    Args:
        path (str): Path which should be added to the PATH env. variable

    """
    env_path = os.environ['PATH'].split(os.pathsep)
    if path not in env_path:
        os.environ['PATH'] = os.pathsep.join([path] + env_path)
        log.info(f"Path '{path}' added to the PATH environment variable.")
    log.debug(f"PATH: {os.environ['PATH']}")


def delete_file(file_name):
    """
    Delete file_name

    Args:
        file_name (str): Path to the file you want to delete
    """
    os.remove(file_name)


def delete_dir(dir_name):
    """
    Deletes the directory

    Args:
        dir_name (str): Directory path to delete

    """
    try:
        rmtree(dir_name)
    except OSError as e:
        log.error(
            f"Failed to delete the directory {dir_name}. Error: {e.strerror}"
        )


class TimeoutSampler(object):
    """
    Samples the function output.

    This is a generator object that at first yields the output of function
    `func`. After the yield, it either raises instance of `timeout_exc_cls` or
    sleeps `sleep` seconds.

    Yielding the output allows you to handle every value as you wish.

    Feel free to set the instance variables.
    """

    def __init__(self, timeout, sleep, func, *func_args, **func_kwargs):
        self.timeout = timeout
        ''' Timeout in seconds. '''
        self.sleep = sleep
        ''' Sleep interval seconds. '''

        self.func = func
        ''' A function to sample. '''
        self.func_args = func_args
        ''' Args for func. '''
        self.func_kwargs = func_kwargs
        ''' Kwargs for func. '''

        self.start_time = None
        ''' Time of starting the sampling. '''
        self.last_sample_time = None
        ''' Time of last sample. '''

        self.timeout_exc_cls = TimeoutExpiredError
        ''' Class of exception to be raised.  '''
        self.timeout_exc_args = (self.timeout,)
        ''' An args for __init__ of the timeout exception. '''

    def __iter__(self):
        if self.start_time is None:
            self.start_time = time.time()
        while True:
            self.last_sample_time = time.time()
            try:
                yield self.func(*self.func_args, **self.func_kwargs)
            except Exception as ex:
                msg = f"Exception raised during iteration: {ex}"
                logging.error(msg)
            if self.timeout < (time.time() - self.start_time):
                raise self.timeout_exc_cls(*self.timeout_exc_args)
            log.info(
                f"Going to sleep for {self.sleep} seconds"
                " before next iteration")
            time.sleep(self.sleep)

    def wait_for_func_status(self, result):
        """
        Get function and run it for given time until success or timeout.
        (using __iter__ function)

        Args:
            result (bool): Expected result from func.

        Examples::

            sample = TimeoutSampler(
                timeout=60, sleep=1, func=some_func, func_arg1="1",
                func_arg2="2"
            )
            if not sample.wait_for_func_status(result=True):
                raise Exception

        """
        try:
            for res in self:
                if result == res:
                    return True
        except self.timeout_exc_cls:
            log.error(
                f"({self.func.__name__}) return incorrect status "
                f"after {self.timeout} second timeout")
            return False


def get_random_str(size=13):
    """
    generates the random string of given size

    Args:
        size (int): number of random characters to generate

    Returns:
         str : string of random characters of given size

    """
    chars = string.ascii_lowercase + string.digits
    return ''.join(random.choice(chars) for _ in range(size))


def run_async(command):
    """
    Run command locally and return without waiting for completion

    Args:
        command (str): The command to run.

    Returns:
        An open descriptor to be used by the calling function.

    Example:
        command = 'oc delete pvc pvc1'
        proc = run_async(command)
        ret, out, err = proc.async_communicate()
    """
    log.info(f"Executing command: {command}")
    popen_obj = subprocess.Popen(
        command, stdin=subprocess.PIPE, stdout=subprocess.PIPE, shell=True,
        encoding='utf-8'
    )

    def async_communicate():
        """
        Wait for command to complete and fetch the result

        Returns:
            retcode, stdout, stderr of the command
        """
        stdout, stderr = popen_obj.communicate()
        retcode = popen_obj.returncode
        return retcode, stdout, stderr

    popen_obj.async_communicate = async_communicate
    return popen_obj


def is_cluster_running(cluster_path):
    from ocs_ci.ocs.openshift_ops import OCP
    return config.RUN['cli_params'].get('cluster_path') and OCP.set_kubeconfig(
        os.path.join(cluster_path, config.RUN.get('kubeconfig_location'))
    )


def decompose_html_attributes(soup, attributes):
    """
    Decomposes the given html attributes

    Args:
        soup (obj): BeautifulSoup object
        attributes (list): attributes to decompose

    Returns: None

    """
    for attribute in attributes:
        tg = soup.find_all(attrs={"class": attribute})
        for each in tg:
            each.decompose()


def parse_html_for_email(soup):
    """
    Parses the html and filters out the unnecessary data/tags/attributes
    for email reporting

    Args:
        soup (obj): BeautifulSoup object

    """
    decompose_html_attributes(soup, ["extra", "col-links"])
    soup.find(id="not-found-message").decompose()

    for tr in soup.find_all('tr'):
        for th in tr.find_all('th'):
            if "Links" in th.text:
                th.decompose()

    for p in soup.find_all('p'):
        if "(Un)check the boxes to filter the results." in p.text:
            p.decompose()
        if "pytest-html" in p.text:
            data = p.text.split("by")[0]
            p.string = data

    for ip in soup.find_all('input'):
        if not ip.has_attr('disabled'):
            ip['disabled'] = 'true'

    for td in soup.find_all('td'):
        if "pytest" in td.text or "html" in td.text:
            data = td.text.replace('&apos', '')
            td.string = data

    main_header = soup.find('h1')
    main_header.string.replace_with('OCS-CI RESULTS')


def add_squad_analysis_to_email(session, soup):
    """
    Add squad analysis to the html test results used in email reporting

    Args:
        session (obj): Pytest session object
        soup (obj): BeautifulSoup object of HTML Report data

    """
    failed = {}
    skipped = {}
    # sort out failed and skipped test cases to failed and skipped dicts
    for result in session.results.values():
        if result.failed or result.skipped:
            unassigned = True
            for squad, res in constants.SQUADS.items():
                for item in res:
                    if item in result.nodeid:
                        if result.failed:
                            if squad not in failed:
                                failed[squad] = []
                            failed[squad].append(result.nodeid)
                            unassigned = False

                        if result.skipped:
                            if squad not in skipped:
                                skipped[squad] = []
                            skipped_message = result.longrepr[2]
                            skipped[squad].append((result.nodeid, skipped_message))
                            unassigned = False
            if unassigned:
                if result.failed:
                    if 'UNASSIGNED' not in failed:
                        failed['UNASSIGNED'] = []
                    failed['UNASSIGNED'].append(result.nodeid)
                if result.skipped:
                    if 'UNASSIGNED' not in skipped:
                        skipped['UNASSIGNED'] = []
                    skipped['UNASSIGNED'].append((result.nodeid, skipped_message))

    # no failed or skipped tests - exist the function
    if not failed and not skipped:
        return

    # add CSS for the Squad Analysis report
    style = soup.find('style')
    # use colors for squad names from squad names
    style.string += "\n".join(
        [
            f"h4.squad-{color.lower()} {{\n    color: {color.lower()};\n}}"
            for color in constants.SQUADS
        ]
    )
    # few additional styles
    style.string += """
    .squad-analysis {
        color: black;
        font-family: monospace;
        background-color: #eee;
        padding: 5px;
    }
    .squad-analysis h2 {
        margin: 0px;
    }
    .squad-analysis h3 {
        margin: 0px;
        margin-top: 10px;
    }
    .squad-analysis h4 {
        margin: 0px;
    }
    .squad-analysis ul {
        margin: 0px;
    }
    .squad-analysis ul li em {
        margin-left: 1em;
    }
    .squad-unassigned {
        background-color: #FFBA88;
    }
    h4.squad-yellow {
        color: black;
        background-color: yellow;
        display: inline;
    }
    """
    # prepare place for the Squad Analysis in the email
    squad_analysis_div = soup.new_tag("div")
    squad_analysis_div["class"] = "squad-analysis"
    main_header = soup.find('h1')
    main_header.insert_after(squad_analysis_div)
    failed_h2_tag = soup.new_tag("h2")
    failed_h2_tag.string = "Squad Analysis - please analyze:"
    squad_analysis_div.append(failed_h2_tag)
    if failed:
        # print failed testcases peer squad
        failed_div_tag = soup.new_tag("div")
        squad_analysis_div.append(failed_div_tag)
        failed_h3_tag = soup.new_tag("h3")
        failed_h3_tag.string = "Failures:"
        failed_div_tag.append(failed_h3_tag)
        for squad in failed:
            failed_h4_tag = soup.new_tag("h4")
            failed_h4_tag.string = f"{squad} squad"
            failed_h4_tag['class'] = f"squad-{squad.lower()}"
            failed_div_tag.append(failed_h4_tag)
            failed_ul_tag = soup.new_tag("ul")
            failed_ul_tag['class'] = f"squad-{squad.lower()}"
            failed_div_tag.append(failed_ul_tag)
            for test in failed[squad]:
                failed_li_tag = soup.new_tag("li")
                failed_li_tag.string = test
                failed_ul_tag.append(failed_li_tag)
    if skipped:
        # print skipped testcases with reason peer squad
        skips_div_tag = soup.new_tag("div")
        squad_analysis_div.append(skips_div_tag)
        skips_h3_tag = soup.new_tag("h3")
        skips_h3_tag.string = "Skips:"
        skips_div_tag.append(skips_h3_tag)
        for squad in skipped:
            skips_h4_tag = soup.new_tag("h4")
            skips_h4_tag.string = f"{squad} squad"
            skips_h4_tag['class'] = f"squad-{squad.lower()}"
            skips_div_tag.append(skips_h4_tag)
            skips_ul_tag = soup.new_tag("ul")
            skips_ul_tag['class'] = f"squad-{squad.lower()}"
            skips_div_tag.append(skips_ul_tag)
            for test in skipped[squad]:
                skips_li_tag = soup.new_tag("li")
                skips_test_span_tag = soup.new_tag("span")
                skips_test_span_tag.string = test[0]
                skips_li_tag.append(skips_test_span_tag)
                skips_li_tag.append(soup.new_tag("br"))
                skips_reason_em_tag = soup.new_tag("em")
                skips_reason_em_tag.string = f"Reason: {test[1][8:]}"
                skips_li_tag.append(skips_reason_em_tag)
                skips_ul_tag.append(skips_li_tag)


def email_reports(session):
    """
    Email results of test run

    """
    build_id = get_ocs_build_number()
    build_str = f"BUILD ID: {build_id} " if build_id else ""
    mailids = config.RUN['cli_params']['email']
    recipients = []
    [recipients.append(mailid) for mailid in mailids.split(",")]
    sender = "ocs-ci@redhat.com"
    msg = MIMEMultipart('alternative')
    msg['Subject'] = (
        f"ocs-ci results for {get_testrun_name()} "
        f"({build_str}"
        f"RUN ID: {config.RUN['run_id']})"
    )
    msg['From'] = sender
    msg['To'] = ", ".join(recipients)

    html = config.RUN['cli_params']['--html']
    with open(os.path.expanduser(html)) as fd:
        html_data = fd.read()
    soup = BeautifulSoup(html_data, "html.parser")

    parse_html_for_email(soup)
    if config.RUN['cli_params'].get('squad_analysis'):
        add_squad_analysis_to_email(session, soup)
    part1 = MIMEText(soup, 'html')
    msg.attach(part1)
    try:
        s = smtplib.SMTP(config.REPORTING['email']['smtp_server'])
        s.sendmail(sender, recipients, msg.as_string())
        s.quit()
        log.info(f"Results have been emailed to {recipients}")
    except Exception as e:
        log.exception(e)


def get_cluster_version_info():
    """
    Gets the complete cluster version information

    Returns:
        dict: cluster version information

    """
    # importing here to avoid circular imports
    from ocs_ci.ocs.ocp import OCP
    ocp = OCP(kind="clusterversion")
    cluster_version_info = ocp.get("version")
    return cluster_version_info


def get_ocs_build_number():
    """
    Gets the build number for ocs operator

    Return:
        str: build number for ocs operator version

    """
    # Importing here to avoid circular dependency
    from ocs_ci.ocs.resources.csv import get_csvs_start_with_prefix

    build_num = ""
    if config.REPORTING['us_ds'] == 'DS':
        build_str = get_csvs_start_with_prefix(
            defaults.OCS_OPERATOR_NAME, defaults.ROOK_CLUSTER_NAMESPACE,
        )
        try:
            return build_str[0]['metadata']['name'].partition('.')[2]
        except (IndexError, AttributeError):
            logging.warning("No version info found for OCS operator")
    return build_num


def get_cluster_version():
    """
    Gets the cluster version

    Returns:
         str: cluster version

    """
    return get_cluster_version_info()["status"]["desired"]["version"]


def get_cluster_image():
    """
    Gets the cluster image

    Returns:
         str: cluster image

    """
    return get_cluster_version_info()["status"]["desired"]["image"]


def get_ceph_version():
    """
    Gets the ceph version

    Returns:
         str: ceph version

    """
    # importing here to avoid circular imports
    from ocs_ci.ocs.resources import pod
    ct_pod = pod.get_ceph_tools_pod()
    ceph_version = ct_pod.exec_ceph_cmd("ceph version")
    return re.split(r'ceph version ', ceph_version['version'])[1]


def get_rook_version():
    """
    Gets the rook version

    Returns:
        str: rook version

    """
    # importing here to avoid circular imports
    from ocs_ci.ocs.resources import pod
    ct_pod = pod.get_ceph_tools_pod()
    rook_versions = ct_pod.exec_ceph_cmd("rook version", format='')
    return rook_versions['rook']


def get_csi_versions():
    """
    Gets the CSI related version information

    Returns:
        dict: CSI related version information

    """
    csi_versions = {}
    # importing here to avoid circular imports
    from ocs_ci.ocs.ocp import OCP
    ocp_pod_obj = OCP(
        kind=constants.POD, namespace=config.ENV_DATA['cluster_namespace']
    )
    csi_provisioners = [
        'csi-cephfsplugin-provisioner',
        'csi-rbdplugin-provisioner'
    ]
    for provisioner in csi_provisioners:
        csi_provisioner_pod = run_cmd(
            f"oc -n {config.ENV_DATA['cluster_namespace']} get pod -l "
            f"'app={provisioner}' -o jsonpath='{{.items[0].metadata.name}}'"
        )
        desc = ocp_pod_obj.get(csi_provisioner_pod)
        for container in desc['spec']['containers']:
            name = container['name']
            version = container['image'].split("/")[-1].split(":")[1]
            csi_versions[name] = version
    return csi_versions


def get_ocp_version(seperator=None):
    """
    Get current ocp version

    Args:
        seperator (str): String that would seperate major and
            minor version nubers

    Returns:
        string : If seperator is 'None', version string will be returned as is
            eg: '4.2', '4.3'.
            If seperator is provided then '.' in the version string would be
            replaced by seperator and resulting string will be returned.
            eg: If seperator is '_' then string returned would be '4_2'

    """
    char = seperator if seperator else '.'
    if config.ENV_DATA.get('skip_ocp_deployment'):
        raw_version = json.loads(
            run_cmd("oc version -o json"))['openshiftVersion']
    else:
        raw_version = config.DEPLOYMENT['installer_version']
    version = Version.coerce(raw_version)
    return char.join(
        [str(version.major), str(version.minor)]
    )


def get_running_ocp_version(separator=None):
    """
    Get current running ocp version

    Args:
        separator (str): String that would separate major and
            minor version numbers

    Returns:
        string : If separator is 'None', version string will be returned as is
            eg: '4.2', '4.3'.
            If separator is provided then '.' in the version string would be
            replaced by separator and resulting string will be returned.
            eg: If separator is '_' then string returned would be '4_2'

    """
    char = separator if separator else '.'
    namespace = config.ENV_DATA['cluster_namespace']
    try:
        # if the cluster exist, this part will be run
        results = run_cmd(f'oc get clusterversion -n {namespace} -o yaml')
        build = yaml.safe_load(results)['items'][0]['status']['desired']['version']
        return char.join(build.split('.')[0:2])
    except Exception:
        # this part will return version from the config file in case
        # cluster is not exists.
        return get_ocp_version(seperator=char)


def get_ocp_repo():
    """
    Get ocp repo file, name will be generated dynamically based on
    ocp version.

    Returns:
        string : Path to ocp repo file

    """
    repo_path = os.path.join(
        constants.REPO_DIR, f"ocp_{get_ocp_version('_')}.repo"
    )
    path = os.path.expanduser(repo_path)
    assert os.path.exists(path), (
        f"OCP repo file {path} doesn't exists!"
    )
    return path


def parse_pgsql_logs(data):
    """
    Parse the pgsql benchmark data from ripsaw and return
    the data in list format

    Args:
        data (str): log data from pgsql bench run

    Returns:
        list_data (list): data digestable by scripts with below format
            e.g.:

                [
                {1: {'num_clients': '2','num_threads': '7','latency_avg': '7',
                'lat_stddev': '0', 'tps_incl': '234', 'tps_excl': '243'},
                {2: {'num_clients': '2','num_threads': '7','latency_avg': '7',
                'lat_stddev': '0', 'tps_incl': '234', 'tps_excl': '243'},
                {3: {'num_clients': '2','num_threads': '7','latency_avg': '7',
                'lat_stddev': '0', 'tps_incl': '234', 'tps_excl': '243'},
                ]
                where keys{1,2,3} are run-IDs

    """
    match = data.split("PGBench Results")
    list_data = []
    for i in range(2, len(match)):
        log = ''.join(match[i].split('\n'))
        pgsql_data = dict()
        pgsql_data[i - 1] = {}
        clients = re.search(r"scaling_factor\':\s+(\d+),", log)
        if clients and clients.group(1):
            pgsql_data[i - 1]['scaling_factor'] = clients.group(1)
        clients = re.search(r"number_of_clients\':\s+(\d+),", log)
        if clients and clients.group(1):
            pgsql_data[i - 1]['num_clients'] = clients.group(1)
        threads = re.search(r"number_of_threads\':\s+(\d+)", log)
        if threads and threads.group(1):
            pgsql_data[i - 1]['num_threads'] = threads.group(1)
        clients = re.search(
            r"number_of_transactions_per_client\':\s+(\d+),", log
        )
        if clients and clients.group(1):
            pgsql_data[i - 1][
                'number_of_transactions_per_client'
            ] = clients.group(1)
        clients = re.search(
            r"number_of_transactions_actually_processed\':\s+(\d+),", log
        )
        if clients and clients.group(1):
            pgsql_data[i - 1][
                'number_of_transactions_actually_processed'
            ] = clients.group(1)
        lat_avg = re.search(r"latency_average_ms\':\s+(\d+)", log)
        if lat_avg and lat_avg.group(1):
            pgsql_data[i - 1]['latency_avg'] = lat_avg.group(1)
        lat_stddev = re.search(r"latency_stddev_ms\':\s+(\d+)", log)
        if lat_stddev and lat_stddev.group(1):
            pgsql_data[i - 1]['lat_stddev'] = lat_stddev.group(1)
        tps_incl = re.search(r"tps_incl_con_est\':\s+(\w+)", log)
        if tps_incl and tps_incl.group(1):
            pgsql_data[i - 1]['tps_incl'] = tps_incl.group(1)
        tps_excl = re.search(r"tps_excl_con_est\':\s+(\w+)", log)
        if tps_excl and tps_excl.group(1):
            pgsql_data[i - 1]['tps_excl'] = tps_excl.group(1)
        list_data.append(pgsql_data)

    return list_data


def create_directory_path(path):
    """
    Creates directory if path doesn't exists
    """
    path = os.path.expanduser(path)
    if not os.path.exists(path):
        os.makedirs(path)
    else:
        log.debug(f"{path} already exists")


def ocsci_log_path():
    """
    Construct the full path for the log directory.

    Returns:
        str: full path for ocs-ci log directory

    """
    return os.path.expanduser(
        os.path.join(
            config.RUN['log_dir'],
            f"ocs-ci-logs-{config.RUN['run_id']}"
        )
    )


def get_testrun_name():
    """
    Prepare testrun ID for Polarion (and other reports).

    Returns:
        str: String containing testrun name

    """
    markers = config.RUN['cli_params'].get('-m', '').replace(" ", "-")
    us_ds = config.REPORTING.get("us_ds")
    if us_ds.upper() == "US":
        us_ds = "Upstream"
    elif us_ds.upper() == "DS":
        us_ds = "Downstream"
    ocp_version = ".".join(
        config.DEPLOYMENT.get('installer_version').split('.')[:-2]
    )
    ocp_version_string = f"OCP{ocp_version}" if ocp_version else ''
    ocs_version = config.ENV_DATA.get('ocs_version')
    ocs_version_string = f"OCS{ocs_version}" if ocs_version else ''
    worker_os = 'RHEL' if config.ENV_DATA.get('rhel_workers') else 'RHCOS'
    build_user = None
    baremetal_config = None
    if config.ENV_DATA.get('mon_type'):
        baremetal_config = (
            f"MON {config.ENV_DATA.get('mon_type').upper()} "
            f"OSD {config.ENV_DATA.get('osd_type').upper()}"
        )

    lso_deployment = ''
    if not baremetal_config and config.DEPLOYMENT.get('local_storage'):
        lso_deployment = 'LSO '

    if config.REPORTING.get('display_name'):
        testrun_name = config.REPORTING.get('display_name')
    else:
        build_user = config.REPORTING.get('build_user')
        testrun_name = (
            f"{config.ENV_DATA.get('platform', '').upper()} "
            f"{config.ENV_DATA.get('deployment_type', '').upper()} "
        )
        if baremetal_config:
            testrun_name = f"LSO {baremetal_config} {testrun_name}"

        testrun_name = (
            f"{testrun_name}"
            f"{get_az_count()}AZ "
            f"{worker_os} "
            f"{lso_deployment}"
            f"{config.ENV_DATA.get('master_replicas')}M "
            f"{config.ENV_DATA.get('worker_replicas')}W "
            f"{markers}"
        )
    testrun_name = (
        f"{ocs_version_string} {us_ds} {ocp_version_string} "
        f"{testrun_name}"
    )
    if build_user:
        testrun_name = f"{build_user} {testrun_name}"
    # replace invalid character(s) by '-'
    testrun_name = testrun_name.translate(
        str.maketrans(
            {key: '-' for key in ''' \\/.:*"<>|~!@#$?%^&'*(){}+`,=\t'''}
        )
    )
    log.info("testrun_name: %s", testrun_name)
    return testrun_name


def get_az_count():
    """
    Using a number of different configuration attributes, determine how many
    availability zones the cluster is configured for.

    Returns:
        int: number of availability zones

    """
    if config.ENV_DATA.get('availability_zone_count'):
        return int(config.ENV_DATA.get('availability_zone_count'))
    elif config.ENV_DATA.get('worker_availability_zones'):
        return len(config.ENV_DATA.get('worker_availability_zones'))
    elif config.ENV_DATA.get('platform') == 'vsphere':
        return 1
    else:
        return 1


def ceph_health_check(namespace=None, tries=20, delay=30):
    """
    Args:
        namespace (str): Namespace of OCS
            (default: config.ENV_DATA['cluster_namespace'])
        tries (int): Number of retries
        delay (int): Delay in seconds between retries

    Returns:
        bool: ceph_health_check_base return value with default retries of 20,
            delay of 30 seconds if default values are not changed via args.

    """
    return retry(
        (CephHealthException, CommandFailed),
        tries=tries,
        delay=delay,
        backoff=1
    )(ceph_health_check_base)(namespace)


def ceph_health_check_base(namespace=None):
    """
    Exec `ceph health` cmd on tools pod to determine health of cluster.

    Args:
        namespace (str): Namespace of OCS
            (default: config.ENV_DATA['cluster_namespace'])

    Raises:
        CephHealthException: If the ceph health returned is not HEALTH_OK
        CommandFailed: If the command to retrieve the tools pod name or the
            command to get ceph health returns a non-zero exit code
    Returns:
        boolean: True if HEALTH_OK

    """
    namespace = namespace or config.ENV_DATA['cluster_namespace']
    run_cmd(
        f"oc wait --for condition=ready pod "
        f"-l app=rook-ceph-tools "
        f"-n {namespace} "
        f"--timeout=120s"
    )
    tools_pod = run_cmd(
        f"oc -n {namespace} get pod -l 'app=rook-ceph-tools' "
        f"-o jsonpath='{{.items[0].metadata.name}}'"
    )
    health = run_cmd(f"oc -n {namespace} exec {tools_pod} -- ceph health")
    if health.strip() == "HEALTH_OK":
        log.info("Ceph cluster health is HEALTH_OK.")
        return True
    else:
        raise CephHealthException(
            f"Ceph cluster health is not OK. Health: {health}"
        )


def get_rook_repo(branch='master', to_checkout=None):
    """
    Clone and checkout the rook repository to specific branch/commit.

    Args:
        branch (str): Branch name to checkout
        to_checkout (str): Commit id or tag to checkout

    """
    cwd = constants.ROOK_REPO_DIR
    if not os.path.isdir(cwd):
        log.info(f"Cloning rook repository into {cwd}.")
        run_cmd(f"git clone {constants.ROOK_REPOSITORY} {cwd}")
    else:
        log.info(
            f"The rook directory {cwd} already exists, ocs-ci will skip the "
            f"clone of rook repository."
        )
        log.info("Fetching latest changes from rook repository.")
        run_cmd("git fetch --all", cwd=cwd)
    log.info(f"Checkout rook repository to specific branch: {branch}")
    run_cmd(f"git checkout {branch}", cwd=cwd)
    log.info(f"Reset branch: {branch} with latest changes")
    run_cmd(f"git reset --hard origin/{branch}", cwd=cwd)
    if to_checkout:
        run_cmd(f"git checkout {to_checkout}", cwd=cwd)


def clone_repo(url, location, branch='master', to_checkout=None):
    """
    Clone a repository or checkout latest changes if it already exists at
        specified location.

    Args:
        url (str): location of the repository to clone
        location (str): path where the repository will be cloned to
        branch (str): branch name to checkout
        to_checkout (str): commit id or tag to checkout
    """
    if not os.path.isdir(location):
        log.info("Cloning repository into %s", location)
        run_cmd(f"git clone {url} {location}")
    else:
        log.info("Repository already cloned at %s, skipping clone", location)
        log.info("Fetching latest changes from repository")
        run_cmd('git fetch --all', cwd=location)
    log.info("Checking out repository to specific branch: %s", branch)
    run_cmd(f"git checkout {branch}", cwd=location)
    log.info("Reset branch: %s with latest changes", branch)
    run_cmd(f"git reset --hard origin/{branch}", cwd=location)
    if to_checkout:
        run_cmd(f"git checkout {to_checkout}", cwd=location)


def get_latest_ds_olm_tag(upgrade=False, latest_tag=None):
    """
    This function returns latest tag of OCS downstream registry or one before
    latest if upgrade parameter is True

    Args:
        upgrade (str): If True then it returns one version of the build before
            the latest.
        latest_tag (str): Tag of the latest build. If not specified
            config.DEPLOYMENT['default_latest_tag'] or 'latest' will be used.

    Returns:
        str: latest tag for downstream image from quay registry

    Raises:
        TagNotFoundException: In case no tag found

    """
    latest_tag = latest_tag or config.DEPLOYMENT.get(
        'default_latest_tag', 'latest'
    )
    tags = get_ocs_olm_operator_tags()
    latest_image = None
    ocs_version = config.ENV_DATA['ocs_version']
    upgrade_ocs_version = config.UPGRADE.get('upgrade_ocs_version')
    use_rc_build = config.UPGRADE.get("use_rc_build")
    previous_rc_build = config.UPGRADE.get("previous_rc_build")
    upgrade_version_change = (
        upgrade_ocs_version and ocs_version != upgrade_ocs_version
    )
    if (
        upgrade and use_rc_build and previous_rc_build
        and not upgrade_version_change
    ):
        latest_tag = previous_rc_build
    if upgrade_version_change:
        upgrade = False
    for tag in tags:
        if tag['name'] == latest_tag:
            latest_image = tag['manifest_digest']
            break
    if not latest_image:
        raise TagNotFoundException("Couldn't find latest tag!")
    latest_tag_found = False
    for tag in tags:
        if not upgrade:
            if (
                not any(t in tag['name'] for t in constants.LATEST_TAGS)
                and tag['manifest_digest'] == latest_image
            ):
                return tag['name']
        if upgrade:
            if not latest_tag_found and tag['name'] == latest_tag:
                latest_tag_found = True
                continue
            if not latest_tag_found:
                continue
            if (
                not any(t in tag['name'] for t in constants.LATEST_TAGS)
                and tag['manifest_digest'] != latest_image
                and ocs_version in tag['name']
            ):
                if (
                    config.UPGRADE.get("use_rc_build")
                    and "rc" not in tag['name']
                ):
                    continue
                return tag['name']
    raise TagNotFoundException("Couldn't find any desired tag!")


def get_next_version_available_for_upgrade(current_tag):
    """
    This function returns the tag built after the current_version

    Args:
        current_tag (str): Current build tag from which to search the next one
            build tag.

    Returns:
        str: tag for downstream image from quay registry built after
            the current_tag.

    Raises:
        TagNotFoundException: In case no tag suitable for upgrade found

    """
    tags = get_ocs_olm_operator_tags()
    if any(t in current_tag for t in constants.LATEST_TAGS):
        return current_tag
    current_tag_index = None
    for index, tag in enumerate(tags):
        if tag['name'] == current_tag:
            if index < 2:
                raise TagNotFoundException("Couldn't find tag for upgrade!")
            current_tag_index = index
            break
    sliced_reversed_tags = tags[:current_tag_index]
    sliced_reversed_tags.reverse()
    ocs_version = config.ENV_DATA['ocs_version']
    for tag in sliced_reversed_tags:
        if (
            not any(t in tag['name'] for t in constants.LATEST_TAGS)
            and ocs_version in tag['name']
        ):
            if config.UPGRADE.get("use_rc_build") and "rc" not in tag['name']:
                continue
            return tag['name']
    raise TagNotFoundException("Couldn't find any tag!")


def load_auth_config():
    """
    Load the authentication config YAML from /data/auth.yaml

    Raises:
        FileNotFoundError: if the auth config is not found

    Returns:
        dict: A dictionary reprensenting the YAML file

    """
    log.info("Retrieving the authentication config dictionary")
    auth_file = os.path.join(constants.TOP_DIR, 'data', constants.AUTHYAML)
    try:
        with open(auth_file) as f:
            return yaml.safe_load(f)
    except FileNotFoundError:
        log.warn(
            f'Unable to find the authentication configuration at {auth_file}, '
            f'please refer to the getting started guide ({constants.AUTH_CONFIG_DOCS})'
        )
        return {}


def get_ocs_olm_operator_tags(limit=100):
    """
    Query the OCS OLM Operator repo and retrieve a list of tags.

    Args:
        limit: the number of tags to limit the request to

    Raises:
        KeyError: if the auth config isn't setup properly
        requests.RequestException: if the response return code is not ok

    Returns:
        list: OCS OLM Operator tags

    """
    log.info(f"Retrieving OCS OLM Operator tags (limit {limit})")
    try:
        quay_access_token = load_auth_config()['quay']['access_token']
    except (KeyError, TypeError):
        log.error(
            'Unable to retrieve the access token for quay, please refer to '
            f'the getting started guide ({constants.AUTH_CONFIG_DOCS}) '
            'to properly setup your authentication configuration'
        )
        raise
    headers = {'Authorization': f'Bearer {quay_access_token}'}
    image = "ocs-registry"
    try:
        ocs_version = float(config.ENV_DATA.get('ocs_version'))
        if ocs_version < 4.5:
            image = "ocs-olm-operator"
    except (ValueError, TypeError):
        log.warning("Invalid ocs_version given, defaulting to ocs-registry image")
        pass
    resp = requests.get(
        constants.OPERATOR_CS_QUAY_API_QUERY.format(
            tag_limit=limit,
            image=image,
        ),
        headers=headers
    )
    if not resp.ok:
        raise requests.RequestException(resp.json())
    log.debug(resp.json()['tags'])
    return resp.json()['tags']


def check_if_executable_in_path(exec_name):
    """
    Checks whether an executable can be found in the $PATH

    Args:
        exec_name: Name of executable to look for

    Returns:
        Boolean: Whether the executable was found

    """
    return which(exec_name) is not None


def upload_file(server, localpath, remotepath, user=None, password=None, key_file=None):
    """
    Upload a file to remote server

    Args:
        server (str): Name of the server to upload
        localpath (str): Local file to upload
        remotepath (str): Target path on the remote server. filename should be included
        user (str): User to use for the remote connection

    """
    if not user:
        user = 'root'
    try:
        ssh = SSHClient()
        ssh.set_missing_host_key_policy(AutoAddPolicy())
        if password:
            ssh.connect(hostname=server, username=user, password=password)
        else:
            log.info(key_file)
            ssh.connect(hostname=server, username=user, key_filename=key_file)
        sftp = ssh.open_sftp()
        log.info(f"uploading {localpath} to {user}@{server}:{remotepath}")
        sftp.put(localpath, remotepath)
        sftp.close()
        ssh.close()
    except AuthenticationException as authException:
        log.error(f"Authentication failed: {authException}")
        raise authException
    except SSHException as sshException:
        log.error(f"SSH connection failed: {sshException}")
        raise sshException


def read_file_as_str(filepath):
    """
    Reads the file content

    Args:
        filepath (str): File to read

    Returns:
        str : File contents in string

    """
    with open(rf"{filepath}") as fd:
        content = fd.read()
    return content


def replace_content_in_file(file, old, new):
    """
    Replaces contents in file, if old value is not found, it adds
    new value to the file

    Args:
        file (str): Name of the file in which contents will be replaced
        old (str): Data to search for
        new (str): Data to replace the old value

    """
    # Read the file
    with open(rf"{file}", 'r') as fd:
        file_data = fd.read()

    # Replace/add the new data
    if old in file_data:
        file_data = file_data.replace(old, new)
    else:
        file_data = new + file_data

    # Write the file out again
    with open(rf"{file}", 'w') as fd:
        fd.write(file_data)


@retry((CommandFailed), tries=100, delay=10, backoff=1)
def wait_for_co(operator):
    """
    Waits for ClusterOperator to created

    Args:
        operator (str): Name of the ClusterOperator

    """
    from ocs_ci.ocs.ocp import OCP
    ocp = OCP(kind='ClusterOperator')
    ocp.get(operator)


def censor_values(data_to_censor):
    """
    This function censor string and numeric values in dictionary based on
    keys that match pattern defined in config_keys_patterns_to_censor in
    constants. It is performed recursively for nested dictionaries.

    Args:
        data_to_censor (dict): Data to censor.

    Returns:
        dict: filtered data

    """
    for key in data_to_censor:
        if isinstance(data_to_censor[key], dict):
            censor_values(data_to_censor[key])
        elif isinstance(data_to_censor[key], (str, int, float)):
            for pattern in constants.config_keys_patterns_to_censor:
                if pattern in key.lower():
                    data_to_censor[key] = '*' * 5
    return data_to_censor


def dump_config_to_file(file_path):
    """
    Dump the config to the yaml file with censored secret values.

    Args:
        file_path (str): Path to file where to write the configuration.

    """
    config_copy = deepcopy(config.to_dict())
    censor_values(config_copy)
    with open(file_path, "w+") as fs:
        yaml.safe_dump(config_copy, fs)


def create_rhelpod(namespace, pod_name, timeout=300):
    """
    Creates the RHEL pod

    Args:
        namespace (str): Namespace to create RHEL pod
        pod_name (str): Pod name
        timeout (int): wait time for RHEL pod to be in Running state

    Returns:
        pod: Pod instance for RHEL

    """
    # importing here to avoid dependencies
    from tests import helpers
    rhelpod_obj = helpers.create_pod(
        namespace=namespace,
        pod_name=pod_name,
        pod_dict_path=constants.RHEL_7_7_POD_YAML
    )
    helpers.wait_for_resource_state(rhelpod_obj, constants.STATUS_RUNNING, timeout)
    return rhelpod_obj


def check_timeout_reached(start_time, timeout, err_msg=None):
    """
    Check if timeout reached and if so raise the exception.

    Args:
        start_time (time): Star time of the operation.
        timeout (int): Timeout in seconds.
        err_msg (str): Error message for the exception.

    Raises:
        TimeoutException: In case the timeout reached.

    """
    msg = f"Timeout {timeout} reached!"
    if err_msg:
        msg += " Error: {err_msg}"

    if timeout < (time.time() - start_time):
        raise TimeoutException(msg)


def convert_yaml2tfvars(yaml):
    """
    Converts yaml file to tfvars. It creates the tfvars with the
    same filename in the required format which is used for deployment.

    Args:
        yaml (str): File path to yaml

    Returns:
        str: File path to tfvars

    """
    # importing here to avoid dependencies
    from ocs_ci.utility.templating import load_yaml
    data = load_yaml(yaml)
    tfvars_file = os.path.splitext(yaml)[0]
    log.debug(f"Converting {yaml} to {tfvars_file}")
    with open(tfvars_file, "w+") as fd:
        for key, val in data.items():
            if key == "control_plane_ignition":
                fd.write("control_plane_ignition = <<END_OF_MASTER_IGNITION\n")
                fd.write(f"{val}\n")
                fd.write("END_OF_MASTER_IGNITION\n")
                continue

            if key == "compute_ignition":
                fd.write("compute_ignition = <<END_OF_WORKER_IGNITION\n")
                fd.write(f"{val}\n")
                fd.write("END_OF_WORKER_IGNITION\n")
                continue

            if key == "vm_dns_addresses":
                fd.write(f'vm_dns_addresses = ["{val}"]\n')
                continue

            fd.write(key)
            fd.write(" = ")
            fd.write("\"")
            fd.write(f"{val}")
            fd.write("\"\n")

    return tfvars_file


def remove_keys_from_tf_variable_file(tf_file, keys):
    """
    Removes the keys from the tf files and convert to json format

    Args:
        tf_file (str): path to tf file
        keys (list): list of keys to remove

    """
    # importing here to avoid dependencies
    from ocs_ci.utility.templating import dump_data_to_json
    with open(tf_file, 'r') as fd:
        obj = hcl.load(fd)
    for key in keys:
        obj['variable'].pop(key)

    dump_data_to_json(obj, f"{tf_file}.json")
    os.rename(tf_file, f"{tf_file}.backup")


def get_kubeadmin_password():
    filename = os.path.join(
        config.ENV_DATA['cluster_path'],
        config.RUN['password_location']
    )
    with open(filename) as f:
        return f.read()


def get_infra_id(cluster_path):
    """
    Get infraID from metadata.json in given cluster_path

    Args:
        cluster_path: path to cluster install directory

    Returns:
        str: metadata.json['infraID']

    """
    metadata_file = os.path.join(cluster_path, "metadata.json")
    with open(metadata_file) as f:
        metadata = json.load(f)
    return metadata["infraID"]


def get_cluster_name(cluster_path):
    """
    Get clusterName from metadata.json in given cluster_path

    Args:
        cluster_path: path to cluster install directory

    Returns:
        str: metadata.json['clusterName']

    """
    metadata_file = os.path.join(cluster_path, "metadata.json")
    with open(metadata_file) as f:
        metadata = json.load(f)
    return metadata["clusterName"]


<<<<<<< HEAD
def skipif_ocs_version(expressions, reason=None):
=======
def skipif_ocp_version(expressions):
    """
    This function evaluates the condition for test skip
    based on expression

    Args:
        expressions (str OR list): condition for which we need to check,
        eg: A single expression string '>=4.2' OR
            A list of expressions like ['<4.3', '>4.2'], ['<=4.3', '>=4.2']

    Return:
        'True' if test needs to be skipped else 'False'

    """
    skip_this = True
    ocp_version = get_running_ocp_version()
    expr_list = [expressions] if isinstance(expressions, str) else expressions
    for expr in expr_list:
        comparision_str = ocp_version + expr
        skip_this = skip_this and eval(comparision_str)
    # skip_this will be either True or False after eval
    return skip_this


def skipif_ocs_version(expressions):
>>>>>>> 689339ef
    """
    This function evaluates the condition for test skip
    based on expression

    Args:
        expressions (str OR list): condition for which we need to check,
        eg: A single expression string '>=4.2' OR
            A list of expressions like ['<4.3', '>4.2'], ['<=4.3', '>=4.2']

    Return:
        'True' if test needs to be skipped else 'False'
    """
    skip_this = True
    expr_list = [expressions] if isinstance(expressions, str) else expressions
    for expr in expr_list:
        comparision_str = config.ENV_DATA['ocs_version'] + expr
        skip_this = skip_this and eval(comparision_str)
    # skip_this will be either True or False after eval
    if skip_this and reason:
        log.info(f'OCS version skip match. Skip reason: {reason}')
    return skip_this


def get_ocs_version_from_image(image):
    """
    Parse major.minor version from OCS image tag.

    Args:
        image (str): image in format url:tag

    Returns
        str: Version in x.y format

    Raises:
        ValueError: In case of the tag which we cannot parse to version.

    """
    try:
        version = image.split(':')[1].lstrip("latest-").lstrip("stable-")
        version = Version.coerce(version)
        return "{major}.{minor}".format(
            major=version.major, minor=version.minor
        )
    except ValueError:
        log.error(f"The version: {version} couldn't be parsed!")
        raise


def get_available_ocp_versions(channel):
    """
    Find all available OCP versions for specific channel.

    Args:
        channel (str): Channel of OCP (e.g. stable-4.2 or fast-4.2)

    Returns
        list: Sorted list with OCP versions for specified channel.

    """
    headers = {'Accept': 'application/json'}
    req = requests.get(
        constants.OPENSHIFT_UPGRADE_INFO_API.format(channel=channel),
        headers=headers
    )
    data = req.json()
    versions = [Version(node['version']) for node in data['nodes']]
    versions.sort()
    return versions


def get_latest_ocp_version(channel, index=-1):
    """
    Find latest OCP version for specific channel.

    Args:
        channel (str): Channel of OCP (e.g. stable-4.2 or fast-4.2)
        index (int): Index to get from all available versions list
            e.g. default -1 is latest version (version[-1]). If you want to get
            previous version pass index -2 and so on.

    Returns
        str: Latest OCP version for specified channel.

    """
    versions = get_available_ocp_versions(channel)
    return str(versions[index])


def load_config_file(config_file):
    """
    Loads config file to the ocs-ci config

    Args:
        config_file (str): Path to yaml config file.

    Raises:
        FileNotFoundError: In the case the config file not found.

    """
    config_file = os.path.expanduser(config_file)
    assert os.path.exists(config_file), (
        f"Config file {config_file} doesn't exist!"
    )
    with open(
        os.path.abspath(os.path.expanduser(config_file)), "r"
    ) as file_stream:
        custom_config_data = yaml.safe_load(file_stream)
        config.update(custom_config_data)


def destroy_cluster(installer, cluster_path, log_level="DEBUG"):
    """
    Destroy OCP cluster specific


    Args:
        installer (str): The path to the installer binary
        cluster_path (str): The path of the cluster
        log_level (str): log level openshift-installer (default: DEBUG)

    """
    destroy_cmd = (
        f"{installer} destroy cluster "
        f"--dir {cluster_path} "
        f"--log-level {log_level}"
    )

    try:
        # Execute destroy cluster using OpenShift installer
        log.info(f"Destroying cluster defined in {cluster_path}")
        run_cmd(destroy_cmd, timeout=1200)
    except CommandFailed:
        log.error(traceback.format_exc())
        raise
    except Exception:
        log.error(traceback.format_exc())


def config_to_string(config):
    """
    Convert ConfigParser object to string in INI format.

    Args:
        config (obj): ConfigParser object

    Returns:
        str: Config in one string

    """
    strio = io.StringIO()
    config.write(strio, space_around_delimiters=False)
    return strio.getvalue()


class AZInfo(object):
    """
    A class for getting different az numbers across calls
    """
    zone_number = 0

    def get_zone_number(self):
        """
        Increment current zone_number and perform modulus op
        to roll-on to next available number

        Returns:
           int: zone number index
        """
        prev = AZInfo.zone_number
        AZInfo.zone_number += 1
        AZInfo.zone_number %= get_az_count()
        return prev


def convert_device_size(unformatted_size, units_to_covert_to):
    """
    Convert a string representing a size to an int according to the given units
    to convert to

    Args:
        unformatted_size (str): The size to convert (i.e, '1Gi'/'100Mi')
        units_to_covert_to (str): The units to convert the size to (i.e, TB/GB/MB)

    Returns:
        int: The converted size

    """
    units = unformatted_size[-2:]
    abso = int(unformatted_size[:-2])
    conversion = {
        'TB': {'Ti': abso, 'Gi': abso / 1000, 'Mi': abso / 1e+6, 'Ki': abso / 1e+9},
        'GB': {'Ti': abso * 1000, 'Gi': abso, 'Mi': abso / 1000, 'Ki': abso / 1e+6},
        'MB': {'Ti': abso * 1e+6, 'Gi': abso * 1000, 'Mi': abso, 'Ki': abso / 1000},
        'KB': {'Ti': abso * 1e+9, 'Gi': abso * 1e+6, 'Mi': abso * 1000, 'Ki': abso},
        'B': {'Ti': abso * 1e+12, 'Gi': abso * 1e+9, 'Mi': abso * 1e+6, 'Ki': abso * 1000}
    }
    return conversion[units_to_covert_to][units]


def mirror_image(image):
    """
    Mirror image to mirror image registry.

    Args:
        image (str): image to be mirrored, can be defined just with name or
            with full url, with or without tag or digest

    Returns:
        str: the mirrored image link

    """
    # load pull-secret file to pull_secret dict
    pull_secret_path = os.path.join(
        constants.TOP_DIR,
        "data",
        "pull-secret"
    )
    with open(pull_secret_path) as pull_secret_fo:
        pull_secret = json.load(pull_secret_fo)

    # find all auths which might be related to the specified image
    tmp_auths = []
    for auth in pull_secret['auths']:
        if auth in image:
            tmp_auths.append(auth)
    # get the most specific auth for particular image
    tmp_auths = sorted(tmp_auths, key=len, reverse=True)
    if tmp_auths:
        # if there is match to particular auth, prepare authfile just with the
        # matching auth
        auth = tmp_auths[0]
        # as key use only server name, without namespace
        authfile_content = {
            'auths': {
                auth.split('/', 1)[0]: pull_secret['auths'][auth]
            }
        }
    else:
        # else use whole pull-secret
        authfile_content = pull_secret

    # create temporary auth file
    with NamedTemporaryFile(mode='w', prefix='authfile_') as authfile_fo:
        json.dump(authfile_content, authfile_fo)
        # ensure the content will be saved into the file
        authfile_fo.flush()
        # pull original image (to be able to inspect it)
        exec_cmd(f'podman image pull {image} --authfile {authfile_fo.name}')
        # inspect the image and get full image url with tag
        cmd_result = exec_cmd(f'podman image inspect {image}')
        image_inspect = json.loads(cmd_result.stdout)
        # if there is any tag specified, use it in the full image url,
        # otherwise use url with digest
        if image_inspect[0].get('RepoTags'):
            orig_image_full = image_inspect[0]['RepoTags'][0]
        else:
            orig_image_full = image_inspect[0]['RepoDigests'][0]
        # prepare mirrored image url
        mirror_registry = config.DEPLOYMENT['mirror_registry']
        mirrored_image = mirror_registry + re.sub(r'^[^/]*', '', orig_image_full)
        # login to mirror registry
        mirror_registry_user = config.DEPLOYMENT['mirror_registry_user']
        mirror_registry_password = config.DEPLOYMENT['mirror_registry_password']
        login_cmd = (
            f"podman login --authfile {authfile_fo.name} "
            f"{mirror_registry} -u {mirror_registry_user} "
            f"-p {mirror_registry_password} --tls-verify=false"
        )
        exec_cmd(login_cmd, (mirror_registry_user, mirror_registry_password))
        # mirror the image
        logging.info(
            f"Mirroring image '{image}' ('{orig_image_full}') to '{mirrored_image}'"
        )
        exec_cmd(
            f"oc image mirror --insecure --registry-config"
            f" {authfile_fo.name} {orig_image_full} {mirrored_image}"
        )
    return mirrored_image


def update_container_with_mirrored_image(job_pod_dict):
    """
    Update Job or Pod configuration dict with mirrored image (required for
    disconnected installation).

    Args:
        job_pod_dict (dict): dictionary with Job or Pod configuration

    Returns:
        dict: for disconnected installation, returns updated Job or Pod dict,
            for normal installation return unchanged job_pod_dict

    """
    if config.DEPLOYMENT.get('disconnected'):
        if 'containers' in job_pod_dict['spec']:
            container = job_pod_dict['spec']['containers'][0]
        else:
            container = job_pod_dict['spec']['template']['spec']['containers'][0]
        container['image'] = mirror_image(container['image'])
    return job_pod_dict


def get_trim_mean(values, percentage=20):
    """
    Get the trimmed mean of a list of values.
    Explanation: This function finds the arithmetic mean of given values,
    ignoring values outside the given limits.

    Args:
        values (list): The list of values
        percentage (int): The percentage to be trimmed

    Returns:
        float: Trimmed mean. In case trimmed mean calculation fails,
            the regular mean average is returned

    """
    lower_limit = scoreatpercentile(values, percentage)
    upper_limit = scoreatpercentile(values, 100 - percentage)
    try:
        return tmean(values, limits=(lower_limit, upper_limit))
    except ValueError:
        log.warning(
            f"Failed to calculate the trimmed mean of {values}. The "
            f"Regular mean average will be calculated instead"
        )
    return sum(values) / len(values)


def set_selinux_permissions(workers=None):
    """
    Workaround for #1777384 - enable container_use_cephfs on RHEL workers
    Ticket: RHSTOR-787, see more details in the issue: #1151

    Args:
        workers (list): List of worker nodes to set selinux permissions

    """
    log.info("Running WA for ticket: RHSTOR-787")
    from ocs_ci.ocs import ocp
    ocp_obj = ocp.OCP()
    cmd = ['/usr/sbin/setsebool -P container_use_cephfs on']
    cmd_list = cmd.copy()
    if not workers:
        from ocs_ci.ocs.node import get_typed_worker_nodes
        worker_nodes = get_typed_worker_nodes(os_id="rhel")
    else:
        worker_nodes = workers

    for worker in worker_nodes:
        node = worker.get().get('metadata').get('name') if not workers else worker
        log.info(
            f"{node} is a RHEL based worker - applying '{cmd_list}'"
        )
        retry(CommandFailed)(ocp_obj.exec_oc_debug_cmd)(
            node=node, cmd_list=cmd_list
        )


def set_registry_to_managed_state():
    """
    In order to be able to deploy from stage we need to change
    image registry config to Managed state.
    More described in BZs:
    https://bugzilla.redhat.com/show_bug.cgi?id=1806593
    https://bugzilla.redhat.com/show_bug.cgi?id=1807471#c3
    We need to change to managed state as described here:
    https://github.com/red-hat-storage/ocs-ci/issues/1436
    So this is not suppose to be deleted as WA case we really need to do
    this operation for OCS deployment as was originally done here:
    https://github.com/red-hat-storage/ocs-ci/pull/1437
    Currently it has to be moved here to enable CA certificate to be
    properly propagated for the stage deployment as mentioned in BZ.
    """
    if(config.ENV_DATA['platform'] not in constants.CLOUD_PLATFORMS):
        run_cmd(
            f'oc patch {constants.IMAGE_REGISTRY_CONFIG} --type merge -p '
            f'\'{{"spec":{{"storage": {{"emptyDir":{{}}}}}}}}\''
        )
        run_cmd(
            f'oc patch {constants.IMAGE_REGISTRY_CONFIG} --type merge -p '
            f'\'{{"spec":{{"managementState": "Managed"}}}}\''
        )


def add_stage_cert():
    """
    Deploy stage certificate to the cluster.
    """
    log.info("Create configmap stage-registry-config with stage CA.")
    run_cmd(
        f"oc -n openshift-config create configmap stage-registry-config"
        f" --from-file=registry.stage.redhat.io={constants.STAGE_CA_FILE}"
    )

    log.info("Add stage-registry-config to additionalTrustedCA.")
    additional_trusted_ca_patch = (
        '{"spec":{"additionalTrustedCA":{"name":"stage-registry-config"}}}'
    )
    run_cmd(
        f"oc patch image.config.openshift.io cluster --type=merge"
        f" -p '{additional_trusted_ca_patch}'"
    )


def get_terraform(version=None, bin_dir=None):
    """
    Downloads the terraform binary

    Args:
        version (str): Version of the terraform to download
        bin_dir (str): Path to bin directory (default: config.RUN['bin_dir'])

    Returns:
        str: Path to the terraform binary

    """
    if platform.system() == "Darwin":
        os_type = "darwin"
    elif platform.system() == "Linux":
        os_type = "linux"
    else:
        raise UnsupportedOSType

    version = version or config.DEPLOYMENT['terraform_version']
    bin_dir = os.path.expanduser(bin_dir or config.RUN['bin_dir'])
    terraform_zip_file = f"terraform_{version}_{os_type}_amd64.zip"
    terraform_filename = "terraform"
    terraform_binary_path = os.path.join(bin_dir, terraform_filename)
    log.info(f"Downloading terraform version {version}")
    previous_dir = os.getcwd()
    os.chdir(bin_dir)
    url = (
        f"https://releases.hashicorp.com/terraform/{version}/"
        f"{terraform_zip_file}"
    )
    download_file(url, terraform_zip_file)
    run_cmd(f"unzip -o {terraform_zip_file}")
    delete_file(terraform_zip_file)
    # return to the previous working directory
    os.chdir(previous_dir)

    return terraform_binary_path


def get_terraform_ignition_provider(terraform_dir, version=None):
    """
    Downloads the terraform ignition provider

    Args:
        terraform_dir (str): Path to terraform working directory
        version (str): Version of the terraform ignition provider to download

    """
    version = version or constants.TERRAFORM_IGNITION_PROVIDER_VERSION
    terraform_ignition_provider_zip_file = (
        f"terraform-provider-ignition-{version}-linux-amd64.tar.gz"
    )
    terraform_ignition_provider_dir = (
        f"terraform-provider-ignition-{version}-linux-amd64"
    )
    terraform_plugins_path = ".terraform/plugins/linux_amd64/"
    log.info(f"Downloading terraform ignition proivider version {version}")
    previous_dir = os.getcwd()
    os.chdir(terraform_dir)
    url = (
        "https://github.com/community-terraform-providers/"
        f"terraform-provider-ignition/releases/download/{version}/"
        f"{terraform_ignition_provider_zip_file}"
    )

    # Download and untar
    download_file(url, terraform_ignition_provider_zip_file)
    run_cmd(f"tar xzf {terraform_ignition_provider_zip_file}")

    # move the ignition provider binary to plugins path
    create_directory_path(terraform_plugins_path)
    move(
        f"{terraform_ignition_provider_dir}/terraform-provider-ignition",
        terraform_plugins_path
    )

    # delete the downloaded files
    delete_file(terraform_ignition_provider_zip_file)
    delete_dir(terraform_ignition_provider_dir)

    # return to the previous working directory
    os.chdir(previous_dir)


def get_module_ip(terraform_state_file, module):
    """
    Gets the node IP from terraform.tfstate file

    Args:
        terraform_state_file (str): Path to terraform state file
        module (str): Module name in terraform.tfstate file
            e.g: constants.LOAD_BALANCER_MODULE

    Returns:
        list: IP of the node

    """
    ips = []
    with open(terraform_state_file) as fd:
        obj = hcl.load(fd)

        if config.ENV_DATA.get('folder_structure'):
            resources = obj['resources']
            log.debug(f"Extracting module information for {module}")
            log.debug(f"Resource in {terraform_state_file}: {resources}")
            for resource in resources:
                if (
                    resource.get('module') == module
                    and resource.get('mode') == "data"
                ):
                    for each_resource in resource['instances']:
                        resource_body = each_resource['attributes']['body']
                        ips.append(resource_body.split("\"")[3])
        else:
            modules = obj['modules']
            target_module = module.split("_")[1]
            log.debug(f"Extracting module information for {module}")
            log.debug(f"Modules in {terraform_state_file}: {modules}")
            for each_module in modules:
                if target_module in each_module['path']:
                    return each_module['outputs']['ip_addresses']['value']

        return ips


def set_aws_region(region=None):
    """
    Exports environment variable AWS_REGION

    Args:
        region (str): AWS region to export

    """
    log.debug("Exporting environment variable AWS_REGION")
    region = region or config.ENV_DATA['region']
    os.environ['AWS_REGION'] = region


def get_system_architecture():
    """
    Get output from 'uname -m' command run on first worker node.

    Returns:
        str: Architecture of system

    """
    from ocs_ci.ocs.node import get_typed_nodes

    log.info('Checking architecture of system')
    node = get_typed_nodes(node_type=constants.WORKER_MACHINE)[0]
    return node.ocp.exec_oc_debug_cmd(node.data['metadata']['name'], ['uname -m'])


def wait_for_machineconfigpool_status(node_type, timeout=900):
    """
    Check for Machineconfigpool status

    Args:
        node_type (str): The node type to check machineconfigpool
            status is updated.
            e.g: worker, master and all if we want to check for all nodes
        timeout (int): Time in seconds to wait

    """
    # importing here to avoid dependencies
    from ocs_ci.ocs import ocp
    node_types = [node_type]
    if node_type == "all":
        node_types = [
            f"{constants.WORKER_MACHINE}", f"{constants.MASTER_MACHINE}"
        ]

    for role in node_types:
        log.info(f"Checking machineconfigpool status for {role} nodes")
        ocp_obj = ocp.OCP(
            kind=constants.MACHINECONFIGPOOL, resource_name=role
        )
        machine_count = ocp_obj.get()['status']['machineCount']

        assert ocp_obj.wait_for_resource(
            condition=str(machine_count),
            column="READYMACHINECOUNT",
            timeout=timeout,
            sleep=5,
        )


def configure_chrony_and_wait_for_machineconfig_status(
    node_type=constants.WORKER_MACHINE, timeout=900
):
    """
    Configure chrony on the nodes

    Args:
        node_type (str): The node type to configure chrony
            e.g: worker, master and all if we want to configure on all nodes
        timeout (int): Time in seconds to wait

    """
    # importing here to avoid dependencies
    from ocs_ci.utility.templating import load_yaml
    from ocs_ci.ocs.resources.ocs import OCS
    chrony_data = load_yaml(constants.NTP_CHRONY_CONF)

    node_types = [node_type]
    if node_type == "all":
        node_types = [
            f"{constants.WORKER_MACHINE}", f"{constants.MASTER_MACHINE}"
        ]

    for role in node_types:
        log.info(f"Creating chrony for {role} nodes")
        chrony_data['metadata']['labels']['machineconfiguration.openshift.io/role'] = role
        chrony_data['metadata']['name'] = f"{role}-chrony-configuration"
        chrony_obj = OCS(**chrony_data)
        chrony_obj.create()

        # sleep here to start update machineconfigpool status
        time.sleep(60)
        wait_for_machineconfigpool_status(role, timeout=timeout)


def modify_csv(csv, replace_from, replace_to):
    """
    Modify the CSV

    Args:
        csv (str): The CSV name
        replace_from (str): The pattern to replace from in the CSV
        replace_to (str): The pattern to replace to in the CSV

    """
    data = (
        f"oc -n openshift-storage get csv {csv} -o yaml | sed"
        f" 's,{replace_from},{replace_to},g' | oc replace -f -"
    )
    log.info(
        f"CSV {csv} will be modified: {replace_from} will be replaced "
        f"with {replace_to}.\nThe command that will be used for that is:\n{data}"
    )

    temp_file = NamedTemporaryFile(
        mode='w+', prefix='csv_modification', suffix='.sh'
    )

    with open(temp_file.name, 'w') as t_file:
        t_file.writelines(data)

    run_cmd(f"chmod 777 {temp_file.name}")
    run_cmd(f"sh {temp_file.name}")


def check_for_rhcos_images(url):
    """
    Check for rhcos images are present in given location

    Args:
        url (str): rhcos_images url
    Returns:
        (bool): True if images present if not false

    """
    r = requests.head(url)
    return r.status_code == requests.codes.ok


def download_file_from_git_repo(git_repo_url, path_to_file_in_git, filename):
    """
    Download a file from a specified git repository

    Args:
        git_repo_url (str): The git repository url
        path_to_file_in_git (str): Path to the file to download
            in git repository
        filename (str): Name of the file to write the download to

    """
    log.debug(
        f"Download file '{path_to_file_in_git}' from "
        f"git repository {git_repo_url} to local file '{filename}'."
    )
    temp_dir = mkdtemp()
    git.Repo.clone_from(git_repo_url, temp_dir, branch='master', depth=1)
    move(os.path.join(temp_dir, path_to_file_in_git), filename)
    rmtree(temp_dir)


def skipif_upgraded_from(version_list, reason=None):
    """
    This function evaluates the condition to skip a test if the cluster
    is upgraded from a particular OCS version

    Args:
        version_list (list): List of versions to check

    Return:
        (bool): True if test needs to be skipped else False

    """
    try:
        from ocs_ci.ocs.resources.ocs import get_ocs_csv
        skip_this = False
        version_list = [version_list] if isinstance(version_list, str) else version_list
        ocs_csv = get_ocs_csv()
        csv_info = ocs_csv.get()
        prev_version = csv_info.get('spec').get('replaces', '')
        for version in version_list:
            if f'.v{version}' in prev_version:
                skip_this = True
                break
        if skip_this and reason:
            log.info(f'OCS upgrade skip match. Skip reason: {reason}')
        return skip_this
    except Exception as err:
        log.error(str(err))
        return False


def get_cluster_id(cluster_path):
    """
    Get ClusterID from metadata.json in given cluster_path

    Args:
        cluster_path: path to cluster install directory

    Returns:
        str: metadata.json['clusterID']

    """
    metadata_file = os.path.join(cluster_path, "metadata.json")
    with open(metadata_file) as f:
        metadata = json.load(f)
    return metadata["clusterID"]


def get_ocp_upgrade_history():
    """
    Gets the OCP upgrade history for the cluster

    Returns:
        list: List of OCP upgrade paths. Latest version in the
            beginning of the list

    """
    # importing here to avoid circular imports
    from ocs_ci.ocs.ocp import OCP
    ocp = OCP(kind="clusterversion")
    cluster_version_info = ocp.get("version")
    upgrade_history_info = cluster_version_info['status']['history']
    upgrade_history = [
        each_upgrade['version'] for each_upgrade in upgrade_history_info
    ]
    return upgrade_history<|MERGE_RESOLUTION|>--- conflicted
+++ resolved
@@ -2087,10 +2087,7 @@
     return metadata["clusterName"]
 
 
-<<<<<<< HEAD
-def skipif_ocs_version(expressions, reason=None):
-=======
-def skipif_ocp_version(expressions):
+def skipif_ocp_version(expressions, reason=None):
     """
     This function evaluates the condition for test skip
     based on expression
@@ -2110,12 +2107,13 @@
     for expr in expr_list:
         comparision_str = ocp_version + expr
         skip_this = skip_this and eval(comparision_str)
+        if skip_this and reason:
+            log.info(f'OCS version skip match. Skip reason: {reason}')
     # skip_this will be either True or False after eval
     return skip_this
 
 
 def skipif_ocs_version(expressions):
->>>>>>> 689339ef
     """
     This function evaluates the condition for test skip
     based on expression
