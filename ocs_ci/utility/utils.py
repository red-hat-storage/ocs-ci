import json
import logging
import os
import platform
import random
import shlex
import string
import subprocess
import time
import traceback
import requests
import yaml
import re
import smtplib

from ocs_ci.ocs.exceptions import CephHealthException
from ocs_ci.ocs.exceptions import (
    CommandFailed, UnsupportedOSType, TimeoutExpiredError,
)
from ocs_ci.framework import config
from ocs_ci.utility.aws import AWS
from email.mime.multipart import MIMEMultipart
from email.mime.text import MIMEText
from ocs_ci.ocs import constants
from ocs_ci.utility.retry import retry
from bs4 import BeautifulSoup

log = logging.getLogger(__name__)

# variables
mounting_dir = '/mnt/cephfs/'
clients = []
md5sum_list1 = []
md5sum_list2 = []
fuse_clients = []
kernel_clients = []
mon_node = ''
mon_node_ip = ''
mds_nodes = []
md5sum_file_lock = []
active_mdss = []
RC = []
failure = {}
output = []
unique_test_names = []


# function for getting the clients
def get_client_info(ceph_nodes, clients):
    log.info("Getting Clients")
    for node in ceph_nodes:
        if node.role == 'client':
            clients.append(node)
    # Identifying MON node
    for node in ceph_nodes:
        if node.role == 'mon':
            mon_node = node
            out, err = mon_node.exec_command(cmd='sudo hostname -I')
            mon_node_ip = out.read().decode().rstrip('\n')
            break
    for node in ceph_nodes:
        if node.role == 'mds':
            mds_nodes.append(node)
    for node in clients:
        node.exec_command(cmd='sudo yum install -y attr')

    fuse_clients = clients[0:2]  # seperating clients for fuse and kernel
    kernel_clients = clients[2:4]
    return fuse_clients, kernel_clients, mon_node, mounting_dir, mds_nodes, md5sum_file_lock, mon_node_ip


# function for providing authorization to the clients from MON ndoe
def auth_list(clients, mon_node):
    for node in clients:
        log.info("Giving required permissions for clients from MON node:")
        mon_node.exec_command(
            cmd="sudo ceph auth get-or-create client.%s mon 'allow *' mds 'allow *, allow rw path=/' "
                "osd 'allow rw pool=cephfs_data' -o /etc/ceph/ceph.client.%s.keyring" % (node.hostname, node.hostname))
        out, err = mon_node.exec_command(
            sudo=True, cmd='cat /etc/ceph/ceph.client.%s.keyring' % (node.hostname))
        keyring = out.read().decode()
        key_file = node.write_file(
            sudo=True,
            file_name='/etc/ceph/ceph.client.%s.keyring' % (node.hostname),
            file_mode='w')
        key_file.write(keyring)

        key_file.flush()

        node.exec_command(cmd="sudo chmod 644 /etc/ceph/ceph.client.%s.keyring" % (node.hostname))
        # creating mounting directory
        node.exec_command(cmd='sudo mkdir %s' % (mounting_dir))


# MOunting single FS with ceph-fuse
def fuse_mount(fuse_clients, mounting_dir):
    try:
        for client in fuse_clients:
            log.info("Creating mounting dir:")
            log.info("Mounting fs with ceph-fuse on client %s:" % (client.hostname))
            client.exec_command(cmd="sudo ceph-fuse -n client.%s %s" % (client.hostname, mounting_dir))
            out, err = client.exec_command(cmd='mount')
            mount_output = out.read().decode()
            mount_output.split()
            log.info("Checking if fuse mount is is passed of failed:")
            if 'fuse' in mount_output:
                log.info("ceph-fuse mounting passed")
            else:
                log.error("ceph-fuse mounting failed")
        return md5sum_list1
    except Exception as e:
        log.error(e)


def kernel_mount(mounting_dir, mon_node_ip, kernel_clients):
    try:
        for client in kernel_clients:
            out, err = client.exec_command(cmd='sudo ceph auth get-key client.%s' % (client.hostname))
            secret_key = out.read().decode().rstrip('\n')
            mon_node_ip = mon_node_ip.replace(" ", "")
            client.exec_command(
                cmd='sudo mount -t ceph %s:6789:/ %s -o name=%s,secret=%s' % (
                    mon_node_ip, mounting_dir, client.hostname, secret_key))
            out, err = client.exec_command(cmd='mount')
            mount_output = out.read().decode()
            mount_output.split()
            log.info("Checking if kernel mount is is passed of failed:")
            if '%s:6789:/' % (mon_node_ip) in mount_output:
                log.info("kernel mount passed")
            else:
                log.error("kernel mount failed")
        return md5sum_list2
    except Exception as e:
        log.error(e)


def fuse_client_io(client, mounting_dir):
    try:
        rand_count = random.randint(1, 5)
        rand_bs = random.randint(100, 300)
        log.info("Performing IOs on fuse-clients")
        client.exec_command(
            cmd="sudo dd if=/dev/zero of=%snewfile_%s bs=%dM count=%d" %
                (mounting_dir, client.hostname, rand_bs, rand_count),
            long_running=True)
    except Exception as e:
        log.error(e)


def kernel_client_io(client, mounting_dir):
    try:
        rand_count = random.randint(1, 6)
        rand_bs = random.randint(100, 500)
        log.info("Performing IOs on kernel-clients")
        client.exec_command(
            cmd="sudo dd if=/dev/zero of=%snewfile_%s bs=%dM count=%d" %
                (mounting_dir, client.hostname, rand_bs, rand_count),
            long_running=True)
    except Exception as e:
        log.error(e)


def fuse_client_md5(fuse_clients, md5sum_list1):
    try:
        log.info("Calculating MD5 sums of files in fuse-clients:")
        for client in fuse_clients:
            md5sum_list1.append(
                client.exec_command(cmd="sudo md5sum %s* | awk '{print $1}' " % (mounting_dir), long_running=True))

    except Exception as e:
        log.error(e)


def kernel_client_md5(kernel_clients, md5sum_list2):
    try:
        log.info("Calculating MD5 sums of files in kernel-clients:")
        for client in kernel_clients:
            md5sum_list2.append(
                client.exec_command(cmd="sudo md5sum %s* | awk '{print $1}' " % (mounting_dir), long_running=True))
    except Exception as e:
        log.error(e)


# checking file locking mechanism
def file_locking(client):
    try:
        to_lock_file = """
import fcntl
import subprocess
import time
try:
    f = open('/mnt/cephfs/to_test_file_lock', 'w+')
    fcntl.lockf(f, fcntl.LOCK_EX | fcntl.LOCK_NB)
    print "locking file:--------------------------------"
    subprocess.check_output(["sudo","dd","if=/dev/zero","of=/mnt/cephfs/to_test_file_lock","bs=1M","count=2"])
except IOError as e:
    print e
finally:
    print "Unlocking file:------------------------------"
    fcntl.lockf(f,fcntl.LOCK_UN)
            """
        to_lock_code = client.write_file(
            sudo=True,
            file_name='/home/cephuser/file_lock.py',
            file_mode='w')
        to_lock_code.write(to_lock_file)
        to_lock_code.flush()
        out, err = client.exec_command(cmd="sudo python /home/cephuser/file_lock.py")
        output = out.read().decode()
        output.split()
        if 'Errno 11' in output:
            log.info("File locking achieved, data is not corrupted")
        elif 'locking' in output:
            log.info("File locking achieved, data is not corrupted")
        else:
            log.error("Data is corrupted")

        out, err = client.exec_command(cmd="sudo md5sum %sto_test_file_lock | awk '{print $1}'" % (mounting_dir))

        md5sum_file_lock.append(out.read().decode())

    except Exception as e:
        log.error(e)


def activate_multiple_mdss(mds_nodes):
    try:
        log.info("Activating Multiple MDSs")
        for node in mds_nodes:
            out1, err = node.exec_command(cmd="sudo ceph fs set cephfs allow_multimds true --yes-i-really-mean-it")
            out2, err = node.exec_command(cmd="sudo ceph fs set cephfs max_mds 2")
            break

    except Exception as e:
        log.error(e)


def mkdir_pinning(clients, range1, range2, dir_name, pin_val):
    try:
        log.info("Creating Directories and Pinning to MDS %s" % (pin_val))
        for client in clients:
            for num in range(range1, range2):
                out, err = client.exec_command(cmd='sudo mkdir %s%s_%d' % (mounting_dir, dir_name, num))
                if pin_val != '':
                    client.exec_command(
                        cmd='sudo setfattr -n ceph.dir.pin -v %s %s%s_%d' % (pin_val, mounting_dir, dir_name, num))
                else:
                    print("Pin val not given")
                print(out.read().decode())
                print(time.time())
            break
    except Exception as e:
        log.error(e)


def allow_dir_fragmentation(mds_nodes):
    try:
        log.info("Allowing directorty fragmenation for splitting")
        for node in mds_nodes:
            node.exec_command(cmd='sudo ceph fs set cephfs allow_dirfrags 1')
            break
    except Exception as e:
        log.error(e)


def mds_fail_over(mds_nodes):
    try:
        rand = random.randint(0, 1)
        for node in mds_nodes:
            log.info("Failing MDS %d" % (rand))
            node.exec_command(cmd='sudo ceph mds fail %d' % (rand))
            break

    except Exception as e:
        log.error(e)


def pinned_dir_io(clients, mds_fail_over, num_of_files, range1, range2):
    try:
        log.info("Performing IOs and MDSfailovers on clients")
        for client in clients:
            client.exec_command(cmd='sudo pip install crefi')
            for num in range(range1, range2):
                if mds_fail_over != '':
                    mds_fail_over(mds_nodes)
                out, err = client.exec_command(cmd='sudo crefi -n %d %sdir_%d' % (num_of_files, mounting_dir, num))
                rc = out.channel.recv_exit_status()
                print(out.read().decode())
                RC.append(rc)
                print(time.time())
                if rc == 0:
                    log.info("Client IO is going on,success")
                else:
                    log.error("Client IO got interrupted")
                    failure.update({client: out})
                    break
            break

    except Exception as e:
        log.error(e)


def custom_ceph_config(suite_config, custom_config, custom_config_file):
    """
    Combines and returns custom configuration overrides for ceph.
    Hierarchy is as follows:
        custom_config > custom_config_file > suite_config

    Args:
        suite_config: ceph_conf_overrides that currently exist in the test suite
        custom_config: custom config args provided by the cli (these all go to the global scope)
        custom_config_file: path to custom config yaml file provided by the cli

    Returns
        New value to be used for ceph_conf_overrides in test config
    """
    log.debug("Suite config: {}".format(suite_config))
    log.debug("Custom config: {}".format(custom_config))
    log.debug("Custom config file: {}".format(custom_config_file))

    full_custom_config = suite_config or {}
    cli_config_dict = {}
    custom_config_dict = {}

    # retrieve custom config from file
    if custom_config_file:
        with open(custom_config_file) as f:
            custom_config_dict = yaml.safe_load(f)
            log.info("File contents: {}".format(custom_config_dict))

    # format cli configs into dict
    if custom_config:
        cli_config_dict = dict(item.split('=') for item in custom_config)

    # combine file and cli configs
    if cli_config_dict:
        if not custom_config_dict.get('global'):
            custom_config_dict['global'] = {}
        for key, value in cli_config_dict.items():
            custom_config_dict['global'][key] = value

    # combine file and suite configs
    for key, value in custom_config_dict.items():
        subsection = {}
        if full_custom_config.get(key):
            subsection.update(full_custom_config[key])
        subsection.update(value)
        full_custom_config[key] = subsection

    log.info("Full custom config: {}".format(full_custom_config))
    return full_custom_config


def run_cmd(cmd, **kwargs):
    """
    Run an arbitrary command locally

    Args:
        cmd (str): command to run

    Raises:
        CommandFailed: In case the command execution fails

    Returns:
        (str) Decoded stdout of command

    """
    log.info(f"Executing command: {cmd}")
    if isinstance(cmd, str):
        cmd = shlex.split(cmd)
    r = subprocess.run(
        cmd,
        stdout=subprocess.PIPE,
        stderr=subprocess.PIPE,
        stdin=subprocess.PIPE,
        **kwargs
    )
    log.debug(f"Command output: {r.stdout.decode()}")
    if r.stderr and not r.returncode:
        log.warning(f"Command warning:: {r.stderr.decode()}")
    if r.returncode:
        raise CommandFailed(
            f"Error during execution of command: {cmd}."
            f"\nError is {r.stderr.decode()}"
        )
    return r.stdout.decode()


def download_file(url, filename):
    """
    Download a file from a specified url

    Args:
        url (str): URL of the file to download
        filename (str): Name of the file to write the download to

    """
    log.debug(f"Download '{url}' to '{filename}'.")
    with open(filename, "wb") as f:
        r = requests.get(url)
        f.write(r.content)
    assert r.ok


def destroy_cluster(cluster_path, log_level="DEBUG"):
    """
    Destroy existing cluster resources in AWS.

    Args:
        cluster_path (str): filepath to cluster directory to be destroyed
        log_level (str): log level to set for openshift_installer

    """
    # Download installer
    installer = get_openshift_installer()

    destroy_cmd = (
        f"{installer} destroy cluster "
        f"--dir {cluster_path} "
        f"--log-level {log_level}"
    )

    try:
        cluster_path = os.path.normpath(cluster_path)

        # Retrieve cluster name and aws region from metadata
        metadata_file = os.path.join(cluster_path, "metadata.json")
        with open(metadata_file) as f:
            metadata = json.loads(f.read())
        cluster_name = metadata.get("clusterName")
        region_name = metadata.get("aws").get("region")

        # Execute destroy cluster using OpenShift installer
        log.info(f"Destroying cluster defined in {cluster_path}")
        run_cmd(destroy_cmd)

        # Find and delete volumes
        aws = AWS(region_name)
        volume_pattern = f"{cluster_name}*"
        log.debug(f"Finding volumes with pattern: {volume_pattern}")
        volumes = aws.get_volumes_by_name_pattern(volume_pattern)
        log.debug(f"Found volumes: \n {volumes}")
        for volume in volumes:
            aws.detach_and_delete_volume(volume)

        # Remove installer
        delete_file(installer)

    except Exception:
        log.error(traceback.format_exc())


def get_openshift_installer(
    version=None,
    bin_dir=None,
    force_download=False,
):
    """
    Download the OpenShift installer binary, if not already present.
    Update env. PATH and get path of the openshift installer binary.

    Args:
        version (str): Version of the installer to download
        bin_dir (str): Path to bin directory (default: config.RUN['bin_dir'])
        force_download (bool): Force installer download even if already present

    Returns:
        str: Path to the installer binary

    """
    version = version or config.DEPLOYMENT['installer_version']
    bin_dir = os.path.expanduser(bin_dir or config.RUN['bin_dir'])
    installer_filename = "openshift-install"
    installer_binary_path = os.path.join(bin_dir, installer_filename)
    if os.path.isfile(installer_binary_path) and force_download:
        delete_file(installer_binary_path)
    if os.path.isfile(installer_binary_path):
        log.debug(f"Installer exists ({installer_binary_path}), skipping download.")
        # TODO: check installer version
    else:
        log.info(f"Downloading openshift installer ({version}).")
        prepare_bin_dir()
        # record current working directory and switch to BIN_DIR
        previous_dir = os.getcwd()
        os.chdir(bin_dir)
        tarball = f"{installer_filename}.tar.gz"
        url = get_openshift_mirror_url(installer_filename, version)
        download_file(url, tarball)
        run_cmd(f"tar xzvf {tarball} {installer_filename}")
        delete_file(tarball)
        # return to the previous working directory
        os.chdir(previous_dir)

    installer_version = run_cmd(f"{installer_binary_path} version")
    log.info(f"OpenShift Installer version: {installer_version}")

    return installer_binary_path


def get_openshift_client(
    version=None,
    bin_dir=None,
    force_download=False,
):
    """
    Download the OpenShift client binary, if not already present.
    Update env. PATH and get path of the oc binary.

    Args:
        version (str): Version of the client to download
            (default: config.RUN['client_version'])
        bin_dir (str): Path to bin directory (default: config.RUN['bin_dir'])
        force_download (bool): Force client download even if already present

    Returns:
        str: Path to the client binary

    """
    version = version or config.RUN['client_version']
    bin_dir = os.path.expanduser(bin_dir or config.RUN['bin_dir'])
    client_binary_path = os.path.join(bin_dir, 'oc')
    if os.path.isfile(client_binary_path) and force_download:
        delete_file(client_binary_path)
    if os.path.isfile(client_binary_path):
        log.debug(f"Client exists ({client_binary_path}), skipping download.")
        # TODO: check client version
    else:
        log.info(f"Downloading openshift client ({version}).")
        prepare_bin_dir()
        # record current working directory and switch to BIN_DIR
        previous_dir = os.getcwd()
        os.chdir(bin_dir)
        url = get_openshift_mirror_url('openshift-client', version)
        tarball = "openshift-client.tar.gz"
        download_file(url, tarball)
        run_cmd(f"tar xzvf {tarball} oc kubectl")
        delete_file(tarball)
        # return to the previous working directory
        os.chdir(previous_dir)

    client_version = run_cmd(f"{client_binary_path} version")
    log.info(f"OpenShift Client version: {client_version}")

    return client_binary_path


def get_openshift_mirror_url(file_name, version):
    """
    Format url to OpenShift mirror (for client and installer download).

    Args:
        file_name (str): Name of file
        version (str): Version of the installer or client to download

    Returns:
        str: Url of the desired file (installer or client)

    """
    if platform.system() == "Darwin":
        os_type = "mac"
    elif platform.system() == "Linux":
        os_type = "linux"
    else:
        raise UnsupportedOSType
    url = (
        f"https://mirror.openshift.com/pub/openshift-v4/clients/ocp/"
        f"{version}/{file_name}-{os_type}-{version}.tar.gz"
    )
    return url


def prepare_bin_dir(bin_dir=None):
    """
    Prepare bin directory for OpenShift client and installer

    Args:
        bin_dir (str): Path to bin directory (default: config.RUN['bin_dir'])
    """
    bin_dir = os.path.expanduser(bin_dir or config.RUN['bin_dir'])
    try:
        os.mkdir(bin_dir)
        log.info(f"Directory '{bin_dir}' successfully created.")
    except FileExistsError:
        log.debug(f"Directory '{bin_dir}' already exists.")


def add_path_to_env_path(path):
    """
    Add path to the PATH environment variable (if not already there).

    Args:
        path (str): Path which should be added to the PATH env. variable

    """
    env_path = os.environ['PATH'].split(os.pathsep)
    if path not in env_path:
        os.environ['PATH'] = os.pathsep.join([path] + env_path)
        log.info(f"Path '{path}' added to the PATH environment variable.")
    log.debug(f"PATH: {os.environ['PATH']}")


def delete_file(file_name):
    """
    Delete file_name

    Args:
        file_name (str): Path to the file you want to delete
    """
    os.remove(file_name)


class TimeoutSampler(object):
    """
    Samples the function output.

    This is a generator object that at first yields the output of function
    `func`. After the yield, it either raises instance of `timeout_exc_cls` or
    sleeps `sleep` seconds.

    Yielding the output allows you to handle every value as you wish.

    Feel free to set the instance variables.
    """

    def __init__(self, timeout, sleep, func, *func_args, **func_kwargs):
        self.timeout = timeout
        ''' Timeout in seconds. '''
        self.sleep = sleep
        ''' Sleep interval seconds. '''

        self.func = func
        ''' A function to sample. '''
        self.func_args = func_args
        ''' Args for func. '''
        self.func_kwargs = func_kwargs
        ''' Kwargs for func. '''

        self.start_time = None
        ''' Time of starting the sampling. '''
        self.last_sample_time = None
        ''' Time of last sample. '''

        self.timeout_exc_cls = TimeoutExpiredError
        ''' Class of exception to be raised.  '''
        self.timeout_exc_args = (self.timeout,)
        ''' An args for __init__ of the timeout exception. '''

    def __iter__(self):
        if self.start_time is None:
            self.start_time = time.time()
        while True:
            self.last_sample_time = time.time()
            try:
                yield self.func(*self.func_args, **self.func_kwargs)
            except Exception:
                pass

            if self.timeout < (time.time() - self.start_time):
                raise self.timeout_exc_cls(*self.timeout_exc_args)
            time.sleep(self.sleep)

    def wait_for_func_status(self, result):
        """
        Get function and run it for given time until success or timeout.
        (using __iter__ function)

        Args:
            result (bool): Expected result from func.

        Examples:
            sample = TimeoutSampler(
                timeout=60, sleep=1, func=some_func, func_arg1="1",
                func_arg2="2"
            )
            if not sample.waitForFuncStatus(result=True):
                raise Exception
        """
        try:
            for res in self:
                if result == res:
                    return True

        except self.timeout_exc_cls:
            log.error(
                f"({self.func.__name__}) return incorrect status after timeout"
            )
            return False


def get_random_str(size=13):
    """
    generates the random string of given size

    Args:
        size (int): number of random characters to generate

    Returns:
         str : string of random characters of given size

    """
    chars = string.ascii_lowercase + string.digits
    return ''.join(random.choice(chars) for _ in range(size))


def run_async(command):
    """
    Run command locally and return without waiting for completion

    Args:
        command (str): The command to run.

    Returns:
        An open descriptor to be used by the calling function.

    Example:
        command = 'oc delete pvc pvc1'
        proc = run_async(command)
        ret, out, err = proc.async_communicate()
    """
    log.info(f"Executing command: {command}")
    popen_obj = subprocess.Popen(
        command, stdin=subprocess.PIPE, stdout=subprocess.PIPE, shell=True,
        encoding='utf-8'
    )

    def async_communicate():
        """
        Wait for command to complete and fetch the result

        Returns:
            retcode, stdout, stderr of the command
        """
        stdout, stderr = popen_obj.communicate()
        retcode = popen_obj.returncode
        return retcode, stdout, stderr

    popen_obj.async_communicate = async_communicate
    return popen_obj


def is_cluster_running(cluster_path):
    from ocs_ci.ocs.openshift_ops import OCP
    return config.RUN['cli_params'].get('cluster_path') and OCP.set_kubeconfig(
        os.path.join(cluster_path, config.RUN.get('kubeconfig_location'))
    )


def decompose_html_attributes(soup, attributes):
    """
    Decomposes the given html attributes

    Args:
        soup (obj): BeautifulSoup object
        attributes (list): attributes to decompose

    Returns: None

    """
    for attribute in attributes:
        tg = soup.find_all(attrs={"class": attribute})
        for each in tg:
            each.decompose()


def parse_html_for_email(soup):
    """
    Parses the html and filters out the unnecessary data/tags/attributes
    for email reporting

    Args:
        soup (obj): BeautifulSoup object

    """
    decompose_html_attributes(soup, ["extra", "col-links"])
    soup.find(id="not-found-message").decompose()

    for tr in soup.find_all('tr'):
        for th in tr.find_all('th'):
            if "Links" in th.text:
                th.decompose()

    for p in soup.find_all('p'):
        if "(Un)check the boxes to filter the results." in p.text:
            p.decompose()
        if "pytest-html" in p.text:
            data = p.text.split("by")[0]
            p.string = data

    for ip in soup.find_all('input'):
        if not ip.has_attr('disabled'):
            ip['disabled'] = 'true'

    for td in soup.find_all('td'):
        if "pytest" in td.text or "html" in td.text:
            data = td.text.replace('&apos', '')
            td.string = data

    main_header = soup.find('h1')
    main_header.string.replace_with('OCS-CI RESULTS')


def email_reports():
    """
    Email results of test run

    """
    mailids = config.RUN['cli_params']['email']
    recipients = []
    [recipients.append(mailid) for mailid in mailids.split(",")]
    sender = "ocs-ci@redhat.com"
    msg = MIMEMultipart('alternative')
    msg['Subject'] = f"ocs-ci results for {get_testrun_id()} (RUN ID: {config.RUN['run_id']})"
    msg['From'] = sender
    msg['To'] = ", ".join(recipients)

    html = config.RUN['cli_params']['--html']
    html_data = open(os.path.expanduser(html)).read()
    soup = BeautifulSoup(html_data, "html.parser")

    parse_html_for_email(soup)
    part1 = MIMEText(soup, 'html')
    msg.attach(part1)
    try:
        s = smtplib.SMTP('localhost')
        s.sendmail(sender, recipients, msg.as_string())
        s.quit()
        log.info(f"Results have been emailed to {recipients}")
    except Exception as e:
        log.exception(e)


def get_cluster_version_info():
    """
    Gets the complete cluster version information

    Returns:
        dict: cluster version information

    """
    # importing here to avoid circular imports
    from ocs_ci.ocs.ocp import OCP
    ocp = OCP(kind="clusterversion")
    cluster_version_info = ocp.get("version")
    return cluster_version_info


def get_cluster_version():
    """
    Gets the cluster version

    Returns:
         str: cluster version

    """
    return get_cluster_version_info()["status"]["desired"]["version"]


def get_cluster_image():
    """
    Gets the cluster image

    Returns:
         str: cluster image

    """
    return get_cluster_version_info()["status"]["desired"]["image"]


def get_ceph_version():
    """
    Gets the ceph version

    Returns:
         str: ceph version

    """
    # importing here to avoid circular imports
    from ocs_ci.ocs.resources import pod
    ct_pod = pod.get_ceph_tools_pod()
    ceph_version = ct_pod.exec_ceph_cmd("ceph version")
    return re.split(r'ceph version ', ceph_version['version'])[1]


def get_rook_version():
    """
    Gets the rook version

    Returns:
        str: rook version

    """
    # importing here to avoid circular imports
    from ocs_ci.ocs.resources import pod
    ct_pod = pod.get_ceph_tools_pod()
    rook_versions = ct_pod.exec_ceph_cmd("rook version", format='')
    return rook_versions['rook']


def get_csi_versions():
    """
    Gets the CSI related version information

    Returns:
        dict: CSI related version information

    """
    csi_versions = {}
    # importing here to avoid circular imports
    from ocs_ci.ocs.ocp import OCP
    ocp_pod_obj = OCP(
        kind=constants.POD, namespace=config.ENV_DATA['cluster_namespace']
    )
    csi_provisioners = [
        'csi-cephfsplugin-provisioner',
        'csi-rbdplugin-provisioner'
    ]
    for provisioner in csi_provisioners:
        csi_provisioner_pod = run_cmd(
            f"oc -n {config.ENV_DATA['cluster_namespace']} get pod -l "
            f"'app={provisioner}' -o jsonpath='{{.items[0].metadata.name}}'"
        )
        desc = ocp_pod_obj.get(csi_provisioner_pod)
        for container in desc['spec']['containers']:
            name = container['image'].split("/")[-1].split(":")[0]
            version = container['image'].split("/")[-1].split(":")[1]
            csi_versions[name] = version
    return csi_versions


def create_directory_path(path):
    """
    Creates directory if path doesn't exists
    """
    path = os.path.expanduser(path)
    if not os.path.exists(path):
        os.makedirs(path)
    else:
        log.debug(f"{path} already exists")


def ocsci_log_path():
    """
    Construct the full path for the log directory.

    Returns:
        str: full path for ocs-ci log directory

    """
    return os.path.expanduser(
        os.path.join(
            config.RUN['log_dir'],
            f"ocs-ci-logs-{config.RUN['run_id']}"
        )
    )


<<<<<<< HEAD
def get_testrun_id():
    """
    Prepare testrun ID for Polarion (and other reports).

    Return config.REPORTING["polarion"]["testrun_id"], if configured.
    Otherwise prepare testrun ID based on Upstream/Downstream information,
    OCS version and used markers.

    Returns:
        str: String containing testrun ID
    """
    markers = config.RUN['cli_params'].get('-m', '').replace(" ", "-")
    us_ds = config.REPORTING.get("us_ds")
    if config.REPORTING["polarion"].get("testrun_id"):
        testrun_id = config.REPORTING["polarion"]["testrun_id"]
    elif markers:
        testrun_id = f"OCS_{us_ds}_{config.REPORTING.get('testrun_id_part', '')}_{markers}"
    else:
        testrun_id = f"OCS_{us_ds}_{config.REPORTING.get('testrun_id_part', '')}"
    # replace invalid character(s) by '-'
    testrun_id = testrun_id.translate(
        str.maketrans(
            {key: '-' for key in ''' \\/.:*"<>|~!@#$?%^&'*(){}+`,=\t'''}
        )
    )
    return testrun_id
=======
@retry((CephHealthException, CommandFailed), tries=20, delay=30, backoff=1)
def ceph_health_check(namespace=None):
    """
    Exec `ceph health` cmd on tools pod to determine health of cluster.

    Args:
        namespace (str): Namespace of OCS
            (default: config.ENV_DATA['cluster_namespace'])

    Raises:
        CephHealthException: If the ceph health returned is not HEALTH_OK
        CommandFailed: If the command to retrieve the tools pod name or the
            command to get ceph health returns a non-zero exit code
    Returns:
        boolean: True if HEALTH_OK

    """
    namespace = namespace or config.ENV_DATA['cluster_namespace']
    run_cmd(
        f"oc wait --for condition=ready pod "
        f"-l app=rook-ceph-tools "
        f"-n {namespace} "
        f"--timeout=120s"
    )
    tools_pod = run_cmd(
        f"oc -n {namespace} get pod -l 'app=rook-ceph-tools' "
        f"-o jsonpath='{{.items[0].metadata.name}}'"
    )
    health = run_cmd(f"oc -n {namespace} exec {tools_pod} ceph health")
    if health.strip() == "HEALTH_OK":
        log.info("HEALTH_OK, install successful.")
        return True
    else:
        raise CephHealthException(
            f"Ceph cluster health is not OK. Health: {health}"
        )
>>>>>>> 1ad7166a
<|MERGE_RESOLUTION|>--- conflicted
+++ resolved
@@ -954,7 +954,6 @@
     )
 
 
-<<<<<<< HEAD
 def get_testrun_id():
     """
     Prepare testrun ID for Polarion (and other reports).
@@ -981,7 +980,8 @@
         )
     )
     return testrun_id
-=======
+
+
 @retry((CephHealthException, CommandFailed), tries=20, delay=30, backoff=1)
 def ceph_health_check(namespace=None):
     """
@@ -1017,5 +1017,4 @@
     else:
         raise CephHealthException(
             f"Ceph cluster health is not OK. Health: {health}"
-        )
->>>>>>> 1ad7166a
+        )