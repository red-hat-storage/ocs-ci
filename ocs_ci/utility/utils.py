import io
import json
import logging
import os
import platform
import random
import re
import shlex
import smtplib
import string
import subprocess
import time
import traceback
from copy import deepcopy
from email.mime.multipart import MIMEMultipart
from email.mime.text import MIMEText
from scipy.stats import tmean, scoreatpercentile
from shutil import which

import hcl
import requests
import yaml
from bs4 import BeautifulSoup
from paramiko import SSHClient, AutoAddPolicy
from semantic_version import Version
from tempfile import NamedTemporaryFile

from ocs_ci.framework import config
from ocs_ci.ocs import constants, defaults
from ocs_ci.ocs.exceptions import (
    CephHealthException,
    CommandFailed,
    TagNotFoundException,
    TimeoutException,
    TimeoutExpiredError,
    UnavailableBuildException,
    UnsupportedOSType,
)
from ocs_ci.utility.retry import retry


log = logging.getLogger(__name__)

# variables
mounting_dir = '/mnt/cephfs/'
clients = []
md5sum_list1 = []
md5sum_list2 = []
fuse_clients = []
kernel_clients = []
mon_node = ''
mon_node_ip = ''
mds_nodes = []
md5sum_file_lock = []
active_mdss = []
RC = []
failure = {}
output = []
unique_test_names = []


# function for getting the clients
def get_client_info(ceph_nodes, clients):
    log.info("Getting Clients")
    for node in ceph_nodes:
        if node.role == 'client':
            clients.append(node)
    # Identifying MON node
    for node in ceph_nodes:
        if node.role == 'mon':
            mon_node = node
            out, err = mon_node.exec_command(cmd='sudo hostname -I')
            mon_node_ip = out.read().decode().rstrip('\n')
            break
    for node in ceph_nodes:
        if node.role == 'mds':
            mds_nodes.append(node)
    for node in clients:
        node.exec_command(cmd='sudo yum install -y attr')

    fuse_clients = clients[0:2]  # seperating clients for fuse and kernel
    kernel_clients = clients[2:4]
    return fuse_clients, kernel_clients, mon_node, mounting_dir, mds_nodes, md5sum_file_lock, mon_node_ip


# function for providing authorization to the clients from MON ndoe
def auth_list(clients, mon_node):
    for node in clients:
        log.info("Giving required permissions for clients from MON node:")
        mon_node.exec_command(
            cmd="sudo ceph auth get-or-create client.%s mon 'allow *' mds 'allow *, allow rw path=/' "
                "osd 'allow rw pool=cephfs_data' -o /etc/ceph/ceph.client.%s.keyring" % (node.hostname, node.hostname))
        out, err = mon_node.exec_command(
            sudo=True, cmd='cat /etc/ceph/ceph.client.%s.keyring' % (node.hostname))
        keyring = out.read().decode()
        key_file = node.write_file(
            sudo=True,
            file_name='/etc/ceph/ceph.client.%s.keyring' % (node.hostname),
            file_mode='w')
        key_file.write(keyring)

        key_file.flush()

        node.exec_command(cmd="sudo chmod 644 /etc/ceph/ceph.client.%s.keyring" % (node.hostname))
        # creating mounting directory
        node.exec_command(cmd='sudo mkdir %s' % (mounting_dir))


# MOunting single FS with ceph-fuse
def fuse_mount(fuse_clients, mounting_dir):
    try:
        for client in fuse_clients:
            log.info("Creating mounting dir:")
            log.info("Mounting fs with ceph-fuse on client %s:" % (client.hostname))
            client.exec_command(cmd="sudo ceph-fuse -n client.%s %s" % (client.hostname, mounting_dir))
            out, err = client.exec_command(cmd='mount')
            mount_output = out.read().decode()
            mount_output.split()
            log.info("Checking if fuse mount is is passed of failed:")
            if 'fuse' in mount_output:
                log.info("ceph-fuse mounting passed")
            else:
                log.error("ceph-fuse mounting failed")
        return md5sum_list1
    except Exception as e:
        log.error(e)


def kernel_mount(mounting_dir, mon_node_ip, kernel_clients):
    try:
        for client in kernel_clients:
            out, err = client.exec_command(cmd='sudo ceph auth get-key client.%s' % (client.hostname))
            secret_key = out.read().decode().rstrip('\n')
            mon_node_ip = mon_node_ip.replace(" ", "")
            client.exec_command(
                cmd='sudo mount -t ceph %s:6789:/ %s -o name=%s,secret=%s' % (
                    mon_node_ip, mounting_dir, client.hostname, secret_key))
            out, err = client.exec_command(cmd='mount')
            mount_output = out.read().decode()
            mount_output.split()
            log.info("Checking if kernel mount is is passed of failed:")
            if '%s:6789:/' % (mon_node_ip) in mount_output:
                log.info("kernel mount passed")
            else:
                log.error("kernel mount failed")
        return md5sum_list2
    except Exception as e:
        log.error(e)


def fuse_client_io(client, mounting_dir):
    try:
        rand_count = random.randint(1, 5)
        rand_bs = random.randint(100, 300)
        log.info("Performing IOs on fuse-clients")
        client.exec_command(
            cmd="sudo dd if=/dev/zero of=%snewfile_%s bs=%dM count=%d" %
                (mounting_dir, client.hostname, rand_bs, rand_count),
            long_running=True)
    except Exception as e:
        log.error(e)


def kernel_client_io(client, mounting_dir):
    try:
        rand_count = random.randint(1, 6)
        rand_bs = random.randint(100, 500)
        log.info("Performing IOs on kernel-clients")
        client.exec_command(
            cmd="sudo dd if=/dev/zero of=%snewfile_%s bs=%dM count=%d" %
                (mounting_dir, client.hostname, rand_bs, rand_count),
            long_running=True)
    except Exception as e:
        log.error(e)


def fuse_client_md5(fuse_clients, md5sum_list1):
    try:
        log.info("Calculating MD5 sums of files in fuse-clients:")
        for client in fuse_clients:
            md5sum_list1.append(
                client.exec_command(cmd="sudo md5sum %s* | awk '{print $1}' " % (mounting_dir), long_running=True))

    except Exception as e:
        log.error(e)


def kernel_client_md5(kernel_clients, md5sum_list2):
    try:
        log.info("Calculating MD5 sums of files in kernel-clients:")
        for client in kernel_clients:
            md5sum_list2.append(
                client.exec_command(cmd="sudo md5sum %s* | awk '{print $1}' " % (mounting_dir), long_running=True))
    except Exception as e:
        log.error(e)


# checking file locking mechanism
def file_locking(client):
    try:
        to_lock_file = """
import fcntl
import subprocess
import time
try:
    f = open('/mnt/cephfs/to_test_file_lock', 'w+')
    fcntl.lockf(f, fcntl.LOCK_EX | fcntl.LOCK_NB)
    print "locking file:--------------------------------"
    subprocess.check_output(["sudo","dd","if=/dev/zero","of=/mnt/cephfs/to_test_file_lock","bs=1M","count=2"])
except IOError as e:
    print e
finally:
    print "Unlocking file:------------------------------"
    fcntl.lockf(f,fcntl.LOCK_UN)
            """
        to_lock_code = client.write_file(
            sudo=True,
            file_name='/home/cephuser/file_lock.py',
            file_mode='w')
        to_lock_code.write(to_lock_file)
        to_lock_code.flush()
        out, err = client.exec_command(cmd="sudo python /home/cephuser/file_lock.py")
        output = out.read().decode()
        output.split()
        if 'Errno 11' in output:
            log.info("File locking achieved, data is not corrupted")
        elif 'locking' in output:
            log.info("File locking achieved, data is not corrupted")
        else:
            log.error("Data is corrupted")

        out, err = client.exec_command(cmd="sudo md5sum %sto_test_file_lock | awk '{print $1}'" % (mounting_dir))

        md5sum_file_lock.append(out.read().decode())

    except Exception as e:
        log.error(e)


def activate_multiple_mdss(mds_nodes):
    try:
        log.info("Activating Multiple MDSs")
        for node in mds_nodes:
            out1, err = node.exec_command(cmd="sudo ceph fs set cephfs allow_multimds true --yes-i-really-mean-it")
            out2, err = node.exec_command(cmd="sudo ceph fs set cephfs max_mds 2")
            break

    except Exception as e:
        log.error(e)


def mkdir_pinning(clients, range1, range2, dir_name, pin_val):
    try:
        log.info("Creating Directories and Pinning to MDS %s" % (pin_val))
        for client in clients:
            for num in range(range1, range2):
                out, err = client.exec_command(cmd='sudo mkdir %s%s_%d' % (mounting_dir, dir_name, num))
                if pin_val != '':
                    client.exec_command(
                        cmd='sudo setfattr -n ceph.dir.pin -v %s %s%s_%d' % (pin_val, mounting_dir, dir_name, num))
                else:
                    print("Pin val not given")
                print(out.read().decode())
                print(time.time())
            break
    except Exception as e:
        log.error(e)


def allow_dir_fragmentation(mds_nodes):
    try:
        log.info("Allowing directorty fragmenation for splitting")
        for node in mds_nodes:
            node.exec_command(cmd='sudo ceph fs set cephfs allow_dirfrags 1')
            break
    except Exception as e:
        log.error(e)


def mds_fail_over(mds_nodes):
    try:
        rand = random.randint(0, 1)
        for node in mds_nodes:
            log.info("Failing MDS %d" % (rand))
            node.exec_command(cmd='sudo ceph mds fail %d' % (rand))
            break

    except Exception as e:
        log.error(e)


def pinned_dir_io(clients, mds_fail_over, num_of_files, range1, range2):
    try:
        log.info("Performing IOs and MDSfailovers on clients")
        for client in clients:
            client.exec_command(cmd='sudo pip install crefi')
            for num in range(range1, range2):
                if mds_fail_over != '':
                    mds_fail_over(mds_nodes)
                out, err = client.exec_command(cmd='sudo crefi -n %d %sdir_%d' % (num_of_files, mounting_dir, num))
                rc = out.channel.recv_exit_status()
                print(out.read().decode())
                RC.append(rc)
                print(time.time())
                if rc == 0:
                    log.info("Client IO is going on,success")
                else:
                    log.error("Client IO got interrupted")
                    failure.update({client: out})
                    break
            break

    except Exception as e:
        log.error(e)


def custom_ceph_config(suite_config, custom_config, custom_config_file):
    """
    Combines and returns custom configuration overrides for ceph.
    Hierarchy is as follows::

        custom_config > custom_config_file > suite_config

    Args:
        suite_config: ceph_conf_overrides that currently exist in the test suite
        custom_config: custom config args provided by the cli (these all go to the global scope)
        custom_config_file: path to custom config yaml file provided by the cli

    Returns
        New value to be used for ceph_conf_overrides in test config
    """
    log.debug("Suite config: {}".format(suite_config))
    log.debug("Custom config: {}".format(custom_config))
    log.debug("Custom config file: {}".format(custom_config_file))

    full_custom_config = suite_config or {}
    cli_config_dict = {}
    custom_config_dict = {}

    # retrieve custom config from file
    if custom_config_file:
        with open(custom_config_file) as f:
            custom_config_dict = yaml.safe_load(f)
            log.info("File contents: {}".format(custom_config_dict))

    # format cli configs into dict
    if custom_config:
        cli_config_dict = dict(item.split('=') for item in custom_config)

    # combine file and cli configs
    if cli_config_dict:
        if not custom_config_dict.get('global'):
            custom_config_dict['global'] = {}
        for key, value in cli_config_dict.items():
            custom_config_dict['global'][key] = value

    # combine file and suite configs
    for key, value in custom_config_dict.items():
        subsection = {}
        if full_custom_config.get(key):
            subsection.update(full_custom_config[key])
        subsection.update(value)
        full_custom_config[key] = subsection

    log.info("Full custom config: {}".format(full_custom_config))
    return full_custom_config


def mask_secrets(plaintext, secrets):
    """
    Replace secrets in plaintext with asterisks

    Args:
        plaintext (str): The plaintext to remove the secrets from
        secrets (list): List of secret strings to replace in the plaintext

    Returns:
        str: The censored version of plaintext

    """
    if secrets:
        for secret in secrets:
            plaintext = plaintext.replace(secret, '*' * 5)
    return plaintext


def run_cmd(cmd, secrets=None, timeout=600, ignore_error=False, **kwargs):
    """
    *The deprecated form of exec_cmd.*
    Run an arbitrary command locally

    Args:
        cmd (str): command to run
        secrets (list): A list of secrets to be masked with asterisks
            This kwarg is popped in order to not interfere with
            subprocess.run(``**kwargs``)
        timeout (int): Timeout for the command, defaults to 600 seconds.
        ignore_error (bool): True if ignore non zero return code and do not
            raise the exception.

    Raises:
        CommandFailed: In case the command execution fails

    Returns:
        (str) Decoded stdout of command
    """
    completed_process = exec_cmd(cmd, secrets, timeout, ignore_error, **kwargs)
    return mask_secrets(completed_process.stdout.decode(), secrets)


def exec_cmd(cmd, secrets=None, timeout=600, ignore_error=False, **kwargs):
    """
    Run an arbitrary command locally

    Args:
        cmd (str): command to run
        secrets (list): A list of secrets to be masked with asterisks
            This kwarg is popped in order to not interfere with
            subprocess.run(``**kwargs``)
        timeout (int): Timeout for the command, defaults to 600 seconds.
        ignore_error (bool): True if ignore non zero return code and do not
            raise the exception.

    Raises:
        CommandFailed: In case the command execution fails

    Returns:
        (CompletedProcess) A CompletedProcess object of the command that was executed
        CompletedProcess attributes:
        args: The list or str args passed to run().
        returncode (str): The exit code of the process, negative for signals.
        stdout     (str): The standard output (None if not captured).
        stderr     (str): The standard error (None if not captured).

    """
    masked_cmd = mask_secrets(cmd, secrets)
    log.info(f"Executing command: {masked_cmd}")
    if isinstance(cmd, str):
        cmd = shlex.split(cmd)
    completed_process = subprocess.run(
        cmd,
        stdout=subprocess.PIPE,
        stderr=subprocess.PIPE,
        stdin=subprocess.PIPE,
        timeout=timeout,
        **kwargs
    )
    masked_stdout = mask_secrets(completed_process.stdout.decode(), secrets)
    if len(completed_process.stdout) > 0:
        log.debug(f"Command stdout: {masked_stdout}")
    else:
        log.debug("Command stdout is empty")

    masked_stderr = mask_secrets(completed_process.stderr.decode(), secrets)
    if len(completed_process.stderr) > 0:
        log.warning(f"Command stderr: {masked_stderr}")
    else:
        log.debug("Command stderr is empty")
    log.debug(f"Command return code: {completed_process.returncode}")
    if completed_process.returncode and not ignore_error:
        raise CommandFailed(
            f"Error during execution of command: {masked_cmd}."
            f"\nError is {masked_stderr}"
        )
    return completed_process


def download_file(url, filename):
    """
    Download a file from a specified url

    Args:
        url (str): URL of the file to download
        filename (str): Name of the file to write the download to

    """
    log.debug(f"Download '{url}' to '{filename}'.")
    with open(filename, "wb") as f:
        r = requests.get(url)
        assert r.ok, (
            f"The URL {url} is not available! Status: {r.status_code}."
        )
        f.write(r.content)


def get_url_content(url):
    """
    Return URL content

    Args:
        url (str): URL address to return
    Returns:
        str: Content of URL

    Raises:
        AssertionError: When couldn't load URL

    """
    log.debug(f"Download '{url}' content.")
    r = requests.get(url)
    assert r.ok, f"Couldn't load URL: {url} content! Status: {r.status_code}."
    return r.content


def expose_ocp_version(version):
    """
    This helper function exposes latest nightly version or GA version of OCP.
    When the version string ends with .nightly (e.g. 4.2.0-0.nightly) it will
    expose the version to latest accepted OCP build
    (e.g. 4.2.0-0.nightly-2019-08-08-103722)
    If the version ends with -ga than it will find the latest GA OCP version
    and will expose 4.2-ga to for example 4.2.22.

    Args:
        version (str): Verison of OCP

    Returns:
        str: Version of OCP exposed to full version if latest nighly passed

    """
    if version.endswith(".nightly"):
        latest_nightly_url = (
            f"https://openshift-release.svc.ci.openshift.org/api/v1/"
            f"releasestream/{version}/latest"
        )
        version_url_content = get_url_content(latest_nightly_url)
        version_json = json.loads(version_url_content)
        return version_json['name']
    if version.endswith("-ga"):
        channel = config.DEPLOYMENT.get("ocp_channel", "stable")
        ocp_version = version.rstrip('-ga')
        index = config.DEPLOYMENT.get('ocp_version_index', -1)
        return get_latest_ocp_version(f"{channel}-{ocp_version}", index)
    else:
        return version


def get_openshift_installer(
    version=None,
    bin_dir=None,
    force_download=False,
):
    """
    Download the OpenShift installer binary, if not already present.
    Update env. PATH and get path of the openshift installer binary.

    Args:
        version (str): Version of the installer to download
        bin_dir (str): Path to bin directory (default: config.RUN['bin_dir'])
        force_download (bool): Force installer download even if already present

    Returns:
        str: Path to the installer binary

    """
    version = version or config.DEPLOYMENT['installer_version']
    version = expose_ocp_version(version)
    bin_dir = os.path.expanduser(bin_dir or config.RUN['bin_dir'])
    installer_filename = "openshift-install"
    installer_binary_path = os.path.join(bin_dir, installer_filename)
    if os.path.isfile(installer_binary_path) and force_download:
        delete_file(installer_binary_path)
    if os.path.isfile(installer_binary_path):
        log.debug(f"Installer exists ({installer_binary_path}), skipping download.")
        # TODO: check installer version
    else:
        log.info(f"Downloading openshift installer ({version}).")
        prepare_bin_dir()
        # record current working directory and switch to BIN_DIR
        previous_dir = os.getcwd()
        os.chdir(bin_dir)
        tarball = f"{installer_filename}.tar.gz"
        url = get_openshift_mirror_url(installer_filename, version)
        download_file(url, tarball)
        run_cmd(f"tar xzvf {tarball} {installer_filename}")
        delete_file(tarball)
        # return to the previous working directory
        os.chdir(previous_dir)

    installer_version = run_cmd(f"{installer_binary_path} version")
    log.info(f"OpenShift Installer version: {installer_version}")

    return installer_binary_path


def get_openshift_client(
    version=None,
    bin_dir=None,
    force_download=False,
):
    """
    Download the OpenShift client binary, if not already present.
    Update env. PATH and get path of the oc binary.

    Args:
        version (str): Version of the client to download
            (default: config.RUN['client_version'])
        bin_dir (str): Path to bin directory (default: config.RUN['bin_dir'])
        force_download (bool): Force client download even if already present

    Returns:
        str: Path to the client binary

    """
    version = version or config.RUN['client_version']
    bin_dir = os.path.expanduser(bin_dir or config.RUN['bin_dir'])
    client_binary_path = os.path.join(bin_dir, 'oc')
    if os.path.isfile(client_binary_path) and force_download:
        delete_file(client_binary_path)
    if os.path.isfile(client_binary_path):
        log.debug(f"Client exists ({client_binary_path}), skipping download.")
        # TODO: check client version
    else:
        version = expose_ocp_version(version)
        log.info(f"Downloading openshift client ({version}).")
        prepare_bin_dir()
        # record current working directory and switch to BIN_DIR
        previous_dir = os.getcwd()
        os.chdir(bin_dir)
        url = get_openshift_mirror_url('openshift-client', version)
        tarball = "openshift-client.tar.gz"
        download_file(url, tarball)
        run_cmd(f"tar xzvf {tarball} oc kubectl")
        delete_file(tarball)
        # return to the previous working directory
        os.chdir(previous_dir)

    client_version = run_cmd(f"{client_binary_path} version --client")
    log.info(f"OpenShift Client version: {client_version}")

    return client_binary_path


def ensure_nightly_build_availability(build_url):
    base_build_url = build_url.rsplit('/', 1)[0]
    r = requests.get(base_build_url)
    extracting_condition = b"Extracting" in r.content
    if extracting_condition:
        log.info("Build is extracting now, may take up to a minute.")
    return r.ok and not extracting_condition


def get_openshift_mirror_url(file_name, version):
    """
    Format url to OpenShift mirror (for client and installer download).

    Args:
        file_name (str): Name of file
        version (str): Version of the installer or client to download

    Returns:
        str: Url of the desired file (installer or client)

    Raises:
        UnsupportedOSType: In case the OS type is not supported
        UnavailableBuildException: In case the build url is not reachable
    """
    if platform.system() == "Darwin":
        os_type = "mac"
    elif platform.system() == "Linux":
        os_type = "linux"
    else:
        raise UnsupportedOSType
    url_template = config.DEPLOYMENT.get(
        'ocp_url_template',
        "https://openshift-release-artifacts.svc.ci.openshift.org/"
        "{version}/{file_name}-{os_type}-{version}.tar.gz"
    )
    url = url_template.format(
        version=version,
        file_name=file_name,
        os_type=os_type,
    )
    sample = TimeoutSampler(
        timeout=540, sleep=5, func=ensure_nightly_build_availability,
        build_url=url,
    )
    if not sample.wait_for_func_status(result=True):
        raise UnavailableBuildException(
            f"The build url {url} is not reachable"
        )
    return url


def prepare_bin_dir(bin_dir=None):
    """
    Prepare bin directory for OpenShift client and installer

    Args:
        bin_dir (str): Path to bin directory (default: config.RUN['bin_dir'])
    """
    bin_dir = os.path.expanduser(bin_dir or config.RUN['bin_dir'])
    try:
        os.mkdir(bin_dir)
        log.info(f"Directory '{bin_dir}' successfully created.")
    except FileExistsError:
        log.debug(f"Directory '{bin_dir}' already exists.")


def add_path_to_env_path(path):
    """
    Add path to the PATH environment variable (if not already there).

    Args:
        path (str): Path which should be added to the PATH env. variable

    """
    env_path = os.environ['PATH'].split(os.pathsep)
    if path not in env_path:
        os.environ['PATH'] = os.pathsep.join([path] + env_path)
        log.info(f"Path '{path}' added to the PATH environment variable.")
    log.debug(f"PATH: {os.environ['PATH']}")


def delete_file(file_name):
    """
    Delete file_name

    Args:
        file_name (str): Path to the file you want to delete
    """
    os.remove(file_name)


class TimeoutSampler(object):
    """
    Samples the function output.

    This is a generator object that at first yields the output of function
    `func`. After the yield, it either raises instance of `timeout_exc_cls` or
    sleeps `sleep` seconds.

    Yielding the output allows you to handle every value as you wish.

    Feel free to set the instance variables.
    """

    def __init__(self, timeout, sleep, func, *func_args, **func_kwargs):
        self.timeout = timeout
        ''' Timeout in seconds. '''
        self.sleep = sleep
        ''' Sleep interval seconds. '''

        self.func = func
        ''' A function to sample. '''
        self.func_args = func_args
        ''' Args for func. '''
        self.func_kwargs = func_kwargs
        ''' Kwargs for func. '''

        self.start_time = None
        ''' Time of starting the sampling. '''
        self.last_sample_time = None
        ''' Time of last sample. '''

        self.timeout_exc_cls = TimeoutExpiredError
        ''' Class of exception to be raised.  '''
        self.timeout_exc_args = (self.timeout,)
        ''' An args for __init__ of the timeout exception. '''

    def __iter__(self):
        if self.start_time is None:
            self.start_time = time.time()
        while True:
            self.last_sample_time = time.time()
            try:
                yield self.func(*self.func_args, **self.func_kwargs)
            except Exception as ex:
                msg = f"Exception raised during iteration: {ex}"
                logging.error(msg)
            if self.timeout < (time.time() - self.start_time):
                raise self.timeout_exc_cls(*self.timeout_exc_args)
            log.info(
                f"Going to sleep for {self.sleep} seconds"
                " before next iteration")
            time.sleep(self.sleep)

    def wait_for_func_status(self, result):
        """
        Get function and run it for given time until success or timeout.
        (using __iter__ function)

        Args:
            result (bool): Expected result from func.

        Examples::

            sample = TimeoutSampler(
                timeout=60, sleep=1, func=some_func, func_arg1="1",
                func_arg2="2"
            )
            if not sample.wait_for_func_status(result=True):
                raise Exception

        """
        try:
            for res in self:
                if result == res:
                    return True
        except self.timeout_exc_cls:
            log.error(
                f"({self.func.__name__}) return incorrect status "
                f"after {self.timeout} second timeout")
            return False


def get_random_str(size=13):
    """
    generates the random string of given size

    Args:
        size (int): number of random characters to generate

    Returns:
         str : string of random characters of given size

    """
    chars = string.ascii_lowercase + string.digits
    return ''.join(random.choice(chars) for _ in range(size))


def run_async(command):
    """
    Run command locally and return without waiting for completion

    Args:
        command (str): The command to run.

    Returns:
        An open descriptor to be used by the calling function.

    Example:
        command = 'oc delete pvc pvc1'
        proc = run_async(command)
        ret, out, err = proc.async_communicate()
    """
    log.info(f"Executing command: {command}")
    popen_obj = subprocess.Popen(
        command, stdin=subprocess.PIPE, stdout=subprocess.PIPE, shell=True,
        encoding='utf-8'
    )

    def async_communicate():
        """
        Wait for command to complete and fetch the result

        Returns:
            retcode, stdout, stderr of the command
        """
        stdout, stderr = popen_obj.communicate()
        retcode = popen_obj.returncode
        return retcode, stdout, stderr

    popen_obj.async_communicate = async_communicate
    return popen_obj


def is_cluster_running(cluster_path):
    from ocs_ci.ocs.openshift_ops import OCP
    return config.RUN['cli_params'].get('cluster_path') and OCP.set_kubeconfig(
        os.path.join(cluster_path, config.RUN.get('kubeconfig_location'))
    )


def decompose_html_attributes(soup, attributes):
    """
    Decomposes the given html attributes

    Args:
        soup (obj): BeautifulSoup object
        attributes (list): attributes to decompose

    Returns: None

    """
    for attribute in attributes:
        tg = soup.find_all(attrs={"class": attribute})
        for each in tg:
            each.decompose()


def parse_html_for_email(soup):
    """
    Parses the html and filters out the unnecessary data/tags/attributes
    for email reporting

    Args:
        soup (obj): BeautifulSoup object

    """
    decompose_html_attributes(soup, ["extra", "col-links"])
    soup.find(id="not-found-message").decompose()

    for tr in soup.find_all('tr'):
        for th in tr.find_all('th'):
            if "Links" in th.text:
                th.decompose()

    for p in soup.find_all('p'):
        if "(Un)check the boxes to filter the results." in p.text:
            p.decompose()
        if "pytest-html" in p.text:
            data = p.text.split("by")[0]
            p.string = data

    for ip in soup.find_all('input'):
        if not ip.has_attr('disabled'):
            ip['disabled'] = 'true'

    for td in soup.find_all('td'):
        if "pytest" in td.text or "html" in td.text:
            data = td.text.replace('&apos', '')
            td.string = data

    main_header = soup.find('h1')
    main_header.string.replace_with('OCS-CI RESULTS')


def email_reports():
    """
    Email results of test run

    """
    build_id = get_ocs_build_number()
    build_str = f"BUILD ID: {build_id} " if build_id else ""
    mailids = config.RUN['cli_params']['email']
    recipients = []
    [recipients.append(mailid) for mailid in mailids.split(",")]
    sender = "ocs-ci@redhat.com"
    msg = MIMEMultipart('alternative')
    msg['Subject'] = (
        f"ocs-ci results for {get_testrun_name()} "
        f"({build_str}"
        f"RUN ID: {config.RUN['run_id']})"
    )
    msg['From'] = sender
    msg['To'] = ", ".join(recipients)

    html = config.RUN['cli_params']['--html']
    with open(os.path.expanduser(html)) as fd:
        html_data = fd.read()
    soup = BeautifulSoup(html_data, "html.parser")

    parse_html_for_email(soup)
    part1 = MIMEText(soup, 'html')
    msg.attach(part1)
    try:
        s = smtplib.SMTP(config.REPORTING['email']['smtp_server'])
        s.sendmail(sender, recipients, msg.as_string())
        s.quit()
        log.info(f"Results have been emailed to {recipients}")
    except Exception as e:
        log.exception(e)


def get_cluster_version_info():
    """
    Gets the complete cluster version information

    Returns:
        dict: cluster version information

    """
    # importing here to avoid circular imports
    from ocs_ci.ocs.ocp import OCP
    ocp = OCP(kind="clusterversion")
    cluster_version_info = ocp.get("version")
    return cluster_version_info


def get_ocs_build_number():
    """
    Gets the build number for ocs operator

    Return:
        str: build number for ocs operator version

    """
    # Importing here to avoid circular dependency
    from ocs_ci.ocs.resources.csv import get_csvs_start_with_prefix

    build_num = ""
    if config.REPORTING['us_ds'] == 'DS':
        build_str = get_csvs_start_with_prefix(
            defaults.OCS_OPERATOR_NAME, defaults.ROOK_CLUSTER_NAMESPACE,
        )
        try:
            return build_str[0]['metadata']['name'].partition('.')[2]
        except (IndexError, AttributeError):
            logging.warning("No version info found for OCS operator")
    return build_num


def get_cluster_version():
    """
    Gets the cluster version

    Returns:
         str: cluster version

    """
    return get_cluster_version_info()["status"]["desired"]["version"]


def get_cluster_image():
    """
    Gets the cluster image

    Returns:
         str: cluster image

    """
    return get_cluster_version_info()["status"]["desired"]["image"]


def get_ceph_version():
    """
    Gets the ceph version

    Returns:
         str: ceph version

    """
    # importing here to avoid circular imports
    from ocs_ci.ocs.resources import pod
    ct_pod = pod.get_ceph_tools_pod()
    ceph_version = ct_pod.exec_ceph_cmd("ceph version")
    return re.split(r'ceph version ', ceph_version['version'])[1]


def get_rook_version():
    """
    Gets the rook version

    Returns:
        str: rook version

    """
    # importing here to avoid circular imports
    from ocs_ci.ocs.resources import pod
    ct_pod = pod.get_ceph_tools_pod()
    rook_versions = ct_pod.exec_ceph_cmd("rook version", format='')
    return rook_versions['rook']


def get_csi_versions():
    """
    Gets the CSI related version information

    Returns:
        dict: CSI related version information

    """
    csi_versions = {}
    # importing here to avoid circular imports
    from ocs_ci.ocs.ocp import OCP
    ocp_pod_obj = OCP(
        kind=constants.POD, namespace=config.ENV_DATA['cluster_namespace']
    )
    csi_provisioners = [
        'csi-cephfsplugin-provisioner',
        'csi-rbdplugin-provisioner'
    ]
    for provisioner in csi_provisioners:
        csi_provisioner_pod = run_cmd(
            f"oc -n {config.ENV_DATA['cluster_namespace']} get pod -l "
            f"'app={provisioner}' -o jsonpath='{{.items[0].metadata.name}}'"
        )
        desc = ocp_pod_obj.get(csi_provisioner_pod)
        for container in desc['spec']['containers']:
            name = container['name']
            version = container['image'].split("/")[-1].split(":")[1]
            csi_versions[name] = version
    return csi_versions


def get_ocp_version(seperator=None):
    """
    Get current ocp version

    Args:
        seperator (str): String that would seperate major and
            minor version nubers

    Returns:
        string : If seperator is 'None', version string will be returned as is
            eg: '4.2', '4.3'.
            If seperator is provided then '.' in the version string would be
            replaced by seperator and resulting string will be returned.
            eg: If seperator is '_' then string returned would be '4_2'

    """
    char = seperator if seperator else '.'
    version = Version.coerce(
        config.DEPLOYMENT['installer_version']
    )
    return char.join(
        [str(version.major), str(version.minor)]
    )


def get_ocp_repo():
    """
    Get ocp repo file, name will be generated dynamically based on
    ocp version.

    Returns:
        string : Path to ocp repo file

    """
    repo_path = os.path.join(
        constants.REPO_DIR, f"ocp_{get_ocp_version('_')}.repo"
    )
    path = os.path.expanduser(repo_path)
    assert os.path.exists(path), (
        f"OCP repo file {path} doesn't exists!"
    )
    return path


def parse_pgsql_logs(data):
    """
    Parse the pgsql benchmark data from ripsaw and return
    the data in list format

    Args:
        data (str): log data from pgsql bench run

    Returns:
        list_data (list): data digestable by scripts with below format
            e.g.:

                [
                {1: {'num_clients': '2','num_threads': '7','latency_avg': '7',
                'lat_stddev': '0', 'tps_incl': '234', 'tps_excl': '243'},
                {2: {'num_clients': '2','num_threads': '7','latency_avg': '7',
                'lat_stddev': '0', 'tps_incl': '234', 'tps_excl': '243'},
                {3: {'num_clients': '2','num_threads': '7','latency_avg': '7',
                'lat_stddev': '0', 'tps_incl': '234', 'tps_excl': '243'},
                ]
                where keys{1,2,3} are run-IDs

    """
    match = data.split("PGBench Results")
    list_data = []
    for i in range(2, len(match)):
        log = ''.join(match[i].split('\n'))
        pgsql_data = dict()
        pgsql_data[i - 1] = {}
        clients = re.search(r"scaling_factor\':\s+(\d+),", log)
        if clients and clients.group(1):
            pgsql_data[i - 1]['scaling_factor'] = clients.group(1)
        clients = re.search(r"number_of_clients\':\s+(\d+),", log)
        if clients and clients.group(1):
            pgsql_data[i - 1]['num_clients'] = clients.group(1)
        threads = re.search(r"number_of_threads\':\s+(\d+)", log)
        if threads and threads.group(1):
            pgsql_data[i - 1]['num_threads'] = threads.group(1)
        clients = re.search(
            r"number_of_transactions_per_client\':\s+(\d+),", log
        )
        if clients and clients.group(1):
            pgsql_data[i - 1][
                'number_of_transactions_per_client'
            ] = clients.group(1)
        clients = re.search(
            r"number_of_transactions_actually_processed\':\s+(\d+),", log
        )
        if clients and clients.group(1):
            pgsql_data[i - 1][
                'number_of_transactions_actually_processed'
            ] = clients.group(1)
        lat_avg = re.search(r"latency_average_ms\':\s+(\d+)", log)
        if lat_avg and lat_avg.group(1):
            pgsql_data[i - 1]['latency_avg'] = lat_avg.group(1)
        lat_stddev = re.search(r"latency_stddev_ms\':\s+(\d+)", log)
        if lat_stddev and lat_stddev.group(1):
            pgsql_data[i - 1]['lat_stddev'] = lat_stddev.group(1)
        tps_incl = re.search(r"tps_incl_con_est\':\s+(\w+)", log)
        if tps_incl and tps_incl.group(1):
            pgsql_data[i - 1]['tps_incl'] = tps_incl.group(1)
        tps_excl = re.search(r"tps_excl_con_est\':\s+(\w+)", log)
        if tps_excl and tps_excl.group(1):
            pgsql_data[i - 1]['tps_excl'] = tps_excl.group(1)
        list_data.append(pgsql_data)

    return list_data


def create_directory_path(path):
    """
    Creates directory if path doesn't exists
    """
    path = os.path.expanduser(path)
    if not os.path.exists(path):
        os.makedirs(path)
    else:
        log.debug(f"{path} already exists")


def ocsci_log_path():
    """
    Construct the full path for the log directory.

    Returns:
        str: full path for ocs-ci log directory

    """
    return os.path.expanduser(
        os.path.join(
            config.RUN['log_dir'],
            f"ocs-ci-logs-{config.RUN['run_id']}"
        )
    )


def get_testrun_name():
    """
    Prepare testrun ID for Polarion (and other reports).

    Returns:
        str: String containing testrun name

    """
    markers = config.RUN['cli_params'].get('-m', '').replace(" ", "-")
    us_ds = config.REPORTING.get("us_ds")
    if us_ds.upper() == "US":
        us_ds = "Upstream"
    elif us_ds.upper() == "DS":
        us_ds = "Downstream"
    ocp_version = ".".join(
        config.DEPLOYMENT.get('installer_version').split('.')[:-2]
    )
    ocp_version_string = f"OCP{ocp_version}" if ocp_version else ''
    ocs_version = config.ENV_DATA.get('ocs_version')
    ocs_version_string = f"OCS{ocs_version}" if ocs_version else ''
    worker_os = 'RHEL' if config.ENV_DATA.get('rhel_workers') else 'RHCOS'
    build_user = None
    baremetal_config = None
    if config.ENV_DATA.get('mon_type'):
        baremetal_config = (
            f"MON {config.ENV_DATA.get('mon_type').upper()} "
            f"OSD {config.ENV_DATA.get('osd_type').upper()}"
        )

    lso_deployment = ''
    if not baremetal_config and config.DEPLOYMENT.get('local_storage'):
        lso_deployment = 'LSO '

    if config.REPORTING.get('display_name'):
        testrun_name = config.REPORTING.get('display_name')
    else:
        build_user = config.REPORTING.get('build_user')
        testrun_name = (
            f"{config.ENV_DATA.get('platform', '').upper()} "
            f"{config.ENV_DATA.get('deployment_type', '').upper()} "
        )
        if baremetal_config:
            testrun_name = f"LSO {baremetal_config} {testrun_name}"

        testrun_name = (
            f"{testrun_name}"
            f"{get_az_count()}AZ "
            f"{worker_os} "
            f"{lso_deployment}"
            f"{config.ENV_DATA.get('master_replicas')}M "
            f"{config.ENV_DATA.get('worker_replicas')}W "
            f"{markers}"
        )
    testrun_name = (
        f"{ocs_version_string} {us_ds} {ocp_version_string} "
        f"{testrun_name}"
    )
    if build_user:
        testrun_name = f"{build_user} {testrun_name}"
    # replace invalid character(s) by '-'
    testrun_name = testrun_name.translate(
        str.maketrans(
            {key: '-' for key in ''' \\/.:*"<>|~!@#$?%^&'*(){}+`,=\t'''}
        )
    )
    log.info("testrun_name: %s", testrun_name)
    return testrun_name


def get_az_count():
    """
    Using a number of different configuration attributes, determine how many
    availability zones the cluster is configured for.

    Returns:
        int: number of availability zones

    """
    if config.ENV_DATA.get('availability_zone_count'):
        return int(config.ENV_DATA.get('availability_zone_count'))
    elif config.ENV_DATA.get('worker_availability_zones'):
        return len(config.ENV_DATA.get('worker_availability_zones'))
    elif config.ENV_DATA.get('platform') == 'vsphere':
        return 1
    else:
        return 1


def ceph_health_check(namespace=None, tries=20, delay=30):
    """
    Args:
        namespace (str): Namespace of OCS
            (default: config.ENV_DATA['cluster_namespace'])
        tries (int): Number of retries
        delay (int): Delay in seconds between retries

    Returns:
        bool: ceph_health_check_base return value with default retries of 20,
            delay of 30 seconds if default values are not changed via args.

    """
    return retry(
        (CephHealthException, CommandFailed),
        tries=tries,
        delay=delay,
        backoff=1
    )(ceph_health_check_base)(namespace)


def ceph_health_check_base(namespace=None):
    """
    Exec `ceph health` cmd on tools pod to determine health of cluster.

    Args:
        namespace (str): Namespace of OCS
            (default: config.ENV_DATA['cluster_namespace'])

    Raises:
        CephHealthException: If the ceph health returned is not HEALTH_OK
        CommandFailed: If the command to retrieve the tools pod name or the
            command to get ceph health returns a non-zero exit code
    Returns:
        boolean: True if HEALTH_OK

    """
    namespace = namespace or config.ENV_DATA['cluster_namespace']
    run_cmd(
        f"oc wait --for condition=ready pod "
        f"-l app=rook-ceph-tools "
        f"-n {namespace} "
        f"--timeout=120s"
    )
    tools_pod = run_cmd(
        f"oc -n {namespace} get pod -l 'app=rook-ceph-tools' "
        f"-o jsonpath='{{.items[0].metadata.name}}'"
    )
    health = run_cmd(f"oc -n {namespace} exec {tools_pod} -- ceph health")
    if health.strip() == "HEALTH_OK":
        log.info("Ceph cluster health is HEALTH_OK.")
        return True
    else:
        raise CephHealthException(
            f"Ceph cluster health is not OK. Health: {health}"
        )


def get_rook_repo(branch='master', to_checkout=None):
    """
    Clone and checkout the rook repository to specific branch/commit.

    Args:
        branch (str): Branch name to checkout
        to_checkout (str): Commit id or tag to checkout

    """
    cwd = constants.ROOK_REPO_DIR
    if not os.path.isdir(cwd):
        log.info(f"Cloning rook repository into {cwd}.")
        run_cmd(f"git clone {constants.ROOK_REPOSITORY} {cwd}")
    else:
        log.info(
            f"The rook directory {cwd} already exists, ocs-ci will skip the "
            f"clone of rook repository."
        )
        log.info("Fetching latest changes from rook repository.")
        run_cmd("git fetch --all", cwd=cwd)
    log.info(f"Checkout rook repository to specific branch: {branch}")
    run_cmd(f"git checkout {branch}", cwd=cwd)
    log.info(f"Reset branch: {branch} with latest changes")
    run_cmd(f"git reset --hard origin/{branch}", cwd=cwd)
    if to_checkout:
        run_cmd(f"git checkout {to_checkout}", cwd=cwd)


def clone_repo(url, location, branch='master', to_checkout=None):
    """
    Clone a repository or checkout latest changes if it already exists at
        specified location.

    Args:
        url (str): location of the repository to clone
        location (str): path where the repository will be cloned to
        branch (str): branch name to checkout
        to_checkout (str): commit id or tag to checkout
    """
    if not os.path.isdir(location):
        log.info("Cloning repository into %s", location)
        run_cmd(f"git clone {url} {location}")
    else:
        log.info("Repository already cloned at %s, skipping clone", location)
        log.info("Fetching latest changes from repository")
        run_cmd('git fetch --all', cwd=location)
    log.info("Checking out repository to specific branch: %s", branch)
    run_cmd(f"git checkout {branch}", cwd=location)
    log.info("Reset branch: %s with latest changes", branch)
    run_cmd(f"git reset --hard origin/{branch}", cwd=location)
    if to_checkout:
        run_cmd(f"git checkout {to_checkout}", cwd=location)


def get_latest_ds_olm_tag(upgrade=False, latest_tag=None):
    """
    This function returns latest tag of OCS downstream registry or one before
    latest if upgrade parameter is True

    Args:
        upgrade (str): If True then it returns one version of the build before
            the latest.
        latest_tag (str): Tag of the latest build. If not specified
            config.DEPLOYMENT['default_latest_tag'] or 'latest' will be used.

    Returns:
        str: latest tag for downstream image from quay registry

    Raises:
        TagNotFoundException: In case no tag found

    """
    latest_tag = latest_tag or config.DEPLOYMENT.get(
        'default_latest_tag', 'latest'
    )
    tags = get_ocs_olm_operator_tags()
    latest_image = None
    ocs_version = config.ENV_DATA['ocs_version']
    upgrade_ocs_version = config.UPGRADE.get('upgrade_ocs_version')
    use_rc_build = config.UPGRADE.get("use_rc_build")
    previous_rc_build = config.UPGRADE.get("previous_rc_build")
    upgrade_version_change = (
        upgrade_ocs_version and ocs_version != upgrade_ocs_version
    )
    if (
        upgrade and use_rc_build and previous_rc_build
        and not upgrade_version_change
    ):
        latest_tag = previous_rc_build
    if upgrade_version_change:
        upgrade = False
    for tag in tags:
        if tag['name'] == latest_tag:
            latest_image = tag['manifest_digest']
            break
    if not latest_image:
        raise TagNotFoundException("Couldn't find latest tag!")
    latest_tag_found = False
    for tag in tags:
        if not upgrade:
            if (
                tag['name'] not in constants.LATEST_TAGS
                and tag['manifest_digest'] == latest_image
            ):
                return tag['name']
        if upgrade:
            if not latest_tag_found and tag['name'] == latest_tag:
                latest_tag_found = True
                continue
            if not latest_tag_found:
                continue
            if (
                tag['name'] not in constants.LATEST_TAGS
                and tag['manifest_digest'] != latest_image
                and ocs_version in tag['name']
            ):
                if (
                    config.UPGRADE.get("use_rc_build")
                    and "rc" not in tag['name']
                ):
                    continue
                return tag['name']
    raise TagNotFoundException("Couldn't find any desired tag!")


def get_next_version_available_for_upgrade(current_tag):
    """
    This function returns the tag built after the current_version

    Args:
        current_tag (str): Current build tag from which to search the next one
            build tag.

    Returns:
        str: tag for downstream image from quay registry built after
            the current_tag.

    Raises:
        TagNotFoundException: In case no tag suitable for upgrade found

    """
    tags = get_ocs_olm_operator_tags()
    if current_tag in constants.LATEST_TAGS:
        return current_tag
    current_tag_index = None
    for index, tag in enumerate(tags):
        if tag['name'] == current_tag:
            if index < 2:
                raise TagNotFoundException("Couldn't find tag for upgrade!")
            current_tag_index = index
            break
    sliced_reversed_tags = tags[:current_tag_index]
    sliced_reversed_tags.reverse()
    ocs_version = config.ENV_DATA['ocs_version']
    for tag in sliced_reversed_tags:
        if (
            tag['name'] not in constants.LATEST_TAGS
            and ocs_version in tag['name']
        ):
            if config.UPGRADE.get("use_rc_build") and "rc" not in tag['name']:
                continue
            return tag['name']
    raise TagNotFoundException("Couldn't find any tag!")


def load_auth_config():
    """
    Load the authentication config YAML from /data/auth.yaml

    Raises:
        FileNotFoundError: if the auth config is not found

    Returns:
        dict: A dictionary reprensenting the YAML file

    """
    log.info("Retrieving the authentication config dictionary")
    auth_file = os.path.join(constants.TOP_DIR, 'data', 'auth.yaml')
    try:
        with open(auth_file) as f:
            return yaml.safe_load(f)
    except FileNotFoundError:
        log.error(
            f'Unable to find the authentication configuration at {auth_file}, '
            f'please refer to the getting started guide ({constants.AUTH_CONFIG_DOCS})'
        )
        raise


def get_ocs_olm_operator_tags(limit=100):
    """
    Query the OCS OLM Operator repo and retrieve a list of tags.

    Args:
        limit: the number of tags to limit the request to

    Raises:
        KeyError: if the auth config isn't setup properly
        requests.RequestException: if the response return code is not ok

    Returns:
        list: OCS OLM Operator tags

    """
    log.info(f"Retrieving OCS OLM Operator tags (limit {limit})")
    try:
        quay_access_token = load_auth_config()['quay']['access_token']
    except KeyError:
        log.error(
            'Unable to retrieve the access token for quay, please refer to '
            f'the getting started guide ({constants.AUTH_CONFIG_DOCS}) '
            'to properly setup your authentication configuration'
        )
        raise
    headers = {'Authorization': f'Bearer {quay_access_token}'}
    resp = requests.get(
        constants.OPERATOR_CS_QUAY_API_QUERY.format(tag_limit=limit),
        headers=headers
    )
    if not resp.ok:
        raise requests.RequestException(resp.json())
    log.debug(resp.json()['tags'])
    return resp.json()['tags']


def check_if_executable_in_path(exec_name):
    """
    Checks whether an executable can be found in the $PATH

    Args:
        exec_name: Name of executable to look for

    Returns:
        Boolean: Whether the executable was found

    """
    return which(exec_name) is not None


def upload_file(server, localpath, remotepath, user=None, password=None):
    """
    Upload a file to remote server

    Args:
        server (str): Name of the server to upload
        localpath (str): Local file to upload
        remotepath (str): Target path on the remote server. filename should be included
        user (str): User to use for the remote connection

    """
    if not user:
        user = 'root'

    ssh = SSHClient()
    ssh.set_missing_host_key_policy(
        AutoAddPolicy())
    ssh.connect(hostname=server, username=user, password=password)
    sftp = ssh.open_sftp()
    log.info(f"uploading {localpath} to {user}@{server}:{remotepath}")
    sftp.put(localpath, remotepath)
    sftp.close()
    ssh.close()


def read_file_as_str(filepath):
    """
    Reads the file content

    Args:
        filepath (str): File to read

    Returns:
        str : File contents in string

    """
    with open(rf"{filepath}") as fd:
        content = fd.read()
    return content


def replace_content_in_file(file, old, new):
    """
    Replaces contents in file, if old value is not found, it adds
    new value to the file

    Args:
        file (str): Name of the file in which contents will be replaced
        old (str): Data to search for
        new (str): Data to replace the old value

    """
    # Read the file
    with open(rf"{file}", 'r') as fd:
        file_data = fd.read()

    # Replace/add the new data
    if old in file_data:
        file_data = file_data.replace(old, new)
    else:
        file_data = new + file_data

    # Write the file out again
    with open(rf"{file}", 'w') as fd:
        fd.write(file_data)


@retry((CommandFailed), tries=100, delay=10, backoff=1)
def wait_for_co(operator):
    """
    Waits for ClusterOperator to created

    Args:
        operator (str): Name of the ClusterOperator

    """
    from ocs_ci.ocs.ocp import OCP
    ocp = OCP(kind='ClusterOperator')
    ocp.get(operator)


def censor_values(data_to_censor):
    """
    This function censor string and numeric values in dictionary based on
    keys that match pattern defined in config_keys_patterns_to_censor in
    constants. It is performed recursively for nested dictionaries.

    Args:
        data_to_censor (dict): Data to censor.

    Returns:
        dict: filtered data

    """
    for key in data_to_censor:
        if isinstance(data_to_censor[key], dict):
            censor_values(data_to_censor[key])
        elif isinstance(data_to_censor[key], (str, int, float)):
            for pattern in constants.config_keys_patterns_to_censor:
                if pattern in key.lower():
                    data_to_censor[key] = '*' * 5
    return data_to_censor


def dump_config_to_file(file_path):
    """
    Dump the config to the yaml file with censored secret values.

    Args:
        file_path (str): Path to file where to write the configuration.

    """
    config_copy = deepcopy(config.to_dict())
    censor_values(config_copy)
    with open(file_path, "w+") as fs:
        yaml.safe_dump(config_copy, fs)


def create_rhelpod(namespace, pod_name, timeout=300):
    """
    Creates the RHEL pod

    Args:
        namespace (str): Namespace to create RHEL pod
        pod_name (str): Pod name
        timeout (int): wait time for RHEL pod to be in Running state

    Returns:
        pod: Pod instance for RHEL

    """
    # importing here to avoid dependencies
    from tests import helpers
    rhelpod_obj = helpers.create_pod(
        namespace=namespace,
        pod_name=pod_name,
        pod_dict_path=constants.RHEL_7_7_POD_YAML
    )
    helpers.wait_for_resource_state(rhelpod_obj, constants.STATUS_RUNNING, timeout)
    return rhelpod_obj


def check_timeout_reached(start_time, timeout, err_msg=None):
    """
    Check if timeout reached and if so raise the exception.

    Args:
        start_time (time): Star time of the operation.
        timeout (int): Timeout in seconds.
        err_msg (str): Error message for the exception.

    Raises:
        TimeoutException: In case the timeout reached.

    """
    msg = f"Timeout {timeout} reached!"
    if err_msg:
        msg += " Error: {err_msg}"

    if timeout < (time.time() - start_time):
        raise TimeoutException(msg)


def convert_yaml2tfvars(yaml):
    """
    Converts yaml file to tfvars. It creates the tfvars with the
    same filename in the required format which is used for deployment.

    Args:
        yaml (str): File path to yaml

    Returns:
        str: File path to tfvars

    """
    # importing here to avoid dependencies
    from ocs_ci.utility.templating import load_yaml
    data = load_yaml(yaml)
    tfvars_file = os.path.splitext(yaml)[0]
    log.debug(f"Converting {yaml} to {tfvars_file}")
    with open(tfvars_file, "w+") as fd:
        for key, val in data.items():
            if key == "control_plane_ignition":
                fd.write("control_plane_ignition = <<END_OF_MASTER_IGNITION\n")
                fd.write(f"{val}\n")
                fd.write("END_OF_MASTER_IGNITION\n")
                continue

            if key == "compute_ignition":
                fd.write("compute_ignition = <<END_OF_WORKER_IGNITION\n")
                fd.write(f"{val}\n")
                fd.write("END_OF_WORKER_IGNITION\n")
                continue

            if key == "vm_dns_addresses":
                fd.write(f'vm_dns_addresses = ["{val}"]\n')
                continue

            fd.write(key)
            fd.write(" = ")
            fd.write("\"")
            fd.write(f"{val}")
            fd.write("\"\n")

    return tfvars_file


def remove_keys_from_tf_variable_file(tf_file, keys):
    """
    Removes the keys from the tf files and convert to json format

    Args:
        tf_file (str): path to tf file
        keys (list): list of keys to remove

    """
    # importing here to avoid dependencies
    from ocs_ci.utility.templating import dump_data_to_json
    with open(tf_file, 'r') as fd:
        obj = hcl.load(fd)
    for key in keys:
        obj['variable'].pop(key)

    dump_data_to_json(obj, f"{tf_file}.json")
    os.rename(tf_file, f"{tf_file}.backup")


def get_kubeadmin_password():
    filename = os.path.join(
        config.ENV_DATA['cluster_path'],
        config.RUN['password_location']
    )
    with open(filename) as f:
        return f.read()


def get_infra_id(cluster_path):
    """
    Get infraID from metadata.json in given cluster_path

    Args:
        cluster_path: path to cluster install directory

    Returns:
        str: metadata.json['infraID']

    """
    metadata_file = os.path.join(cluster_path, "metadata.json")
    with open(metadata_file) as f:
        metadata = json.load(f)
    return metadata["infraID"]


def get_cluster_name(cluster_path):
    """
    Get clusterName from metadata.json in given cluster_path

    Args:
        cluster_path: path to cluster install directory

    Returns:
        str: metadata.json['clusterName']

    """
    metadata_file = os.path.join(cluster_path, "metadata.json")
    with open(metadata_file) as f:
        metadata = json.load(f)
    return metadata["clusterName"]


def skipif_ocs_version(expressions):
    """
    This function evaluates the condition for test skip
    based on expression

    Args:
        expressions (str OR list): condition for which we need to check,
        eg: A single expression string '>=4.2' OR
            A list of expressions like ['<4.3', '>4.2'], ['<=4.3', '>=4.2']

    Return:
        'True' if test needs to be skipped else 'False'
    """
    skip_this = True
    expr_list = [expressions] if isinstance(expressions, str) else expressions
    for expr in expr_list:
        comparision_str = config.ENV_DATA['ocs_version'] + expr
        skip_this = skip_this and eval(comparision_str)
    # skip_this will be either True or False after eval
    return skip_this


def get_ocs_version_from_image(image):
    """
    Parse major.minor version from OCS image tag.

    Args:
        image (str): image in format url:tag

    Returns
        str: Version in x.y format

    Raises:
        ValueError: In case of the tag which we cannot parse to version.

    """
    try:
        version = image.split(':')[1].lstrip("latest-").lstrip("stable-")
        version = Version.coerce(version)
        return "{major}.{minor}".format(
            major=version.major, minor=version.minor
        )
    except ValueError:
        log.error(f"The version: {version} couldn't be parsed!")
        raise


def get_available_ocp_versions(channel):
    """
    Find all available OCP versions for specific channel.

    Args:
        channel (str): Channel of OCP (e.g. stable-4.2 or fast-4.2)

    Returns
        list: Sorted list with OCP versions for specified channel.

    """
    headers = {'Accept': 'application/json'}
    req = requests.get(
        constants.OPENSHIFT_UPGRADE_INFO_API.format(channel=channel),
        headers=headers
    )
    data = req.json()
    versions = [Version(node['version']) for node in data['nodes']]
    versions.sort()
    return versions


def get_latest_ocp_version(channel, index=-1):
    """
    Find latest OCP version for specific channel.

    Args:
        channel (str): Channel of OCP (e.g. stable-4.2 or fast-4.2)
        index (int): Index to get from all available versions list
            e.g. default -1 is latest version (version[-1]). If you want to get
            previous version pass index -2 and so on.

    Returns
        str: Latest OCP version for specified channel.

    """
    versions = get_available_ocp_versions(channel)
    return str(versions[index])


def load_config_file(config_file):
    """
    Loads config file to the ocs-ci config

    Args:
        config_file (str): Path to yaml config file.

    Raises:
        FileNotFoundError: In the case the config file not found.

    """
    config_file = os.path.expanduser(config_file)
    assert os.path.exists(config_file), (
        f"Config file {config_file} doesn't exist!"
    )
    with open(
        os.path.abspath(os.path.expanduser(config_file)), "r"
    ) as file_stream:
        custom_config_data = yaml.safe_load(file_stream)
        config.update(custom_config_data)


def destroy_cluster(installer, cluster_path, log_level="DEBUG"):
    """
    Destroy OCP cluster specific


    Args:
        installer (str): The path to the installer binary
        cluster_path (str): The path of the cluster
        log_level (str): log level openshift-installer (default: DEBUG)

    """
    destroy_cmd = (
        f"{installer} destroy cluster "
        f"--dir {cluster_path} "
        f"--log-level {log_level}"
    )

    try:
        # Execute destroy cluster using OpenShift installer
        log.info(f"Destroying cluster defined in {cluster_path}")
        run_cmd(destroy_cmd, timeout=1200)
    except CommandFailed:
        log.error(traceback.format_exc())
        raise
    except Exception:
        log.error(traceback.format_exc())


def config_to_string(config):
    """
    Convert ConfigParser object to string in INI format.

    Args:
        config (obj): ConfigParser object

    Returns:
        str: Config in one string

    """
    strio = io.StringIO()
    config.write(strio, space_around_delimiters=False)
    return strio.getvalue()


class AZInfo(object):
    """
    A class for getting different az numbers across calls
    """
    zone_number = 0

    def get_zone_number(self):
        """
        Increment current zone_number and perform modulus op
        to roll-on to next available number

        Returns:
           int: zone number index
        """
        prev = AZInfo.zone_number
        AZInfo.zone_number += 1
        AZInfo.zone_number %= get_az_count()
        return prev


def convert_device_size(unformatted_size, units_to_covert_to):
    """
    Convert a string representing a size to an int according to the given units
    to convert to

    Args:
        unformatted_size (str): The size to convert (i.e, '1Gi'/'100Mi')
        units_to_covert_to (str): The units to convert the size to (i.e, TB/GB/MB)

    Returns:
        int: The converted size

    """
    units = unformatted_size[-2:]
    abso = int(unformatted_size[:-2])
    conversion = {
        'TB': {'Ti': abso, 'Gi': abso / 1000, 'Mi': abso / 1e+6, 'Ki': abso / 1e+9},
        'GB': {'Ti': abso * 1000, 'Gi': abso, 'Mi': abso / 1000, 'Ki': abso / 1e+6},
        'MB': {'Ti': abso * 1e+6, 'Gi': abso * 1000, 'Mi': abso, 'Ki': abso / 1000},
        'KB': {'Ti': abso * 1e+9, 'Gi': abso * 1e+6, 'Mi': abso * 1000, 'Ki': abso},
        'B': {'Ti': abso * 1e+12, 'Gi': abso * 1e+9, 'Mi': abso * 1e+6, 'Ki': abso * 1000}
    }
    return conversion[units_to_covert_to][units]


def mirror_image(image):
    """
    Mirror image to mirror image registry.

    Args:
        image (str): image to be mirrored, can be defined just with name or
            with full url, with or without tag or digest

    Returns:
        str: the mirrored image link

    """
    # load pull-secret file to pull_secret dict
    pull_secret_path = os.path.join(
        constants.TOP_DIR,
        "data",
        "pull-secret"
    )
    with open(pull_secret_path) as pull_secret_fo:
        pull_secret = json.load(pull_secret_fo)

    # find all auths which might be related to the specified image
    tmp_auths = []
    for auth in pull_secret['auths']:
        if auth in image:
            tmp_auths.append(auth)
    # get the most specific auth for particular image
    tmp_auths = sorted(tmp_auths, key=len, reverse=True)
    if tmp_auths:
        # if there is match to particular auth, prepare authfile just with the
        # matching auth
        auth = tmp_auths[0]
        # as key use only server name, without namespace
        authfile_content = {
            'auths': {
                auth.split('/', 1)[0]: pull_secret['auths'][auth]
            }
        }
    else:
        # else use whole pull-secret
        authfile_content = pull_secret

    # create temporary auth file
    with NamedTemporaryFile(mode='w', prefix='authfile_') as authfile_fo:
        json.dump(authfile_content, authfile_fo)
        # ensure the content will be saved into the file
        authfile_fo.flush()
        # pull original image (to be able to inspect it)
        exec_cmd(f'podman image pull {image} --authfile {authfile_fo.name}')
        # inspect the image and get full image url with tag
        cmd_result = exec_cmd(f'podman image inspect {image}')
        image_inspect = json.loads(cmd_result.stdout)
        # if there is any tag specified, use it in the full image url,
        # otherwise use url with digest
        if image_inspect[0].get('RepoTags'):
            orig_image_full = image_inspect[0]['RepoTags'][0]
        else:
            orig_image_full = image_inspect[0]['RepoDigests'][0]
        # prepare mirrored image url
        mirror_registry = config.DEPLOYMENT['mirror_registry']
        mirrored_image = mirror_registry + re.sub(r'^[^/]*', '', orig_image_full)
        # login to mirror registry
        mirror_registry_user = config.DEPLOYMENT['mirror_registry_user']
        mirror_registry_password = config.DEPLOYMENT['mirror_registry_password']
        login_cmd = (
            f"podman login --authfile {authfile_fo.name} "
            f"{mirror_registry} -u {mirror_registry_user} "
            f"-p {mirror_registry_password} --tls-verify=false"
        )
        exec_cmd(login_cmd, (mirror_registry_user, mirror_registry_password))
        # mirror the image
        logging.info(
            f"Mirroring image '{image}' ('{orig_image_full}') to '{mirrored_image}'"
        )
        exec_cmd(
            f"oc image mirror --insecure --registry-config"
            f" {authfile_fo.name} {orig_image_full} {mirrored_image}"
        )
    return mirrored_image


def update_container_with_mirrored_image(job_pod_dict):
    """
    Update Job or Pod configuration dict with mirrored image (required for
    disconnected installation).

    Args:
        job_pod_dict (dict): dictionary with Job or Pod configuration

    Returns:
        dict: for disconnected installation, returns updated Job or Pod dict,
            for normal installation return unchanged job_pod_dict

    """
    if config.DEPLOYMENT.get('disconnected'):
        if 'containers' in job_pod_dict['spec']:
            container = job_pod_dict['spec']['containers'][0]
        else:
            container = job_pod_dict['spec']['template']['spec']['containers'][0]
        container['image'] = mirror_image(container['image'])
    return job_pod_dict


def get_trim_mean(values, percentage=20):
    """
    Get the trimmed mean of a list of values.
    Explanation: This function finds the arithmetic mean of given values,
    ignoring values outside the given limits.

    Args:
        values (list): The list of values
        percentage (int): The percentage to be trimmed

    Returns:
        float: Trimmed mean. In case trimmed mean calculation fails,
            the regular mean average is returned

    """
    lower_limit = scoreatpercentile(values, percentage)
    upper_limit = scoreatpercentile(values, 100 - percentage)
    try:
        return tmean(values, limits=(lower_limit, upper_limit))
    except ValueError:
        log.warning(
            f"Failed to calculate the trimmed mean of {values}. The "
            f"Regular mean average will be calculated instead"
        )
    return sum(values) / len(values)


def set_selinux_permissions(workers=None):
    """
    Workaround for #1777384 - enable container_use_cephfs on RHEL workers
    Ticket: RHSTOR-787, see more details in the issue: #1151

    Args:
        workers (list): List of worker nodes to set selinux permissions

    """
    log.info("Running WA for ticket: RHSTOR-787")
    from ocs_ci.ocs import ocp
    ocp_obj = ocp.OCP()
    cmd = ['/usr/sbin/setsebool -P container_use_cephfs on']
    cmd_list = cmd.copy()
    if not workers:
        from ocs_ci.ocs.node import get_typed_worker_nodes
        worker_nodes = get_typed_worker_nodes(os_id="rhel")
    else:
        worker_nodes = workers

    for worker in worker_nodes:
        node = worker.get().get('metadata').get('name') if not workers else worker
        log.info(
            f"{node} is a RHEL based worker - applying '{cmd_list}'"
        )
        retry(CommandFailed)(ocp_obj.exec_oc_debug_cmd)(
            node=node, cmd_list=cmd_list
        )


def set_registry_to_managed_state():
    """
    In order to be able to deploy from stage we need to change
    image registry config to Managed state.
    More described in BZs:
    https://bugzilla.redhat.com/show_bug.cgi?id=1806593
    https://bugzilla.redhat.com/show_bug.cgi?id=1807471#c3
    We need to change to managed state as described here:
    https://github.com/red-hat-storage/ocs-ci/issues/1436
    So this is not suppose to be deleted as WA case we really need to do
    this operation for OCS deployment as was originally done here:
    https://github.com/red-hat-storage/ocs-ci/pull/1437
    Currently it has to be moved here to enable CA certificate to be
    properly propagated for the stage deployment as mentioned in BZ.
    """
    if(config.ENV_DATA['platform'] not in constants.CLOUD_PLATFORMS):
        run_cmd(
            f'oc patch {constants.IMAGE_REGISTRY_CONFIG} --type merge -p '
            f'\'{{"spec":{{"storage": {{"emptyDir":{{}}}}}}}}\''
        )
        run_cmd(
            f'oc patch {constants.IMAGE_REGISTRY_CONFIG} --type merge -p '
            f'\'{{"spec":{{"managementState": "Managed"}}}}\''
        )


def add_stage_cert():
    """
    Deploy stage certificate to the cluster.
    """
    log.info("Create configmap stage-registry-config with stage CA.")
    run_cmd(
        f"oc -n openshift-config create configmap stage-registry-config"
        f" --from-file=registry.stage.redhat.io={constants.STAGE_CA_FILE}"
    )

    log.info("Add stage-registry-config to additionalTrustedCA.")
    additional_trusted_ca_patch = (
        '{"spec":{"additionalTrustedCA":{"name":"stage-registry-config"}}}'
    )
    run_cmd(
        f"oc patch image.config.openshift.io cluster --type=merge"
        f" -p '{additional_trusted_ca_patch}'"
    )


def get_terraform(version=None, bin_dir=None):
    """
    Downloads the terraform binary

    Args:
        version (str): Version of the terraform to download
        bin_dir (str): Path to bin directory (default: config.RUN['bin_dir'])

    Returns:
        str: Path to the terraform binary

    """
    if platform.system() == "Darwin":
        os_type = "darwin"
    elif platform.system() == "Linux":
        os_type = "linux"
    else:
        raise UnsupportedOSType

    version = version or config.DEPLOYMENT['terraform_version']
    bin_dir = os.path.expanduser(bin_dir or config.RUN['bin_dir'])
    terraform_zip_file = f"terraform_{version}_{os_type}_amd64.zip"
    terraform_filename = "terraform"
    terraform_binary_path = os.path.join(bin_dir, terraform_filename)
    log.info(f"Downloading terraform version {version}")
    previous_dir = os.getcwd()
    os.chdir(bin_dir)
    url = (
        f"https://releases.hashicorp.com/terraform/{version}/"
        f"{terraform_zip_file}"
    )
    download_file(url, terraform_zip_file)
    run_cmd(f"unzip -o {terraform_zip_file}")
    delete_file(terraform_zip_file)
    # return to the previous working directory
    os.chdir(previous_dir)

    return terraform_binary_path


def get_module_ip(terraform_state_file, module):
    """
    Gets the node IP from terraform.tfstate file

    Args:
        terraform_state_file (str): Path to terraform state file
        module (str): Module name in terraform.tfstate file
            e.g: constants.LOAD_BALANCER_MODULE

    Returns:
        list: IP of the node

    """
    ips = []
    with open(terraform_state_file) as fd:
        obj = hcl.load(fd)

        if config.ENV_DATA.get('folder_structure'):
            resources = obj['resources']
            log.debug(f"Extracting module information for {module}")
            log.debug(f"Resource in {terraform_state_file}: {resources}")
            for resource in resources:
                if (
                    resource.get('module') == module
                    and resource.get('mode') == "data"
                ):
                    for each_resource in resource['instances']:
                        resource_body = each_resource['attributes']['body']
                        ips.append(resource_body.split("\"")[3])
        else:
            modules = obj['modules']
            target_module = module.split("_")[1]
            log.debug(f"Extracting module information for {module}")
            log.debug(f"Modules in {terraform_state_file}: {modules}")
            for each_module in modules:
                if target_module in each_module['path']:
                    return each_module['outputs']['ip_addresses']['value']

        return ips


def set_aws_region(region=None):
    """
    Exports environment variable AWS_REGION

    Args:
        region (str): AWS region to export

    """
    log.debug("Exporting environment variable AWS_REGION")
    region = region or config.ENV_DATA['region']
    os.environ['AWS_REGION'] = region


<<<<<<< HEAD
def get_system_architecture():
    """
    Get output from 'uname -m' command run on first worker node.

    Returns:
        str: Architecture of system

    """
    from ocs_ci.ocs.node import get_typed_nodes

    log.info('Checking architecture of system')
    node = get_typed_nodes(node_type=constants.WORKER_MACHINE)[0]
    return node.ocp.exec_oc_debug_cmd(node.data['metadata']['name'], ['uname -m'])
=======
def wait_for_machineconfigpool_status(node_type, timeout=900):
    """
    Check for Machineconfigpool status

    Args:
        node_type (str): The node type to check machineconfigpool
            status is updated.
            e.g: worker, master and all if we want to check for all nodes
        timeout (int): Time in seconds to wait

    """
    # importing here to avoid dependencies
    from ocs_ci.ocs import ocp
    node_types = [node_type]
    if node_type == "all":
        node_types = [
            f"{constants.WORKER_MACHINE}", f"{constants.MASTER_MACHINE}"
        ]

    for role in node_types:
        log.info(f"Checking machineconfigpool status for {role} nodes")
        ocp_obj = ocp.OCP(
            kind=constants.MACHINECONFIGPOOL, resource_name=role
        )
        machine_count = ocp_obj.get()['status']['machineCount']

        assert ocp_obj.wait_for_resource(
            condition=str(machine_count),
            column="READYMACHINECOUNT",
            timeout=timeout,
            sleep=5,
        )


def configure_chrony_and_wait_for_machineconfig_status(
    node_type=constants.WORKER_MACHINE
):
    """
    Configure chrony on the nodes

    Args:
        node_type (str): The node type to configure chrony
            e.g: worker, master and all if we want to configure on all nodes

    """
    # importing here to avoid dependencies
    from ocs_ci.utility.templating import load_yaml
    from ocs_ci.ocs.resources.ocs import OCS
    chrony_data = load_yaml(constants.NTP_CHRONY_CONF)

    node_types = [node_type]
    if node_type == "all":
        node_types = [
            f"{constants.WORKER_MACHINE}", f"{constants.MASTER_MACHINE}"
        ]

    for role in node_types:
        log.info(f"Creating chrony for {role} nodes")
        chrony_data['metadata']['labels']['machineconfiguration.openshift.io/role'] = role
        chrony_data['metadata']['name'] = f"{role}-chrony-configuration"
        chrony_obj = OCS(**chrony_data)
        chrony_obj.create()

        # sleep here to start update machineconfigpool status
        time.sleep(60)
        wait_for_machineconfigpool_status(role)
>>>>>>> 6f50659b
<|MERGE_RESOLUTION|>--- conflicted
+++ resolved
@@ -2367,7 +2367,6 @@
     os.environ['AWS_REGION'] = region
 
 
-<<<<<<< HEAD
 def get_system_architecture():
     """
     Get output from 'uname -m' command run on first worker node.
@@ -2381,7 +2380,8 @@
     log.info('Checking architecture of system')
     node = get_typed_nodes(node_type=constants.WORKER_MACHINE)[0]
     return node.ocp.exec_oc_debug_cmd(node.data['metadata']['name'], ['uname -m'])
-=======
+
+
 def wait_for_machineconfigpool_status(node_type, timeout=900):
     """
     Check for Machineconfigpool status
@@ -2447,5 +2447,4 @@
 
         # sleep here to start update machineconfigpool status
         time.sleep(60)
-        wait_for_machineconfigpool_status(role)
->>>>>>> 6f50659b
+        wait_for_machineconfigpool_status(role)