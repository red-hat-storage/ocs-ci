--- conflicted
+++ resolved
@@ -1158,20 +1158,6 @@
         run_cmd(f"git checkout {to_checkout}", cwd=cwd)
 
 
-<<<<<<< HEAD
-def check_if_executable_in_path(exec_name):
-    """
-    Checks whether an executable can be found in the $PATH
-
-    Args:
-        exec_name: Name of executable to look for
-
-    Returns:
-        Boolean: Whether the executable was found
-
-    """
-    return which(exec_name) is not None
-=======
 def get_latest_ds_olm_tag():
     """
     This function returns latest tag of OCS downstream registry
@@ -1188,4 +1174,17 @@
     if len(req) != 1:
         raise TagNotFoundException(f"Couldn't find any tag!")
     return req[0]['name']
->>>>>>> 4833468d
+
+
+def check_if_executable_in_path(exec_name):
+    """
+    Checks whether an executable can be found in the $PATH
+
+    Args:
+        exec_name: Name of executable to look for
+
+    Returns:
+        Boolean: Whether the executable was found
+
+    """
+    return which(exec_name) is not None