--- conflicted
+++ resolved
@@ -177,25 +177,13 @@
         list: subvolumes available for rbd or cephfs
 
     """
-<<<<<<< HEAD
     if sc_name == storageclass_name(constants.OCS_COMPONENTS_MAP["cephfs"]):
-=======
-    if (
-        sc_name == constants.DEFAULT_STORAGECLASS_CEPHFS
-        or sc_name == constants.DEFAULT_EXTERNAL_MODE_STORAGECLASS_CEPHFS
-    ):
->>>>>>> 7f16a45c
         cephfs_subvolumes = toolbox_pod.exec_cmd_on_pod(
             f"ceph fs subvolume ls {fs} --group_name csi"
         )
         log.info(f"available cephfs subvolumes-----{cephfs_subvolumes}")
         return cephfs_subvolumes
-<<<<<<< HEAD
-
     elif sc_name == storageclass_name(constants.OCS_COMPONENTS_MAP["blockpools"]):
-=======
-    elif sc_name == constants.DEFAULT_STORAGECLASS_RBD:
->>>>>>> 7f16a45c
         rbd_cephblockpool = toolbox_pod.exec_cmd_on_pod(f"rbd ls {fs} --format json")
         log.info(f"available rbd cephblockpool-----{rbd_cephblockpool}")
         return rbd_cephblockpool
@@ -223,23 +211,11 @@
     for sub_vol in updated_subvolumes:
         if sub_vol not in available_subvolumes:
             created_subvolume = sub_vol
-<<<<<<< HEAD
             if sc_name == storageclass_name(constants.OCS_COMPONENTS_MAP["cephfs"]):
                 log.info(f"created sub volume---- {created_subvolume['name']}")
                 return created_subvolume["name"]
             elif sc_name == storageclass_name(
                 constants.OCS_COMPONENTS_MAP["blockpools"]
-=======
-            if (
-                sc_name == constants.DEFAULT_STORAGECLASS_CEPHFS
-                or sc_name == constants.DEFAULT_EXTERNAL_MODE_STORAGECLASS_CEPHFS
-            ):
-                log.info(f"created sub volume---- {created_subvolume['name']}")
-                return created_subvolume["name"]
-            elif (
-                sc_name == constants.DEFAULT_STORAGECLASS_RBD
-                or sc_name == constants.DEFAULT_EXTERNAL_MODE_STORAGECLASS_RBD
->>>>>>> 7f16a45c
             ):
                 log.info(f"created sub volume---- {created_subvolume}")
                 return created_subvolume
@@ -274,14 +250,7 @@
         json: metadata details
 
     """
-<<<<<<< HEAD
     if sc_name == storageclass_name(constants.OCS_COMPONENTS_MAP["cephfs"]):
-=======
-    if (
-        sc_name == constants.DEFAULT_STORAGECLASS_CEPHFS
-        or sc_name == constants.DEFAULT_EXTERNAL_MODE_STORAGECLASS_CEPHFS
-    ):
->>>>>>> 7f16a45c
         if snapshot:
             snap_subvolume = toolbox_pod.exec_cmd_on_pod(
                 f"ceph fs subvolume snapshot ls {fs} {created_subvol} --group_name=csi --format=json"
