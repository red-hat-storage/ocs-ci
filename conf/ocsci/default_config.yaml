--- conflicted
+++ resolved
@@ -41,12 +41,8 @@
 # In this section we are storing all deployment related configuration but not
 # the environment related data as those are defined in ENV_DATA section.
 DEPLOYMENT:
-<<<<<<< HEAD
-  installer_version: "4.1.0-rc.5"
+  installer_version: "4.1.0"
   force_download_installer: True
-=======
-  installer_version: "4.1.0"
->>>>>>> 289f77b3
 
 # Section for reporting configuration
 REPORTING:
