
# Getting Started

## Prerequisites

1. Python >= 3.6
2. Configure AWS Account credentials when testing with AWS platforms,
   check default section in `~/.aws/credentials` for access/secret key
   [check aws-configuration](https://docs.aws.amazon.com/cli/latest/userguide/cli-configure-files.html).
3. oc client binary is installed on your localhost and binary is listed in $PATH
   (running oc version on terminal should display version > 3.11).
   Latest client can be downloaded from [oc-client](https://mirror.openshift.com/pub/openshift-v4/clients/ocp/latest/).
4. For vSphere based installations, [terraform](https://learn.hashicorp.com/terraform/getting-started/install.html)
   and [jq]( https://stedolan.github.io/jq/download/) should be installed ( terraform version should be 0.11.13  )
5. For UI testing follow the instructions in [openshift console](https://github.com/openshift/console#dependencies) repository.
   After clone of repository and setting all dependencies please create configuration file with RUN section with `openshift_console_path`
   parameter pointing to your local clone of openshift console repo. See example in `conf/ocsci/ui-testing.yaml`.
6. Install the dependencies for scipy

<<<<<<< HEAD
    `sudo  yum install atlas-devel openssl-devel libffi-devel gcc`
=======
sudo  yum install atlas-devel openssl-devel libffi-devel gcc
>>>>>>> 2868375f

#### AWS UPI
There are additional prerequisites if you plan to execute AWS UPI deployments

1. Install the `jq` and `awscli` system packages

##### AWS UPI with RHEL workers
Along with AWS UPI prerequisites we need following

1. openshift-dev.pem needs to be availavle to ocs-ci
2. provide ops-mirror.pem in data/ directory [ops-mirror](https://github.com/openshift/shared-secrets/blob/master/mirror/ops-mirror.pem).

##### Mac OSX Users
The system `sed` package is not compatible with the script used to install AWS
UPI. To resolve this issue, you must install `gnu-sed`. You can do this with brew.

    `brew install gnu-sed`

In addition to this, you will need to ensure that `gnu-sed` is used instead
of the system `sed`. To do this you will need to update your PATH accordingly.
In your shell rc file (`~/.bashrc`, `~/.zshrc`, etc.) add the following
line to the end of the file.

    `export PATH="/usr/local/opt/gnu-sed/libexec/gnubin:$PATH"`

## Installing

It is recommended that you use a python virtual environment to install the
necessary dependencies

1. Clone ocs-ci repository from
    [https://github.com/red-hat-storage/ocs-ci](https://github.com/red-hat-storage/ocs-ci)
    via cmd `git clone git@github.com:red-hat-storage/ocs-ci.git`.
2. Go to ocs-ci folder `cd ocs-ci`.
3. Setup a python 3.7 virtual environment. This is actually quite easy to do
    now. Use hidden `.venv` or normal `venv` folder for virtual env as we are
    ignoring this in flake8 configuration in tox.

    * `python3.7 -m venv <path/to/venv>`
    * `source <path/to/.venv>/bin/activate`

4. Upgrade pip and setuptools with `pip install --upgrade pip setuptools`
5. Install requirements with `pip install -r requirements.txt`
6. Install pre-config to enforce commits sign-offs, flake8 compliance and more

   * `pip install -r requirements-dev.txt`
   * `pre-commit install --hook-type pre-commit --hook-type commit-msg`

## Initial Setup

### OCS-CI config

Configure your ocs-ci.yaml and pass it with --ocsci-conf parameter

This file is used to allow configuration around a number of things within ocs-ci.
The default file is in `ocs_ci/framework/conf/default_config.yaml`.

The required keys are in the template. Values are placeholders and should be replaced by legitimate values.
Values for report portal or polarion are only required if you plan on posting to that particular service.

Move a copy of the template to your conf directory and edit it from there with
the proper values and pass it with --ocsci-conf parameter to pytest.


### Pull Secret

In order to deploy a cluster to AWS with the Openshift Installer,
you will need to download the pull secret for your account.
Download this file from [openshift.com](https://cloud.openshift.com/clusters/install)
and place in the `data` directory at the root level of the project.
If there is no `data` directory, create one.
The name of the file should be `pull-secret`.

##### Nightly Builds

In addition you will need to add a registry auth to your pull-secret to
support deploying CI / Nightly builds. Please follow the instructions
[here](https://mojo.redhat.com/docs/DOC-1204026) to do so.

##### Quay Private Repos

To support pulling images from the new private repositories in quay, you will
need to add yet another registry auth to the auths section of your pull-secret.
Ask people on ocs-qe mailing list or chat room if you don't know where to find
the TOKEN.

```json
{"quay.io/rhceph-dev": { "auth": "TOKEN"}}
```

### SSH key

We would like to use a shared ssh key with engineering which allows us to connect
to the nodes via known ssh key for QE and engineering.
To setup the shared public ssh key for your deployment you have to follow
these steps:

Download private openshift-dev ssh key from secret location to
`~/.ssh/openshift-dev.pem`.

```console
chmod 600 ~/.ssh/openshift-dev.pem
ssh-keygen -y -f ~/.ssh/openshift-dev.pem > ~/.ssh/openshift-dev.pub
```

Ask people on ocs-qe mailing list or chat room if you don't know where to find the
secret URL for openshift-dev key. Or look for this mail thread:
`Libra ssh key replaced by openshift-dev key` where the URL was mentioned.

If you would like to use a different path, you can overwrite it in the custom
config file under the DEPLOYMENT section with this key and value:
`ssh_key: "~/your/custom/path/ssh-key.pub"`.

If you don't want to use the shared key, you can change this value to
`~/.ssh/id_rsa.pub` to use your own public key.

> If the public key does not exist, the deployment of this public key is skipped.

How to connect to the node via SSH you can find [here](./debugging.md).

### Authentication Config

For some services we will require additional information in order to
successfully authenticate. This is a simple yaml file that you will need to
create manually.

Create a file under `ocs-ci/data/` named `auth.yaml`.

#### Quay

To authenticate with quay you will need to have an access token. You can
generate one yourself by following [the API doc](https://docs.quay.io/api/) or
you may use the one QE has generated already. Ask people on ocs-qe mailing list
or chat room if you don't know where to find the access token.

To enable ocs-ci to use this token, add the following to your `auth.yaml`:

```yaml
quay:
  access_token: 'YOUR_TOKEN'
```

## Tests

### AWS and CentralCI Authentication files

AWS and CentralCI Authentication files will reside in users home dir and will be used by
CLI option

### Cluster Configuration

Cluster configuration that defines Openshift/Kubernetes Cluster along with Ceph Configuration
will reside in conf/ folder, This is still a work in progress.

### Email

To send test run reports to email ID's, postfix should be installed on fedora

    * `sudo dnf install postfix`
    * `systemctl enable postfix.service`
    * `systemctl start postfix.service`<|MERGE_RESOLUTION|>--- conflicted
+++ resolved
@@ -17,11 +17,7 @@
    parameter pointing to your local clone of openshift console repo. See example in `conf/ocsci/ui-testing.yaml`.
 6. Install the dependencies for scipy
 
-<<<<<<< HEAD
-    `sudo  yum install atlas-devel openssl-devel libffi-devel gcc`
-=======
-sudo  yum install atlas-devel openssl-devel libffi-devel gcc
->>>>>>> 2868375f
+    sudo yum install atlas-devel openssl-devel libffi-devel gcc gcc-gfortran
 
 #### AWS UPI
 There are additional prerequisites if you plan to execute AWS UPI deployments
@@ -38,14 +34,14 @@
 The system `sed` package is not compatible with the script used to install AWS
 UPI. To resolve this issue, you must install `gnu-sed`. You can do this with brew.
 
-    `brew install gnu-sed`
+    brew install gnu-sed
 
 In addition to this, you will need to ensure that `gnu-sed` is used instead
 of the system `sed`. To do this you will need to update your PATH accordingly.
 In your shell rc file (`~/.bashrc`, `~/.zshrc`, etc.) add the following
 line to the end of the file.
 
-    `export PATH="/usr/local/opt/gnu-sed/libexec/gnubin:$PATH"`
+    export PATH="/usr/local/opt/gnu-sed/libexec/gnubin:$PATH"
 
 ## Installing
 
