--- conflicted
+++ resolved
@@ -86,19 +86,6 @@
 To setup the shared public ssh key for your deployment you have to follow
 these steps:
 
-<<<<<<< HEAD
-Download private libra ssh key from secret location.
-
-```console
-wget https://secret.url.of.our.key -O ~/.ssh/libra.pem
-chmod 600 ~/.ssh/libra.pem
-ssh-keygen -y -f ~/.ssh/libra.pem > ~/.ssh/libra.pub
-```
-
-Ask people on ocs-qe mailing list or chat room if you don't know where to find the
-secret URL for libra key. Or look for this mail thread:
-`SSH key deployed on our nodes` where the URL was mentioned.
-=======
 Download private openshift-dev ssh key from secret location to
 `~/.ssh/openshift-dev.pem`.
 
@@ -110,7 +97,6 @@
 Ask people on ocs-qe mailing list or chat room if you don't know where to find the
 secret URL for openshift-dev key. Or look for this mail thread:
 `Libra ssh key replaced by openshift-dev key` where the URL was mentioned.
->>>>>>> 31483eab
 
 If you would like to use a different path, you can overwrite it in the custom
 config file under the DEPLOYMENT section with this key and value:
