[pytest]
markers =
    run_this: testing marker for run this test, useful for development
    tier0: marker for tier0 tests
    tier1: marker for tier1 tests
    tier2: marker for tier2 tests
    tier3: marker for tier3 tests
    tier4: marker for tier4 tests
    tier4a: marker for tier4 tests suite a
    tier4b: marker for tier4 tests suite b
    tier4c: marker for tier4 tests suite c
    manage: manage team marker
    ecosystem: ecosystem team marker
    e2e: e2e team marker
    ocp: ocp related tests
    rook: rook related tests
    ui: UI related tests
    csi: CSI related tests
    monitoring: monitoring related tests
    workloads: workloads related tests
    performance: performance related tests
    scale: scale related tests
    deployment: deployment related tests
    upgrade: marker for upgrade test
    pre_upgrade: upgrade related tests triggered before upgrade
    post_upgrade: upgrade related tests triggered after upgrade
    post_deployment: tests executed right after deployment
    polarion_id: ID of test case used for reporting to Polarion
    libtest: marker for library tests which requires a running cluster
<<<<<<< HEAD
    gather_metrics_on_fail: collect metrics specified in parameter when error
=======
    first: for tests to be executed with priority, from pytest-ordering plugin
>>>>>>> ad868c50


log_format = %(asctime)s - %(threadName)s - %(name)s - %(levelname)s - %(message)s
# Don't set log_cli_level to DEBUG because we get memory issues on Jenkins
log_cli=true
log_cli_level = INFO
log_level = DEBUG
addopts = --ignore=ocs_ci --no-print-logs
testpaths = tests
# Pin unit_family to xunit 1.0
unit_family = xunit1<|MERGE_RESOLUTION|>--- conflicted
+++ resolved
@@ -27,11 +27,8 @@
     post_deployment: tests executed right after deployment
     polarion_id: ID of test case used for reporting to Polarion
     libtest: marker for library tests which requires a running cluster
-<<<<<<< HEAD
     gather_metrics_on_fail: collect metrics specified in parameter when error
-=======
     first: for tests to be executed with priority, from pytest-ordering plugin
->>>>>>> ad868c50
 
 
 log_format = %(asctime)s - %(threadName)s - %(name)s - %(levelname)s - %(message)s
